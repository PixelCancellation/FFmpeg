/*
 * Copyright 2010 S.N. Hemanth Meenakshisundaram <smeenaks ucsd edu>
 * Copyright 2010 Stefano Sabatini <stefano.sabatini-lala poste it>
 *
 * This file is part of FFmpeg.
 *
 * FFmpeg is free software; you can redistribute it and/or
 * modify it under the terms of the GNU Lesser General Public
 * License as published by the Free Software Foundation; either
 * version 2.1 of the License, or (at your option) any later version.
 *
 * FFmpeg is distributed in the hope that it will be useful,
 * but WITHOUT ANY WARRANTY; without even the implied warranty of
 * MERCHANTABILITY or FITNESS FOR A PARTICULAR PURPOSE.  See the GNU
 * Lesser General Public License for more details.
 *
 * You should have received a copy of the GNU Lesser General Public
 * License along with FFmpeg; if not, write to the Free Software
 * Foundation, Inc., 51 Franklin Street, Fifth Floor, Boston, MA 02110-1301 USA
 */

/**
 * @file
 * null audio source
 */

#include "internal.h"
#include "libavutil/audioconvert.h"
#include "libavutil/opt.h"

#include "audio.h"
#include "avfilter.h"
#include "internal.h"

typedef struct {
    const AVClass *class;
    char   *channel_layout_str;
    uint64_t channel_layout;
    char   *sample_rate_str;
    int     sample_rate;
    int nb_samples;             ///< number of samples per requested frame
    int64_t pts;
} ANullContext;

#define OFFSET(x) offsetof(ANullContext, x)

static const AVOption anullsrc_options[]= {
    { "channel_layout", "set channel_layout", OFFSET(channel_layout_str), AV_OPT_TYPE_STRING, {.str = "stereo"}, 0, 0 },
    { "cl",             "set channel_layout", OFFSET(channel_layout_str), AV_OPT_TYPE_STRING, {.str = "stereo"}, 0, 0 },
    { "sample_rate",    "set sample rate",    OFFSET(sample_rate_str)   , AV_OPT_TYPE_STRING, {.str = "44100"}, 0, 0 },
    { "r",              "set sample rate",    OFFSET(sample_rate_str)   , AV_OPT_TYPE_STRING, {.str = "44100"}, 0, 0 },
    { "nb_samples",     "set the number of samples per requested frame", OFFSET(nb_samples), AV_OPT_TYPE_INT, {.dbl = 1024}, 0, INT_MAX },
    { "n",              "set the number of samples per requested frame", OFFSET(nb_samples), AV_OPT_TYPE_INT, {.dbl = 1024}, 0, INT_MAX },
    { NULL },
};

AVFILTER_DEFINE_CLASS(anullsrc);

static int init(AVFilterContext *ctx, const char *args)
{
    ANullContext *null = ctx->priv;
    int ret;

    null->class = &anullsrc_class;
    av_opt_set_defaults(null);

    if ((ret = (av_set_options_string(null, args, "=", ":"))) < 0) {
        av_log(ctx, AV_LOG_ERROR, "Error parsing options string: '%s'\n", args);
        return ret;
    }

    if ((ret = ff_parse_sample_rate(&null->sample_rate,
                                     null->sample_rate_str, ctx)) < 0)
        return ret;

    if ((ret = ff_parse_channel_layout(&null->channel_layout,
                                        null->channel_layout_str, ctx)) < 0)
        return ret;

    return 0;
}

static int config_props(AVFilterLink *outlink)
{
    ANullContext *null = outlink->src->priv;
    char buf[128];
    int chans_nb;

    outlink->sample_rate = null->sample_rate;
    outlink->channel_layout = null->channel_layout;

    chans_nb = av_get_channel_layout_nb_channels(null->channel_layout);
    av_get_channel_layout_string(buf, sizeof(buf), chans_nb, null->channel_layout);
    av_log(outlink->src, AV_LOG_VERBOSE,
           "sample_rate:%d channel_layout:'%s' nb_samples:%d\n",
           null->sample_rate, buf, null->nb_samples);

    return 0;
}

static int request_frame(AVFilterLink *outlink)
{
    ANullContext *null = outlink->src->priv;
    AVFilterBufferRef *samplesref;

    samplesref =
        ff_get_audio_buffer(outlink, AV_PERM_WRITE, null->nb_samples);
    samplesref->pts = null->pts;
    samplesref->pos = -1;
    samplesref->audio->channel_layout = null->channel_layout;
    samplesref->audio->sample_rate = outlink->sample_rate;

    ff_filter_samples(outlink, avfilter_ref_buffer(samplesref, ~0));
    avfilter_unref_buffer(samplesref);

    null->pts += null->nb_samples;
    return 0;
}

AVFilter avfilter_asrc_anullsrc = {
    .name        = "anullsrc",
    .description = NULL_IF_CONFIG_SMALL("Null audio source, return empty audio frames."),

    .init        = init,
    .priv_size   = sizeof(ANullContext),

    .inputs      = (const AVFilterPad[]) {{ .name = NULL}},

    .outputs     = (const AVFilterPad[]) {{ .name = "default",
<<<<<<< HEAD
                                      .type = AVMEDIA_TYPE_AUDIO,
                                      .config_props = config_props,
                                      .request_frame = request_frame, },
                                    { .name = NULL}},
=======
                                            .type = AVMEDIA_TYPE_AUDIO,
                                            .config_props = config_props,
                                            .request_frame = request_frame, },
                                          { .name = NULL}},
>>>>>>> 1470ce21
};<|MERGE_RESOLUTION|>--- conflicted
+++ resolved
@@ -127,15 +127,8 @@
     .inputs      = (const AVFilterPad[]) {{ .name = NULL}},
 
     .outputs     = (const AVFilterPad[]) {{ .name = "default",
-<<<<<<< HEAD
-                                      .type = AVMEDIA_TYPE_AUDIO,
-                                      .config_props = config_props,
-                                      .request_frame = request_frame, },
-                                    { .name = NULL}},
-=======
                                             .type = AVMEDIA_TYPE_AUDIO,
                                             .config_props = config_props,
                                             .request_frame = request_frame, },
                                           { .name = NULL}},
->>>>>>> 1470ce21
 };