/*
 * Filter layer - format negotiation
 * Copyright (c) 2007 Bobby Bingham
 *
 * This file is part of FFmpeg.
 *
 * FFmpeg is free software; you can redistribute it and/or
 * modify it under the terms of the GNU Lesser General Public
 * License as published by the Free Software Foundation; either
 * version 2.1 of the License, or (at your option) any later version.
 *
 * FFmpeg is distributed in the hope that it will be useful,
 * but WITHOUT ANY WARRANTY; without even the implied warranty of
 * MERCHANTABILITY or FITNESS FOR A PARTICULAR PURPOSE.  See the GNU
 * Lesser General Public License for more details.
 *
 * You should have received a copy of the GNU Lesser General Public
 * License along with FFmpeg; if not, write to the Free Software
 * Foundation, Inc., 51 Franklin Street, Fifth Floor, Boston, MA 02110-1301 USA
 */

<<<<<<< HEAD
#include "libavutil/eval.h"
=======
#include "libavutil/common.h"
>>>>>>> 232e35de
#include "libavutil/pixdesc.h"
#include "libavutil/parseutils.h"
#include "libavutil/audioconvert.h"
#include "avfilter.h"
#include "internal.h"
#include "formats.h"

/**
 * Add all refs from a to ret and destroy a.
 */
#define MERGE_REF(ret, a, fmts, type, fail)                                \
do {                                                                       \
    type ***tmp;                                                           \
    int i;                                                                 \
                                                                           \
    if (!(tmp = av_realloc(ret->refs,                                      \
                           sizeof(*tmp) * (ret->refcount + a->refcount)))) \
        goto fail;                                                         \
    ret->refs = tmp;                                                       \
                                                                           \
    for (i = 0; i < a->refcount; i ++) {                                   \
        ret->refs[ret->refcount] = a->refs[i];                             \
        *ret->refs[ret->refcount++] = ret;                                 \
    }                                                                      \
                                                                           \
    av_freep(&a->refs);                                                    \
    av_freep(&a->fmts);                                                    \
    av_freep(&a);                                                          \
} while (0)

/**
 * Add all formats common for a and b to ret, copy the refs and destroy
 * a and b.
 */
#define MERGE_FORMATS(ret, a, b, fmts, nb, type, fail)                          \
do {                                                                            \
    int i, j, k = 0, count = FFMIN(a->nb, b->nb);                               \
                                                                                \
    if (!(ret = av_mallocz(sizeof(*ret))))                                      \
        goto fail;                                                              \
                                                                                \
    if (count) {                                                                \
        if (!(ret->fmts = av_malloc(sizeof(*ret->fmts) * count)))               \
            goto fail;                                                          \
        for (i = 0; i < a->nb; i++)                                             \
            for (j = 0; j < b->nb; j++)                                         \
                if (a->fmts[i] == b->fmts[j]) {                                 \
                    if(k >= FFMIN(a->nb, b->nb)){                               \
                        av_log(0, AV_LOG_ERROR, "Duplicate formats in avfilter_merge_formats() detected\n"); \
                        av_free(ret->fmts);                                     \
                        av_free(ret);                                           \
                        return NULL;                                            \
                    }                                                           \
                    ret->fmts[k++] = a->fmts[i];                                \
                }                                                               \
    }                                                                           \
    ret->nb = k;                                                                \
    /* check that there was at least one common format */                       \
    if (!ret->nb)                                                               \
        goto fail;                                                              \
                                                                                \
    MERGE_REF(ret, a, fmts, type, fail);                                        \
    MERGE_REF(ret, b, fmts, type, fail);                                        \
} while (0)

AVFilterFormats *ff_merge_formats(AVFilterFormats *a, AVFilterFormats *b)
{
    AVFilterFormats *ret = NULL;

    if (a == b)
        return a;

    MERGE_FORMATS(ret, a, b, formats, format_count, AVFilterFormats, fail);

    return ret;
fail:
    if (ret) {
        av_freep(&ret->refs);
        av_freep(&ret->formats);
    }
    av_freep(&ret);
    return NULL;
}

AVFilterFormats *ff_merge_samplerates(AVFilterFormats *a,
                                      AVFilterFormats *b)
{
    AVFilterFormats *ret = NULL;

    if (a == b) return a;

    if (a->format_count && b->format_count) {
        MERGE_FORMATS(ret, a, b, formats, format_count, AVFilterFormats, fail);
    } else if (a->format_count) {
        MERGE_REF(a, b, formats, AVFilterFormats, fail);
        ret = a;
    } else {
        MERGE_REF(b, a, formats, AVFilterFormats, fail);
        ret = b;
    }

    return ret;
fail:
    if (ret) {
        av_freep(&ret->refs);
        av_freep(&ret->formats);
    }
    av_freep(&ret);
    return NULL;
}

AVFilterChannelLayouts *ff_merge_channel_layouts(AVFilterChannelLayouts *a,
                                                 AVFilterChannelLayouts *b)
{
    AVFilterChannelLayouts *ret = NULL;

    if (a == b) return a;

    if (a->nb_channel_layouts && b->nb_channel_layouts) {
        MERGE_FORMATS(ret, a, b, channel_layouts, nb_channel_layouts,
                      AVFilterChannelLayouts, fail);
    } else if (a->nb_channel_layouts) {
        MERGE_REF(a, b, channel_layouts, AVFilterChannelLayouts, fail);
        ret = a;
    } else {
        MERGE_REF(b, a, channel_layouts, AVFilterChannelLayouts, fail);
        ret = b;
    }

    return ret;
fail:
    if (ret) {
        av_freep(&ret->refs);
        av_freep(&ret->channel_layouts);
    }
    av_freep(&ret);
    return NULL;
}

int ff_fmt_is_in(int fmt, const int *fmts)
{
    const int *p;

    for (p = fmts; *p != -1; p++) {
        if (fmt == *p)
            return 1;
    }
    return 0;
}

#define COPY_INT_LIST(list_copy, list, type) {                          \
    int count = 0;                                                      \
    if (list)                                                           \
        for (count = 0; list[count] != -1; count++)                     \
            ;                                                           \
    list_copy = av_calloc(count+1, sizeof(type));                       \
    if (list_copy) {                                                    \
        memcpy(list_copy, list, sizeof(type) * count);                  \
        list_copy[count] = -1;                                          \
    }                                                                   \
}

int *ff_copy_int_list(const int * const list)
{
    int *ret = NULL;
    COPY_INT_LIST(ret, list, int);
    return ret;
}

int64_t *ff_copy_int64_list(const int64_t * const list)
{
    int64_t *ret = NULL;
    COPY_INT_LIST(ret, list, int64_t);
    return ret;
}

#define MAKE_FORMAT_LIST(type, field, count_field)                      \
    type *formats;                                                      \
    int count = 0;                                                      \
    if (fmts)                                                           \
        for (count = 0; fmts[count] != -1; count++)                     \
            ;                                                           \
    formats = av_mallocz(sizeof(*formats));                             \
    if (!formats) return NULL;                                          \
    formats->count_field = count;                                       \
    if (count) {                                                        \
        formats->field = av_malloc(sizeof(*formats->field)*count);      \
        if (!formats->field) {                                          \
            av_free(formats);                                           \
            return NULL;                                                \
        }                                                               \
    }

AVFilterFormats *ff_make_format_list(const int *fmts)
{
    MAKE_FORMAT_LIST(AVFilterFormats, formats, format_count);
    while (count--)
        formats->formats[count] = fmts[count];

    return formats;
}

AVFilterChannelLayouts *avfilter_make_format64_list(const int64_t *fmts)
{
    MAKE_FORMAT_LIST(AVFilterChannelLayouts,
                     channel_layouts, nb_channel_layouts);
    if (count)
        memcpy(formats->channel_layouts, fmts,
               sizeof(*formats->channel_layouts) * count);

    return formats;
}

#define ADD_FORMAT(f, fmt, type, list, nb)                  \
do {                                                        \
    type *fmts;                                             \
                                                            \
    if (!(*f) && !(*f = av_mallocz(sizeof(**f))))           \
        return AVERROR(ENOMEM);                             \
                                                            \
    fmts = av_realloc((*f)->list,                           \
                      sizeof(*(*f)->list) * ((*f)->nb + 1));\
    if (!fmts)                                              \
        return AVERROR(ENOMEM);                             \
                                                            \
    (*f)->list = fmts;                                      \
    (*f)->list[(*f)->nb++] = fmt;                           \
    return 0;                                               \
} while (0)

int ff_add_format(AVFilterFormats **avff, int64_t fmt)
{
    ADD_FORMAT(avff, fmt, int, formats, format_count);
}

int ff_add_channel_layout(AVFilterChannelLayouts **l, uint64_t channel_layout)
{
    ADD_FORMAT(l, channel_layout, uint64_t, channel_layouts, nb_channel_layouts);
}

AVFilterFormats *ff_all_formats(enum AVMediaType type)
{
    AVFilterFormats *ret = NULL;
    int fmt;
    int num_formats = type == AVMEDIA_TYPE_VIDEO ? PIX_FMT_NB    :
                      type == AVMEDIA_TYPE_AUDIO ? AV_SAMPLE_FMT_NB : 0;

    for (fmt = 0; fmt < num_formats; fmt++)
        if ((type != AVMEDIA_TYPE_VIDEO) ||
            (type == AVMEDIA_TYPE_VIDEO && !(av_pix_fmt_descriptors[fmt].flags & PIX_FMT_HWACCEL)))
            ff_add_format(&ret, fmt);

    return ret;
}

const int64_t avfilter_all_channel_layouts[] = {
#include "all_channel_layouts.inc"
    -1
};

// AVFilterFormats *avfilter_make_all_channel_layouts(void)
// {
//     return avfilter_make_format64_list(avfilter_all_channel_layouts);
// }

AVFilterFormats *ff_planar_sample_fmts(void)
{
    AVFilterFormats *ret = NULL;
    int fmt;

    for (fmt = 0; fmt < AV_SAMPLE_FMT_NB; fmt++)
        if (av_sample_fmt_is_planar(fmt))
            ff_add_format(&ret, fmt);

    return ret;
}

AVFilterFormats *ff_all_samplerates(void)
{
    AVFilterFormats *ret = av_mallocz(sizeof(*ret));
    return ret;
}

AVFilterChannelLayouts *ff_all_channel_layouts(void)
{
    AVFilterChannelLayouts *ret = av_mallocz(sizeof(*ret));
    return ret;
}

#define FORMATS_REF(f, ref)                                          \
do {                                                                 \
    *ref = f;                                                        \
    f->refs = av_realloc(f->refs, sizeof(*f->refs) * ++f->refcount); \
    f->refs[f->refcount-1] = ref;                                    \
} while (0)

void ff_channel_layouts_ref(AVFilterChannelLayouts *f, AVFilterChannelLayouts **ref)
{
    FORMATS_REF(f, ref);
}

void ff_formats_ref(AVFilterFormats *f, AVFilterFormats **ref)
{
    FORMATS_REF(f, ref);
}

#define FIND_REF_INDEX(ref, idx)            \
do {                                        \
    int i;                                  \
    for (i = 0; i < (*ref)->refcount; i ++) \
        if((*ref)->refs[i] == ref) {        \
            idx = i;                        \
            break;                          \
        }                                   \
} while (0)

#define FORMATS_UNREF(ref, list)                                   \
do {                                                               \
    int idx = -1;                                                  \
                                                                   \
    if (!*ref)                                                     \
        return;                                                    \
                                                                   \
    FIND_REF_INDEX(ref, idx);                                      \
                                                                   \
    if (idx >= 0)                                                  \
        memmove((*ref)->refs + idx, (*ref)->refs + idx + 1,        \
            sizeof(*(*ref)->refs) * ((*ref)->refcount - idx - 1)); \
                                                                   \
    if(!--(*ref)->refcount) {                                      \
        av_free((*ref)->list);                                     \
        av_free((*ref)->refs);                                     \
        av_free(*ref);                                             \
    }                                                              \
    *ref = NULL;                                                   \
} while (0)

void ff_formats_unref(AVFilterFormats **ref)
{
    FORMATS_UNREF(ref, formats);
}

void ff_channel_layouts_unref(AVFilterChannelLayouts **ref)
{
    FORMATS_UNREF(ref, channel_layouts);
}

#define FORMATS_CHANGEREF(oldref, newref)       \
do {                                            \
    int idx = -1;                               \
                                                \
    FIND_REF_INDEX(oldref, idx);                \
                                                \
    if (idx >= 0) {                             \
        (*oldref)->refs[idx] = newref;          \
        *newref = *oldref;                      \
        *oldref = NULL;                         \
    }                                           \
} while (0)

void ff_channel_layouts_changeref(AVFilterChannelLayouts **oldref,
                                  AVFilterChannelLayouts **newref)
{
    FORMATS_CHANGEREF(oldref, newref);
}

void ff_formats_changeref(AVFilterFormats **oldref, AVFilterFormats **newref)
{
    FORMATS_CHANGEREF(oldref, newref);
}

#define SET_COMMON_FORMATS(ctx, fmts, in_fmts, out_fmts, ref, list) \
{                                                                   \
    int count = 0, i;                                               \
                                                                    \
    for (i = 0; i < ctx->nb_inputs; i++) {                          \
        if (ctx->inputs[i] && !ctx->inputs[i]->out_fmts) {          \
            ref(fmts, &ctx->inputs[i]->out_fmts);                   \
            count++;                                                \
        }                                                           \
    }                                                               \
    for (i = 0; i < ctx->nb_outputs; i++) {                         \
        if (ctx->outputs[i] && !ctx->outputs[i]->in_fmts) {         \
            ref(fmts, &ctx->outputs[i]->in_fmts);                   \
            count++;                                                \
        }                                                           \
    }                                                               \
                                                                    \
    if (!count) {                                                   \
        av_freep(&fmts->list);                                      \
        av_freep(&fmts->refs);                                      \
        av_freep(&fmts);                                            \
    }                                                               \
}

void ff_set_common_channel_layouts(AVFilterContext *ctx,
                                   AVFilterChannelLayouts *layouts)
{
    SET_COMMON_FORMATS(ctx, layouts, in_channel_layouts, out_channel_layouts,
                       ff_channel_layouts_ref, channel_layouts);
}

void ff_set_common_samplerates(AVFilterContext *ctx,
                               AVFilterFormats *samplerates)
{
    SET_COMMON_FORMATS(ctx, samplerates, in_samplerates, out_samplerates,
                       ff_formats_ref, formats);
}

/**
 * A helper for query_formats() which sets all links to the same list of
 * formats. If there are no links hooked to this filter, the list of formats is
 * freed.
 */
void ff_set_common_formats(AVFilterContext *ctx, AVFilterFormats *formats)
{
    SET_COMMON_FORMATS(ctx, formats, in_formats, out_formats,
                       ff_formats_ref, formats);
}

int ff_default_query_formats(AVFilterContext *ctx)
{
    enum AVMediaType type = ctx->inputs  && ctx->inputs [0] ? ctx->inputs [0]->type :
                            ctx->outputs && ctx->outputs[0] ? ctx->outputs[0]->type :
                            AVMEDIA_TYPE_VIDEO;

    ff_set_common_formats(ctx, ff_all_formats(type));
    if (type == AVMEDIA_TYPE_AUDIO) {
        ff_set_common_channel_layouts(ctx, ff_all_channel_layouts());
        ff_set_common_samplerates(ctx, ff_all_samplerates());
    }

    return 0;
}

/* internal functions for parsing audio format arguments */

int ff_parse_pixel_format(enum PixelFormat *ret, const char *arg, void *log_ctx)
{
    char *tail;
    int pix_fmt = av_get_pix_fmt(arg);
    if (pix_fmt == PIX_FMT_NONE) {
        pix_fmt = strtol(arg, &tail, 0);
        if (*tail || (unsigned)pix_fmt >= PIX_FMT_NB) {
            av_log(log_ctx, AV_LOG_ERROR, "Invalid pixel format '%s'\n", arg);
            return AVERROR(EINVAL);
        }
    }
    *ret = pix_fmt;
    return 0;
}

int ff_parse_sample_format(int *ret, const char *arg, void *log_ctx)
{
    char *tail;
    int sfmt = av_get_sample_fmt(arg);
    if (sfmt == AV_SAMPLE_FMT_NONE) {
        sfmt = strtol(arg, &tail, 0);
        if (*tail || (unsigned)sfmt >= AV_SAMPLE_FMT_NB) {
            av_log(log_ctx, AV_LOG_ERROR, "Invalid sample format '%s'\n", arg);
            return AVERROR(EINVAL);
        }
    }
    *ret = sfmt;
    return 0;
}

int ff_parse_time_base(AVRational *ret, const char *arg, void *log_ctx)
{
    AVRational r;
    if(av_parse_ratio(&r, arg, INT_MAX, 0, log_ctx) < 0 ||r.num<=0  ||r.den<=0) {
        av_log(log_ctx, AV_LOG_ERROR, "Invalid time base '%s'\n", arg);
        return AVERROR(EINVAL);
    }
    *ret = r;
    return 0;
}

int ff_parse_sample_rate(int *ret, const char *arg, void *log_ctx)
{
    char *tail;
    double srate = av_strtod(arg, &tail);
    if (*tail || srate < 1 || (int)srate != srate || srate > INT_MAX) {
        av_log(log_ctx, AV_LOG_ERROR, "Invalid sample rate '%s'\n", arg);
        return AVERROR(EINVAL);
    }
    *ret = srate;
    return 0;
}

int ff_parse_channel_layout(int64_t *ret, const char *arg, void *log_ctx)
{
    char *tail;
    int64_t chlayout = av_get_channel_layout(arg);
    if (chlayout == 0) {
        chlayout = strtol(arg, &tail, 10);
        if (*tail || chlayout == 0) {
            av_log(log_ctx, AV_LOG_ERROR, "Invalid channel layout '%s'\n", arg);
            return AVERROR(EINVAL);
        }
    }
    *ret = chlayout;
    return 0;
}

#ifdef TEST

#undef printf

int main(void)
{
    const int64_t *cl;
    char buf[512];

    for (cl = avfilter_all_channel_layouts; *cl != -1; cl++) {
        av_get_channel_layout_string(buf, sizeof(buf), -1, *cl);
        printf("%s\n", buf);
    }

    return 0;
}

#endif
<|MERGE_RESOLUTION|>--- conflicted
+++ resolved
@@ -19,11 +19,8 @@
  * Foundation, Inc., 51 Franklin Street, Fifth Floor, Boston, MA 02110-1301 USA
  */
 
-<<<<<<< HEAD
+#include "libavutil/common.h"
 #include "libavutil/eval.h"
-=======
-#include "libavutil/common.h"
->>>>>>> 232e35de
 #include "libavutil/pixdesc.h"
 #include "libavutil/parseutils.h"
 #include "libavutil/audioconvert.h"
