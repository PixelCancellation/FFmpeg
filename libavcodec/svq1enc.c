--- conflicted
+++ resolved
@@ -447,15 +447,9 @@
                     dxy = (mx & 1) + 2 * (my & 1);
 
                     s->hdsp.put_pixels_tab[0][dxy](temp + 16,
-<<<<<<< HEAD
-                                                  ref + (mx >> 1) +
-                                                  stride * (my >> 1),
-                                                  stride, 16);
-=======
                                                    ref + (mx >> 1) +
                                                    stride * (my >> 1),
                                                    stride, 16);
->>>>>>> 28bc406c
 
                     score[1] += encode_block(s, src + 16 * x, temp + 16,
                                              decoded, stride, 5, 64, lambda, 0);
