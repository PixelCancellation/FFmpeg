/*
 * H.26L/H.264/AVC/JVT/14496-10/... decoder
 * Copyright (c) 2003 Michael Niedermayer <michaelni@gmx.at>
 *
 * This file is part of FFmpeg.
 *
 * FFmpeg is free software; you can redistribute it and/or
 * modify it under the terms of the GNU Lesser General Public
 * License as published by the Free Software Foundation; either
 * version 2.1 of the License, or (at your option) any later version.
 *
 * FFmpeg is distributed in the hope that it will be useful,
 * but WITHOUT ANY WARRANTY; without even the implied warranty of
 * MERCHANTABILITY or FITNESS FOR A PARTICULAR PURPOSE.  See the GNU
 * Lesser General Public License for more details.
 *
 * You should have received a copy of the GNU Lesser General Public
 * License along with FFmpeg; if not, write to the Free Software
 * Foundation, Inc., 51 Franklin Street, Fifth Floor, Boston, MA 02110-1301 USA
 */

/**
 * @file
 * H.264 / AVC / MPEG4 part10 codec.
 * @author Michael Niedermayer <michaelni@gmx.at>
 */

#define UNCHECKED_BITSTREAM_READER 1

#include "libavutil/imgutils.h"
#include "libavutil/opt.h"
#include "internal.h"
#include "cabac.h"
#include "cabac_functions.h"
#include "dsputil.h"
#include "error_resilience.h"
#include "avcodec.h"
#include "mpegvideo.h"
#include "h264.h"
#include "h264data.h"
#include "h264chroma.h"
#include "h264_mvpred.h"
#include "golomb.h"
#include "mathops.h"
#include "rectangle.h"
#include "svq3.h"
#include "thread.h"
#include "vdpau_internal.h"
#include "libavutil/avassert.h"

// #undef NDEBUG
#include <assert.h>

const uint16_t ff_h264_mb_sizes[4] = { 256, 384, 512, 768 };

static const uint8_t rem6[QP_MAX_NUM + 1] = {
    0, 1, 2, 3, 4, 5, 0, 1, 2, 3, 4, 5, 0, 1, 2, 3, 4, 5, 0, 1, 2,
    3, 4, 5, 0, 1, 2, 3, 4, 5, 0, 1, 2, 3, 4, 5, 0, 1, 2, 3, 4, 5,
    0, 1, 2, 3, 4, 5, 0, 1, 2, 3, 4, 5, 0, 1, 2, 3, 4, 5, 0, 1, 2,
    3, 4, 5, 0, 1, 2, 3, 4, 5, 0, 1, 2, 3, 4, 5, 0, 1, 2, 3, 4, 5,
    0, 1, 2, 3,
};

static const uint8_t div6[QP_MAX_NUM + 1] = {
    0, 0, 0, 0, 0, 0, 1, 1, 1, 1, 1, 1, 2, 2, 2, 2, 2, 2, 3,  3,  3,
    3, 3, 3, 4, 4, 4, 4, 4, 4, 5, 5, 5, 5, 5, 5, 6, 6, 6, 6,  6,  6,
    7, 7, 7, 7, 7, 7, 8, 8, 8, 8, 8, 8, 9, 9, 9, 9, 9, 9, 10, 10, 10,
   10,10,10,11,11,11,11,11,11,12,12,12,12,12,12,13,13,13, 13, 13, 13,
   14,14,14,14,
};

static const enum AVPixelFormat h264_hwaccel_pixfmt_list_420[] = {
#if CONFIG_H264_DXVA2_HWACCEL
    AV_PIX_FMT_DXVA2_VLD,
#endif
#if CONFIG_H264_VAAPI_HWACCEL
    AV_PIX_FMT_VAAPI_VLD,
#endif
#if CONFIG_H264_VDA_HWACCEL
    AV_PIX_FMT_VDA_VLD,
#endif
#if CONFIG_H264_VDPAU_HWACCEL
    AV_PIX_FMT_VDPAU,
#endif
    AV_PIX_FMT_YUV420P,
    AV_PIX_FMT_NONE
};

static const enum AVPixelFormat h264_hwaccel_pixfmt_list_jpeg_420[] = {
#if CONFIG_H264_DXVA2_HWACCEL
    AV_PIX_FMT_DXVA2_VLD,
#endif
#if CONFIG_H264_VAAPI_HWACCEL
    AV_PIX_FMT_VAAPI_VLD,
#endif
#if CONFIG_H264_VDA_HWACCEL
    AV_PIX_FMT_VDA_VLD,
#endif
#if CONFIG_H264_VDPAU_HWACCEL
    AV_PIX_FMT_VDPAU,
#endif
    AV_PIX_FMT_YUVJ420P,
    AV_PIX_FMT_NONE
};

int avpriv_h264_has_num_reorder_frames(AVCodecContext *avctx)
{
    H264Context *h = avctx->priv_data;
    return h ? h->sps.num_reorder_frames : 0;
}

static void h264_er_decode_mb(void *opaque, int ref, int mv_dir, int mv_type,
                              int (*mv)[2][4][2],
                              int mb_x, int mb_y, int mb_intra, int mb_skipped)
{
    H264Context    *h = opaque;

    h->mb_x  = mb_x;
    h->mb_y  = mb_y;
    h->mb_xy = mb_x + mb_y * h->mb_stride;
    memset(h->non_zero_count_cache, 0, sizeof(h->non_zero_count_cache));
    av_assert1(ref >= 0);
    /* FIXME: It is possible albeit uncommon that slice references
     * differ between slices. We take the easy approach and ignore
     * it for now. If this turns out to have any relevance in
     * practice then correct remapping should be added. */
    if (ref >= h->ref_count[0])
        ref = 0;
    if (!h->ref_list[0][ref].f.data[0]) {
        av_log(h->avctx, AV_LOG_DEBUG, "Reference not available for error concealing\n");
        ref = 0;
    }
    if ((h->ref_list[0][ref].reference&3) != 3) {
        av_log(h->avctx, AV_LOG_DEBUG, "Reference invalid\n");
        return;
    }
    fill_rectangle(&h->cur_pic.ref_index[0][4 * h->mb_xy],
                   2, 2, 2, ref, 1);
    fill_rectangle(&h->ref_cache[0][scan8[0]], 4, 4, 8, ref, 1);
    fill_rectangle(h->mv_cache[0][scan8[0]], 4, 4, 8,
                   pack16to32((*mv)[0][0][0], (*mv)[0][0][1]), 4);
    h->mb_mbaff =
    h->mb_field_decoding_flag = 0;
    ff_h264_hl_decode_mb(h);
}

void ff_h264_draw_horiz_band(H264Context *h, int y, int height)
{
    AVCodecContext *avctx = h->avctx;
    Picture *cur  = &h->cur_pic;
    Picture *last = h->ref_list[0][0].f.data[0] ? &h->ref_list[0][0] : NULL;
    const AVPixFmtDescriptor *desc = av_pix_fmt_desc_get(avctx->pix_fmt);
    int vshift = desc->log2_chroma_h;
    const int field_pic = h->picture_structure != PICT_FRAME;
    if (field_pic) {
        height <<= 1;
        y <<= 1;
    }

    height = FFMIN(height, avctx->height - y);

    if (field_pic && h->first_field && !(avctx->slice_flags & SLICE_FLAG_ALLOW_FIELD))
        return;

    if (avctx->draw_horiz_band) {
        AVFrame *src;
        int offset[AV_NUM_DATA_POINTERS];
        int i;

        if (cur->f.pict_type == AV_PICTURE_TYPE_B || h->low_delay ||
           (avctx->slice_flags & SLICE_FLAG_CODED_ORDER))
            src = &cur->f;
        else if (last)
            src = &last->f;
        else
            return;

        offset[0] = y * src->linesize[0];
        offset[1] =
        offset[2] = (y >> vshift) * src->linesize[1];
        for (i = 3; i < AV_NUM_DATA_POINTERS; i++)
            offset[i] = 0;

        emms_c();

        avctx->draw_horiz_band(avctx, src, offset,
                               y, h->picture_structure, height);
    }
}

static void unref_picture(H264Context *h, Picture *pic)
{
    int off = offsetof(Picture, tf) + sizeof(pic->tf);
    int i;

    if (!pic->f.data[0])
        return;

    ff_thread_release_buffer(h->avctx, &pic->tf);
    av_buffer_unref(&pic->hwaccel_priv_buf);

    av_buffer_unref(&pic->qscale_table_buf);
    av_buffer_unref(&pic->mb_type_buf);
    for (i = 0; i < 2; i++) {
        av_buffer_unref(&pic->motion_val_buf[i]);
        av_buffer_unref(&pic->ref_index_buf[i]);
    }

    memset((uint8_t*)pic + off, 0, sizeof(*pic) - off);
}

static void release_unused_pictures(H264Context *h, int remove_current)
{
    int i;

    /* release non reference frames */
    for (i = 0; i < MAX_PICTURE_COUNT; i++) {
        if (h->DPB[i].f.data[0] && !h->DPB[i].reference &&
            (remove_current || &h->DPB[i] != h->cur_pic_ptr)) {
            unref_picture(h, &h->DPB[i]);
        }
    }
}

static int ref_picture(H264Context *h, Picture *dst, Picture *src)
{
    int ret, i;

    av_assert0(!dst->f.buf[0]);
    av_assert0(src->f.buf[0]);

    src->tf.f = &src->f;
    dst->tf.f = &dst->f;
    ret = ff_thread_ref_frame(&dst->tf, &src->tf);
    if (ret < 0)
        goto fail;


    dst->qscale_table_buf = av_buffer_ref(src->qscale_table_buf);
    dst->mb_type_buf      = av_buffer_ref(src->mb_type_buf);
    if (!dst->qscale_table_buf || !dst->mb_type_buf)
        goto fail;
    dst->qscale_table = src->qscale_table;
    dst->mb_type      = src->mb_type;

    for (i = 0; i < 2; i ++) {
        dst->motion_val_buf[i] = av_buffer_ref(src->motion_val_buf[i]);
        dst->ref_index_buf[i]  = av_buffer_ref(src->ref_index_buf[i]);
        if (!dst->motion_val_buf[i] || !dst->ref_index_buf[i])
            goto fail;
        dst->motion_val[i] = src->motion_val[i];
        dst->ref_index[i]  = src->ref_index[i];
    }

    if (src->hwaccel_picture_private) {
        dst->hwaccel_priv_buf = av_buffer_ref(src->hwaccel_priv_buf);
        if (!dst->hwaccel_priv_buf)
            goto fail;
        dst->hwaccel_picture_private = dst->hwaccel_priv_buf->data;
    }

    for (i = 0; i < 2; i++)
        dst->field_poc[i] = src->field_poc[i];

    memcpy(dst->ref_poc,   src->ref_poc,   sizeof(src->ref_poc));
    memcpy(dst->ref_count, src->ref_count, sizeof(src->ref_count));

    dst->poc                     = src->poc;
    dst->frame_num               = src->frame_num;
    dst->mmco_reset              = src->mmco_reset;
    dst->pic_id                  = src->pic_id;
    dst->long_ref                = src->long_ref;
    dst->mbaff                   = src->mbaff;
    dst->field_picture           = src->field_picture;
    dst->needs_realloc           = src->needs_realloc;
    dst->reference               = src->reference;
    dst->sync                    = src->sync;

    return 0;
fail:
    unref_picture(h, dst);
    return ret;
}


static int alloc_scratch_buffers(H264Context *h, int linesize)
{
    int alloc_size = FFALIGN(FFABS(linesize) + 32, 32);

    if (h->bipred_scratchpad)
        return 0;

    h->bipred_scratchpad = av_malloc(16 * 6 * alloc_size);
    // edge emu needs blocksize + filter length - 1
    // (= 21x21 for  h264)
    h->edge_emu_buffer = av_mallocz(alloc_size * 2 * 21);
    h->me.scratchpad   = av_mallocz(alloc_size * 2 * 16 * 2);

    if (!h->bipred_scratchpad || !h->edge_emu_buffer || !h->me.scratchpad) {
        av_freep(&h->bipred_scratchpad);
        av_freep(&h->edge_emu_buffer);
        av_freep(&h->me.scratchpad);
        return AVERROR(ENOMEM);
    }

    h->me.temp = h->me.scratchpad;

    return 0;
}

static int init_table_pools(H264Context *h)
{
    const int big_mb_num    = h->mb_stride * (h->mb_height + 1) + 1;
    const int mb_array_size = h->mb_stride * h->mb_height;
    const int b4_stride     = h->mb_width * 4 + 1;
    const int b4_array_size = b4_stride * h->mb_height * 4;

    h->qscale_table_pool = av_buffer_pool_init(big_mb_num + h->mb_stride,
                                               av_buffer_allocz);
    h->mb_type_pool      = av_buffer_pool_init((big_mb_num + h->mb_stride) *
                                               sizeof(uint32_t), av_buffer_allocz);
    h->motion_val_pool = av_buffer_pool_init(2 * (b4_array_size + 4) *
                                             sizeof(int16_t), av_buffer_allocz);
    h->ref_index_pool  = av_buffer_pool_init(4 * mb_array_size, av_buffer_allocz);

    if (!h->qscale_table_pool || !h->mb_type_pool || !h->motion_val_pool ||
        !h->ref_index_pool) {
        av_buffer_pool_uninit(&h->qscale_table_pool);
        av_buffer_pool_uninit(&h->mb_type_pool);
        av_buffer_pool_uninit(&h->motion_val_pool);
        av_buffer_pool_uninit(&h->ref_index_pool);
        return AVERROR(ENOMEM);
    }

    return 0;
}

static int alloc_picture(H264Context *h, Picture *pic)
{
    int i, ret = 0;

    av_assert0(!pic->f.data[0]);

    pic->tf.f = &pic->f;
    ret = ff_thread_get_buffer(h->avctx, &pic->tf, pic->reference ?
                                                   AV_GET_BUFFER_FLAG_REF : 0);
    if (ret < 0)
        goto fail;

    h->linesize   = pic->f.linesize[0];
    h->uvlinesize = pic->f.linesize[1];

    if (h->avctx->hwaccel) {
        const AVHWAccel *hwaccel = h->avctx->hwaccel;
        av_assert0(!pic->hwaccel_picture_private);
        if (hwaccel->priv_data_size) {
            pic->hwaccel_priv_buf = av_buffer_allocz(hwaccel->priv_data_size);
            if (!pic->hwaccel_priv_buf)
                return AVERROR(ENOMEM);
            pic->hwaccel_picture_private = pic->hwaccel_priv_buf->data;
        }
    }

    if (!h->qscale_table_pool) {
        ret = init_table_pools(h);
        if (ret < 0)
            goto fail;
    }

    pic->qscale_table_buf = av_buffer_pool_get(h->qscale_table_pool);
    pic->mb_type_buf      = av_buffer_pool_get(h->mb_type_pool);
    if (!pic->qscale_table_buf || !pic->mb_type_buf)
        goto fail;

    pic->mb_type      = (uint32_t*)pic->mb_type_buf->data + 2 * h->mb_stride + 1;
    pic->qscale_table = pic->qscale_table_buf->data + 2 * h->mb_stride + 1;

    for (i = 0; i < 2; i++) {
        pic->motion_val_buf[i] = av_buffer_pool_get(h->motion_val_pool);
        pic->ref_index_buf[i]  = av_buffer_pool_get(h->ref_index_pool);
        if (!pic->motion_val_buf[i] || !pic->ref_index_buf[i])
            goto fail;

        pic->motion_val[i] = (int16_t (*)[2])pic->motion_val_buf[i]->data + 4;
        pic->ref_index[i]  = pic->ref_index_buf[i]->data;
    }

    return 0;
fail:
    unref_picture(h, pic);
    return (ret < 0) ? ret : AVERROR(ENOMEM);
}

static inline int pic_is_unused(H264Context *h, Picture *pic)
{
    if (pic->f.data[0] == NULL)
        return 1;
    if (pic->needs_realloc && !(pic->reference & DELAYED_PIC_REF))
        return 1;
    return 0;
}

static int find_unused_picture(H264Context *h)
{
    int i;

    for (i = 0; i < MAX_PICTURE_COUNT; i++) {
        if (pic_is_unused(h, &h->DPB[i]))
            break;
    }
    if (i == MAX_PICTURE_COUNT)
        return AVERROR_INVALIDDATA;

    if (h->DPB[i].needs_realloc) {
        h->DPB[i].needs_realloc = 0;
        unref_picture(h, &h->DPB[i]);
    }

    return i;
}

/**
 * Check if the top & left blocks are available if needed and
 * change the dc mode so it only uses the available blocks.
 */
int ff_h264_check_intra4x4_pred_mode(H264Context *h)
{
    static const int8_t top[12] = {
        -1, 0, LEFT_DC_PRED, -1, -1, -1, -1, -1, 0
    };
    static const int8_t left[12] = {
        0, -1, TOP_DC_PRED, 0, -1, -1, -1, 0, -1, DC_128_PRED
    };
    int i;

    if (!(h->top_samples_available & 0x8000)) {
        for (i = 0; i < 4; i++) {
            int status = top[h->intra4x4_pred_mode_cache[scan8[0] + i]];
            if (status < 0) {
                av_log(h->avctx, AV_LOG_ERROR,
                       "top block unavailable for requested intra4x4 mode %d at %d %d\n",
                       status, h->mb_x, h->mb_y);
                return -1;
            } else if (status) {
                h->intra4x4_pred_mode_cache[scan8[0] + i] = status;
            }
        }
    }

    if ((h->left_samples_available & 0x8888) != 0x8888) {
        static const int mask[4] = { 0x8000, 0x2000, 0x80, 0x20 };
        for (i = 0; i < 4; i++)
            if (!(h->left_samples_available & mask[i])) {
                int status = left[h->intra4x4_pred_mode_cache[scan8[0] + 8 * i]];
                if (status < 0) {
                    av_log(h->avctx, AV_LOG_ERROR,
                           "left block unavailable for requested intra4x4 mode %d at %d %d\n",
                           status, h->mb_x, h->mb_y);
                    return -1;
                } else if (status) {
                    h->intra4x4_pred_mode_cache[scan8[0] + 8 * i] = status;
                }
            }
    }

    return 0;
} // FIXME cleanup like ff_h264_check_intra_pred_mode

/**
 * Check if the top & left blocks are available if needed and
 * change the dc mode so it only uses the available blocks.
 */
int ff_h264_check_intra_pred_mode(H264Context *h, int mode, int is_chroma)
{
    static const int8_t top[7]  = { LEFT_DC_PRED8x8, 1, -1, -1 };
    static const int8_t left[7] = { TOP_DC_PRED8x8, -1, 2, -1, DC_128_PRED8x8 };

    if (mode > 6U) {
        av_log(h->avctx, AV_LOG_ERROR,
               "out of range intra chroma pred mode at %d %d\n",
               h->mb_x, h->mb_y);
        return -1;
    }

    if (!(h->top_samples_available & 0x8000)) {
        mode = top[mode];
        if (mode < 0) {
            av_log(h->avctx, AV_LOG_ERROR,
                   "top block unavailable for requested intra mode at %d %d\n",
                   h->mb_x, h->mb_y);
            return -1;
        }
    }

    if ((h->left_samples_available & 0x8080) != 0x8080) {
        mode = left[mode];
        if (is_chroma && (h->left_samples_available & 0x8080)) {
            // mad cow disease mode, aka MBAFF + constrained_intra_pred
            mode = ALZHEIMER_DC_L0T_PRED8x8 +
                   (!(h->left_samples_available & 0x8000)) +
                   2 * (mode == DC_128_PRED8x8);
        }
        if (mode < 0) {
            av_log(h->avctx, AV_LOG_ERROR,
                   "left block unavailable for requested intra mode at %d %d\n",
                   h->mb_x, h->mb_y);
            return -1;
        }
    }

    return mode;
}

const uint8_t *ff_h264_decode_nal(H264Context *h, const uint8_t *src,
                                  int *dst_length, int *consumed, int length)
{
    int i, si, di;
    uint8_t *dst;
    int bufidx;

    // src[0]&0x80; // forbidden bit
    h->nal_ref_idc   = src[0] >> 5;
    h->nal_unit_type = src[0] & 0x1F;

    src++;
    length--;

#define STARTCODE_TEST                                                  \
        if (i + 2 < length && src[i + 1] == 0 && src[i + 2] <= 3) {     \
            if (src[i + 2] != 3) {                                      \
                /* startcode, so we must be past the end */             \
                length = i;                                             \
            }                                                           \
            break;                                                      \
        }
#if HAVE_FAST_UNALIGNED
#define FIND_FIRST_ZERO                                                 \
        if (i > 0 && !src[i])                                           \
            i--;                                                        \
        while (src[i])                                                  \
            i++
#if HAVE_FAST_64BIT
    for (i = 0; i + 1 < length; i += 9) {
        if (!((~AV_RN64A(src + i) &
               (AV_RN64A(src + i) - 0x0100010001000101ULL)) &
              0x8000800080008080ULL))
            continue;
        FIND_FIRST_ZERO;
        STARTCODE_TEST;
        i -= 7;
    }
#else
    for (i = 0; i + 1 < length; i += 5) {
        if (!((~AV_RN32A(src + i) &
               (AV_RN32A(src + i) - 0x01000101U)) &
              0x80008080U))
            continue;
        FIND_FIRST_ZERO;
        STARTCODE_TEST;
        i -= 3;
    }
#endif
#else
    for (i = 0; i + 1 < length; i += 2) {
        if (src[i])
            continue;
        if (i > 0 && src[i - 1] == 0)
            i--;
        STARTCODE_TEST;
    }
#endif

    // use second escape buffer for inter data
    bufidx = h->nal_unit_type == NAL_DPC ? 1 : 0;

    si = h->rbsp_buffer_size[bufidx];
    av_fast_padded_malloc(&h->rbsp_buffer[bufidx], &h->rbsp_buffer_size[bufidx], length+MAX_MBPAIR_SIZE);
    dst = h->rbsp_buffer[bufidx];

    if (dst == NULL)
        return NULL;

    if(i>=length-1){ //no escaped 0
        *dst_length= length;
        *consumed= length+1; //+1 for the header
        if(h->avctx->flags2 & CODEC_FLAG2_FAST){
            return src;
        }else{
            memcpy(dst, src, length);
            return dst;
        }
    }

    memcpy(dst, src, i);
    si = di = i;
    while (si + 2 < length) {
        // remove escapes (very rare 1:2^22)
        if (src[si + 2] > 3) {
            dst[di++] = src[si++];
            dst[di++] = src[si++];
        } else if (src[si] == 0 && src[si + 1] == 0) {
            if (src[si + 2] == 3) { // escape
                dst[di++]  = 0;
                dst[di++]  = 0;
                si        += 3;
                continue;
            } else // next start code
                goto nsc;
        }

        dst[di++] = src[si++];
    }
    while (si < length)
        dst[di++] = src[si++];
nsc:

    memset(dst + di, 0, FF_INPUT_BUFFER_PADDING_SIZE);

    *dst_length = di;
    *consumed   = si + 1; // +1 for the header
    /* FIXME store exact number of bits in the getbitcontext
     * (it is needed for decoding) */
    return dst;
}

/**
 * Identify the exact end of the bitstream
 * @return the length of the trailing, or 0 if damaged
 */
static int decode_rbsp_trailing(H264Context *h, const uint8_t *src)
{
    int v = *src;
    int r;

    tprintf(h->avctx, "rbsp trailing %X\n", v);

    for (r = 1; r < 9; r++) {
        if (v & 1)
            return r;
        v >>= 1;
    }
    return 0;
}

static inline int get_lowest_part_list_y(H264Context *h, Picture *pic, int n,
                                         int height, int y_offset, int list)
{
    int raw_my        = h->mv_cache[list][scan8[n]][1];
    int filter_height_down = (raw_my & 3) ? 3 : 0;
    int full_my       = (raw_my >> 2) + y_offset;
    int bottom        = full_my + filter_height_down + height;

    av_assert2(height >= 0);

    return FFMAX(0, bottom);
}

static inline void get_lowest_part_y(H264Context *h, int refs[2][48], int n,
                                     int height, int y_offset, int list0,
                                     int list1, int *nrefs)
{
    int my;

    y_offset += 16 * (h->mb_y >> MB_FIELD(h));

    if (list0) {
        int ref_n    = h->ref_cache[0][scan8[n]];
        Picture *ref = &h->ref_list[0][ref_n];

        // Error resilience puts the current picture in the ref list.
        // Don't try to wait on these as it will cause a deadlock.
        // Fields can wait on each other, though.
        if (ref->tf.progress->data   != h->cur_pic.tf.progress->data ||
            (ref->reference & 3) != h->picture_structure) {
            my = get_lowest_part_list_y(h, ref, n, height, y_offset, 0);
            if (refs[0][ref_n] < 0)
                nrefs[0] += 1;
            refs[0][ref_n] = FFMAX(refs[0][ref_n], my);
        }
    }

    if (list1) {
        int ref_n    = h->ref_cache[1][scan8[n]];
        Picture *ref = &h->ref_list[1][ref_n];

        if (ref->tf.progress->data != h->cur_pic.tf.progress->data ||
            (ref->reference & 3) != h->picture_structure) {
            my = get_lowest_part_list_y(h, ref, n, height, y_offset, 1);
            if (refs[1][ref_n] < 0)
                nrefs[1] += 1;
            refs[1][ref_n] = FFMAX(refs[1][ref_n], my);
        }
    }
}

/**
 * Wait until all reference frames are available for MC operations.
 *
 * @param h the H264 context
 */
static void await_references(H264Context *h)
{
    const int mb_xy   = h->mb_xy;
    const int mb_type = h->cur_pic.mb_type[mb_xy];
    int refs[2][48];
    int nrefs[2] = { 0 };
    int ref, list;

    memset(refs, -1, sizeof(refs));

    if (IS_16X16(mb_type)) {
        get_lowest_part_y(h, refs, 0, 16, 0,
                          IS_DIR(mb_type, 0, 0), IS_DIR(mb_type, 0, 1), nrefs);
    } else if (IS_16X8(mb_type)) {
        get_lowest_part_y(h, refs, 0, 8, 0,
                          IS_DIR(mb_type, 0, 0), IS_DIR(mb_type, 0, 1), nrefs);
        get_lowest_part_y(h, refs, 8, 8, 8,
                          IS_DIR(mb_type, 1, 0), IS_DIR(mb_type, 1, 1), nrefs);
    } else if (IS_8X16(mb_type)) {
        get_lowest_part_y(h, refs, 0, 16, 0,
                          IS_DIR(mb_type, 0, 0), IS_DIR(mb_type, 0, 1), nrefs);
        get_lowest_part_y(h, refs, 4, 16, 0,
                          IS_DIR(mb_type, 1, 0), IS_DIR(mb_type, 1, 1), nrefs);
    } else {
        int i;

        av_assert2(IS_8X8(mb_type));

        for (i = 0; i < 4; i++) {
            const int sub_mb_type = h->sub_mb_type[i];
            const int n           = 4 * i;
            int y_offset          = (i & 2) << 2;

            if (IS_SUB_8X8(sub_mb_type)) {
                get_lowest_part_y(h, refs, n, 8, y_offset,
                                  IS_DIR(sub_mb_type, 0, 0),
                                  IS_DIR(sub_mb_type, 0, 1),
                                  nrefs);
            } else if (IS_SUB_8X4(sub_mb_type)) {
                get_lowest_part_y(h, refs, n, 4, y_offset,
                                  IS_DIR(sub_mb_type, 0, 0),
                                  IS_DIR(sub_mb_type, 0, 1),
                                  nrefs);
                get_lowest_part_y(h, refs, n + 2, 4, y_offset + 4,
                                  IS_DIR(sub_mb_type, 0, 0),
                                  IS_DIR(sub_mb_type, 0, 1),
                                  nrefs);
            } else if (IS_SUB_4X8(sub_mb_type)) {
                get_lowest_part_y(h, refs, n, 8, y_offset,
                                  IS_DIR(sub_mb_type, 0, 0),
                                  IS_DIR(sub_mb_type, 0, 1),
                                  nrefs);
                get_lowest_part_y(h, refs, n + 1, 8, y_offset,
                                  IS_DIR(sub_mb_type, 0, 0),
                                  IS_DIR(sub_mb_type, 0, 1),
                                  nrefs);
            } else {
                int j;
                av_assert2(IS_SUB_4X4(sub_mb_type));
                for (j = 0; j < 4; j++) {
                    int sub_y_offset = y_offset + 2 * (j & 2);
                    get_lowest_part_y(h, refs, n + j, 4, sub_y_offset,
                                      IS_DIR(sub_mb_type, 0, 0),
                                      IS_DIR(sub_mb_type, 0, 1),
                                      nrefs);
                }
            }
        }
    }

    for (list = h->list_count - 1; list >= 0; list--)
        for (ref = 0; ref < 48 && nrefs[list]; ref++) {
            int row = refs[list][ref];
            if (row >= 0) {
                Picture *ref_pic      = &h->ref_list[list][ref];
                int ref_field         = ref_pic->reference - 1;
                int ref_field_picture = ref_pic->field_picture;
                int pic_height        = 16 * h->mb_height >> ref_field_picture;

                row <<= MB_MBAFF(h);
                nrefs[list]--;

                if (!FIELD_PICTURE(h) && ref_field_picture) { // frame referencing two fields
                    ff_thread_await_progress(&ref_pic->tf,
                                             FFMIN((row >> 1) - !(row & 1),
                                                   pic_height - 1),
                                             1);
                    ff_thread_await_progress(&ref_pic->tf,
                                             FFMIN((row >> 1), pic_height - 1),
                                             0);
                } else if (FIELD_PICTURE(h) && !ref_field_picture) { // field referencing one field of a frame
                    ff_thread_await_progress(&ref_pic->tf,
                                             FFMIN(row * 2 + ref_field,
                                                   pic_height - 1),
                                             0);
                } else if (FIELD_PICTURE(h)) {
                    ff_thread_await_progress(&ref_pic->tf,
                                             FFMIN(row, pic_height - 1),
                                             ref_field);
                } else {
                    ff_thread_await_progress(&ref_pic->tf,
                                             FFMIN(row, pic_height - 1),
                                             0);
                }
            }
        }
}

static av_always_inline void mc_dir_part(H264Context *h, Picture *pic,
                                         int n, int square, int height,
                                         int delta, int list,
                                         uint8_t *dest_y, uint8_t *dest_cb,
                                         uint8_t *dest_cr,
                                         int src_x_offset, int src_y_offset,
                                         qpel_mc_func *qpix_op,
                                         h264_chroma_mc_func chroma_op,
                                         int pixel_shift, int chroma_idc)
{
    const int mx      = h->mv_cache[list][scan8[n]][0] + src_x_offset * 8;
    int my            = h->mv_cache[list][scan8[n]][1] + src_y_offset * 8;
    const int luma_xy = (mx & 3) + ((my & 3) << 2);
    int offset        = ((mx >> 2) << pixel_shift) + (my >> 2) * h->mb_linesize;
    uint8_t *src_y    = pic->f.data[0] + offset;
    uint8_t *src_cb, *src_cr;
    int extra_width  = 0;
    int extra_height = 0;
    int emu = 0;
    const int full_mx    = mx >> 2;
    const int full_my    = my >> 2;
    const int pic_width  = 16 * h->mb_width;
    const int pic_height = 16 * h->mb_height >> MB_FIELD(h);
    int ysh;

    if (mx & 7)
        extra_width -= 3;
    if (my & 7)
        extra_height -= 3;

    if (full_mx                <          0 - extra_width  ||
        full_my                <          0 - extra_height ||
        full_mx + 16 /*FIXME*/ > pic_width  + extra_width  ||
        full_my + 16 /*FIXME*/ > pic_height + extra_height) {
        h->vdsp.emulated_edge_mc(h->edge_emu_buffer,
                                 src_y - (2 << pixel_shift) - 2 * h->mb_linesize,
                                 h->mb_linesize,
                                 16 + 5, 16 + 5 /*FIXME*/, full_mx - 2,
                                 full_my - 2, pic_width, pic_height);
        src_y = h->edge_emu_buffer + (2 << pixel_shift) + 2 * h->mb_linesize;
        emu   = 1;
    }

    qpix_op[luma_xy](dest_y, src_y, h->mb_linesize); // FIXME try variable height perhaps?
    if (!square)
        qpix_op[luma_xy](dest_y + delta, src_y + delta, h->mb_linesize);

    if (CONFIG_GRAY && h->flags & CODEC_FLAG_GRAY)
        return;

    if (chroma_idc == 3 /* yuv444 */) {
        src_cb = pic->f.data[1] + offset;
        if (emu) {
            h->vdsp.emulated_edge_mc(h->edge_emu_buffer,
                                     src_cb - (2 << pixel_shift) - 2 * h->mb_linesize,
                                     h->mb_linesize,
                                     16 + 5, 16 + 5 /*FIXME*/,
                                     full_mx - 2, full_my - 2,
                                     pic_width, pic_height);
            src_cb = h->edge_emu_buffer + (2 << pixel_shift) + 2 * h->mb_linesize;
        }
        qpix_op[luma_xy](dest_cb, src_cb, h->mb_linesize); // FIXME try variable height perhaps?
        if (!square)
            qpix_op[luma_xy](dest_cb + delta, src_cb + delta, h->mb_linesize);

        src_cr = pic->f.data[2] + offset;
        if (emu) {
            h->vdsp.emulated_edge_mc(h->edge_emu_buffer,
                                     src_cr - (2 << pixel_shift) - 2 * h->mb_linesize,
                                     h->mb_linesize,
                                     16 + 5, 16 + 5 /*FIXME*/,
                                     full_mx - 2, full_my - 2,
                                     pic_width, pic_height);
            src_cr = h->edge_emu_buffer + (2 << pixel_shift) + 2 * h->mb_linesize;
        }
        qpix_op[luma_xy](dest_cr, src_cr, h->mb_linesize); // FIXME try variable height perhaps?
        if (!square)
            qpix_op[luma_xy](dest_cr + delta, src_cr + delta, h->mb_linesize);
        return;
    }

    ysh = 3 - (chroma_idc == 2 /* yuv422 */);
    if (chroma_idc == 1 /* yuv420 */ && MB_FIELD(h)) {
        // chroma offset when predicting from a field of opposite parity
        my  += 2 * ((h->mb_y & 1) - (pic->reference - 1));
        emu |= (my >> 3) < 0 || (my >> 3) + 8 >= (pic_height >> 1);
    }

    src_cb = pic->f.data[1] + ((mx >> 3) << pixel_shift) +
             (my >> ysh) * h->mb_uvlinesize;
    src_cr = pic->f.data[2] + ((mx >> 3) << pixel_shift) +
             (my >> ysh) * h->mb_uvlinesize;

    if (emu) {
        h->vdsp.emulated_edge_mc(h->edge_emu_buffer, src_cb, h->mb_uvlinesize,
                                 9, 8 * chroma_idc + 1, (mx >> 3), (my >> ysh),
                                 pic_width >> 1, pic_height >> (chroma_idc == 1 /* yuv420 */));
        src_cb = h->edge_emu_buffer;
    }
    chroma_op(dest_cb, src_cb, h->mb_uvlinesize,
              height >> (chroma_idc == 1 /* yuv420 */),
              mx & 7, (my << (chroma_idc == 2 /* yuv422 */)) & 7);

    if (emu) {
        h->vdsp.emulated_edge_mc(h->edge_emu_buffer, src_cr, h->mb_uvlinesize,
                                 9, 8 * chroma_idc + 1, (mx >> 3), (my >> ysh),
                                 pic_width >> 1, pic_height >> (chroma_idc == 1 /* yuv420 */));
        src_cr = h->edge_emu_buffer;
    }
    chroma_op(dest_cr, src_cr, h->mb_uvlinesize, height >> (chroma_idc == 1 /* yuv420 */),
              mx & 7, (my << (chroma_idc == 2 /* yuv422 */)) & 7);
}

static av_always_inline void mc_part_std(H264Context *h, int n, int square,
                                         int height, int delta,
                                         uint8_t *dest_y, uint8_t *dest_cb,
                                         uint8_t *dest_cr,
                                         int x_offset, int y_offset,
                                         qpel_mc_func *qpix_put,
                                         h264_chroma_mc_func chroma_put,
                                         qpel_mc_func *qpix_avg,
                                         h264_chroma_mc_func chroma_avg,
                                         int list0, int list1,
                                         int pixel_shift, int chroma_idc)
{
    qpel_mc_func *qpix_op         = qpix_put;
    h264_chroma_mc_func chroma_op = chroma_put;

    dest_y += (2 * x_offset << pixel_shift) + 2 * y_offset * h->mb_linesize;
    if (chroma_idc == 3 /* yuv444 */) {
        dest_cb += (2 * x_offset << pixel_shift) + 2 * y_offset * h->mb_linesize;
        dest_cr += (2 * x_offset << pixel_shift) + 2 * y_offset * h->mb_linesize;
    } else if (chroma_idc == 2 /* yuv422 */) {
        dest_cb += (x_offset << pixel_shift) + 2 * y_offset * h->mb_uvlinesize;
        dest_cr += (x_offset << pixel_shift) + 2 * y_offset * h->mb_uvlinesize;
    } else { /* yuv420 */
        dest_cb += (x_offset << pixel_shift) + y_offset * h->mb_uvlinesize;
        dest_cr += (x_offset << pixel_shift) + y_offset * h->mb_uvlinesize;
    }
    x_offset += 8 * h->mb_x;
    y_offset += 8 * (h->mb_y >> MB_FIELD(h));

    if (list0) {
        Picture *ref = &h->ref_list[0][h->ref_cache[0][scan8[n]]];
        mc_dir_part(h, ref, n, square, height, delta, 0,
                    dest_y, dest_cb, dest_cr, x_offset, y_offset,
                    qpix_op, chroma_op, pixel_shift, chroma_idc);

        qpix_op   = qpix_avg;
        chroma_op = chroma_avg;
    }

    if (list1) {
        Picture *ref = &h->ref_list[1][h->ref_cache[1][scan8[n]]];
        mc_dir_part(h, ref, n, square, height, delta, 1,
                    dest_y, dest_cb, dest_cr, x_offset, y_offset,
                    qpix_op, chroma_op, pixel_shift, chroma_idc);
    }
}

static av_always_inline void mc_part_weighted(H264Context *h, int n, int square,
                                              int height, int delta,
                                              uint8_t *dest_y, uint8_t *dest_cb,
                                              uint8_t *dest_cr,
                                              int x_offset, int y_offset,
                                              qpel_mc_func *qpix_put,
                                              h264_chroma_mc_func chroma_put,
                                              h264_weight_func luma_weight_op,
                                              h264_weight_func chroma_weight_op,
                                              h264_biweight_func luma_weight_avg,
                                              h264_biweight_func chroma_weight_avg,
                                              int list0, int list1,
                                              int pixel_shift, int chroma_idc)
{
    int chroma_height;

    dest_y += (2 * x_offset << pixel_shift) + 2 * y_offset * h->mb_linesize;
    if (chroma_idc == 3 /* yuv444 */) {
        chroma_height     = height;
        chroma_weight_avg = luma_weight_avg;
        chroma_weight_op  = luma_weight_op;
        dest_cb += (2 * x_offset << pixel_shift) + 2 * y_offset * h->mb_linesize;
        dest_cr += (2 * x_offset << pixel_shift) + 2 * y_offset * h->mb_linesize;
    } else if (chroma_idc == 2 /* yuv422 */) {
        chroma_height = height;
        dest_cb      += (x_offset << pixel_shift) + 2 * y_offset * h->mb_uvlinesize;
        dest_cr      += (x_offset << pixel_shift) + 2 * y_offset * h->mb_uvlinesize;
    } else { /* yuv420 */
        chroma_height = height >> 1;
        dest_cb      += (x_offset << pixel_shift) + y_offset * h->mb_uvlinesize;
        dest_cr      += (x_offset << pixel_shift) + y_offset * h->mb_uvlinesize;
    }
    x_offset += 8 * h->mb_x;
    y_offset += 8 * (h->mb_y >> MB_FIELD(h));

    if (list0 && list1) {
        /* don't optimize for luma-only case, since B-frames usually
         * use implicit weights => chroma too. */
        uint8_t *tmp_cb = h->bipred_scratchpad;
        uint8_t *tmp_cr = h->bipred_scratchpad + (16 << pixel_shift);
        uint8_t *tmp_y  = h->bipred_scratchpad + 16 * h->mb_uvlinesize;
        int refn0       = h->ref_cache[0][scan8[n]];
        int refn1       = h->ref_cache[1][scan8[n]];

        mc_dir_part(h, &h->ref_list[0][refn0], n, square, height, delta, 0,
                    dest_y, dest_cb, dest_cr,
                    x_offset, y_offset, qpix_put, chroma_put,
                    pixel_shift, chroma_idc);
        mc_dir_part(h, &h->ref_list[1][refn1], n, square, height, delta, 1,
                    tmp_y, tmp_cb, tmp_cr,
                    x_offset, y_offset, qpix_put, chroma_put,
                    pixel_shift, chroma_idc);

        if (h->use_weight == 2) {
            int weight0 = h->implicit_weight[refn0][refn1][h->mb_y & 1];
            int weight1 = 64 - weight0;
            luma_weight_avg(dest_y, tmp_y, h->mb_linesize,
                            height, 5, weight0, weight1, 0);
            chroma_weight_avg(dest_cb, tmp_cb, h->mb_uvlinesize,
                              chroma_height, 5, weight0, weight1, 0);
            chroma_weight_avg(dest_cr, tmp_cr, h->mb_uvlinesize,
                              chroma_height, 5, weight0, weight1, 0);
        } else {
            luma_weight_avg(dest_y, tmp_y, h->mb_linesize, height,
                            h->luma_log2_weight_denom,
                            h->luma_weight[refn0][0][0],
                            h->luma_weight[refn1][1][0],
                            h->luma_weight[refn0][0][1] +
                            h->luma_weight[refn1][1][1]);
            chroma_weight_avg(dest_cb, tmp_cb, h->mb_uvlinesize, chroma_height,
                              h->chroma_log2_weight_denom,
                              h->chroma_weight[refn0][0][0][0],
                              h->chroma_weight[refn1][1][0][0],
                              h->chroma_weight[refn0][0][0][1] +
                              h->chroma_weight[refn1][1][0][1]);
            chroma_weight_avg(dest_cr, tmp_cr, h->mb_uvlinesize, chroma_height,
                              h->chroma_log2_weight_denom,
                              h->chroma_weight[refn0][0][1][0],
                              h->chroma_weight[refn1][1][1][0],
                              h->chroma_weight[refn0][0][1][1] +
                              h->chroma_weight[refn1][1][1][1]);
        }
    } else {
        int list     = list1 ? 1 : 0;
        int refn     = h->ref_cache[list][scan8[n]];
        Picture *ref = &h->ref_list[list][refn];
        mc_dir_part(h, ref, n, square, height, delta, list,
                    dest_y, dest_cb, dest_cr, x_offset, y_offset,
                    qpix_put, chroma_put, pixel_shift, chroma_idc);

        luma_weight_op(dest_y, h->mb_linesize, height,
                       h->luma_log2_weight_denom,
                       h->luma_weight[refn][list][0],
                       h->luma_weight[refn][list][1]);
        if (h->use_weight_chroma) {
            chroma_weight_op(dest_cb, h->mb_uvlinesize, chroma_height,
                             h->chroma_log2_weight_denom,
                             h->chroma_weight[refn][list][0][0],
                             h->chroma_weight[refn][list][0][1]);
            chroma_weight_op(dest_cr, h->mb_uvlinesize, chroma_height,
                             h->chroma_log2_weight_denom,
                             h->chroma_weight[refn][list][1][0],
                             h->chroma_weight[refn][list][1][1]);
        }
    }
}

static av_always_inline void prefetch_motion(H264Context *h, int list,
                                             int pixel_shift, int chroma_idc)
{
    /* fetch pixels for estimated mv 4 macroblocks ahead
     * optimized for 64byte cache lines */
    const int refn = h->ref_cache[list][scan8[0]];
    if (refn >= 0) {
        const int mx  = (h->mv_cache[list][scan8[0]][0] >> 2) + 16 * h->mb_x + 8;
        const int my  = (h->mv_cache[list][scan8[0]][1] >> 2) + 16 * h->mb_y;
        uint8_t **src = h->ref_list[list][refn].f.data;
        int off       = (mx << pixel_shift) +
                        (my + (h->mb_x & 3) * 4) * h->mb_linesize +
                        (64 << pixel_shift);
        h->vdsp.prefetch(src[0] + off, h->linesize, 4);
        if (chroma_idc == 3 /* yuv444 */) {
            h->vdsp.prefetch(src[1] + off, h->linesize, 4);
            h->vdsp.prefetch(src[2] + off, h->linesize, 4);
        } else {
            off= (((mx>>1)+64)<<pixel_shift) + ((my>>1) + (h->mb_x&7))*h->uvlinesize;
            h->vdsp.prefetch(src[1] + off, src[2] - src[1], 2);
        }
    }
}

static void free_tables(H264Context *h, int free_rbsp)
{
    int i;
    H264Context *hx;

    av_freep(&h->intra4x4_pred_mode);
    av_freep(&h->chroma_pred_mode_table);
    av_freep(&h->cbp_table);
    av_freep(&h->mvd_table[0]);
    av_freep(&h->mvd_table[1]);
    av_freep(&h->direct_table);
    av_freep(&h->non_zero_count);
    av_freep(&h->slice_table_base);
    h->slice_table = NULL;
    av_freep(&h->list_counts);

    av_freep(&h->mb2b_xy);
    av_freep(&h->mb2br_xy);

    for (i = 0; i < 3; i++)
        av_freep(&h->visualization_buffer[i]);

    av_buffer_pool_uninit(&h->qscale_table_pool);
    av_buffer_pool_uninit(&h->mb_type_pool);
    av_buffer_pool_uninit(&h->motion_val_pool);
    av_buffer_pool_uninit(&h->ref_index_pool);

    if (free_rbsp && h->DPB) {
        for (i = 0; i < MAX_PICTURE_COUNT; i++)
            unref_picture(h, &h->DPB[i]);
        av_freep(&h->DPB);
    } else if (h->DPB) {
        for (i = 0; i < MAX_PICTURE_COUNT; i++)
            h->DPB[i].needs_realloc = 1;
    }

    h->cur_pic_ptr = NULL;

    for (i = 0; i < MAX_THREADS; i++) {
        hx = h->thread_context[i];
        if (!hx)
            continue;
        av_freep(&hx->top_borders[1]);
        av_freep(&hx->top_borders[0]);
        av_freep(&hx->bipred_scratchpad);
        av_freep(&hx->edge_emu_buffer);
        av_freep(&hx->dc_val_base);
        av_freep(&hx->me.scratchpad);
        av_freep(&hx->er.mb_index2xy);
        av_freep(&hx->er.error_status_table);
        av_freep(&hx->er.er_temp_buffer);
        av_freep(&hx->er.mbintra_table);
        av_freep(&hx->er.mbskip_table);

        if (free_rbsp) {
            av_freep(&hx->rbsp_buffer[1]);
            av_freep(&hx->rbsp_buffer[0]);
            hx->rbsp_buffer_size[0] = 0;
            hx->rbsp_buffer_size[1] = 0;
        }
        if (i)
            av_freep(&h->thread_context[i]);
    }
}

static void init_dequant8_coeff_table(H264Context *h)
{
    int i, j, q, x;
    const int max_qp = 51 + 6 * (h->sps.bit_depth_luma - 8);

    for (i = 0; i < 6; i++) {
        h->dequant8_coeff[i] = h->dequant8_buffer[i];
        for (j = 0; j < i; j++)
            if (!memcmp(h->pps.scaling_matrix8[j], h->pps.scaling_matrix8[i],
                        64 * sizeof(uint8_t))) {
                h->dequant8_coeff[i] = h->dequant8_buffer[j];
                break;
            }
        if (j < i)
            continue;

        for (q = 0; q < max_qp + 1; q++) {
            int shift = div6[q];
            int idx   = rem6[q];
            for (x = 0; x < 64; x++)
                h->dequant8_coeff[i][q][(x >> 3) | ((x & 7) << 3)] =
                    ((uint32_t)dequant8_coeff_init[idx][dequant8_coeff_init_scan[((x >> 1) & 12) | (x & 3)]] *
                     h->pps.scaling_matrix8[i][x]) << shift;
        }
    }
}

static void init_dequant4_coeff_table(H264Context *h)
{
    int i, j, q, x;
    const int max_qp = 51 + 6 * (h->sps.bit_depth_luma - 8);
    for (i = 0; i < 6; i++) {
        h->dequant4_coeff[i] = h->dequant4_buffer[i];
        for (j = 0; j < i; j++)
            if (!memcmp(h->pps.scaling_matrix4[j], h->pps.scaling_matrix4[i],
                        16 * sizeof(uint8_t))) {
                h->dequant4_coeff[i] = h->dequant4_buffer[j];
                break;
            }
        if (j < i)
            continue;

        for (q = 0; q < max_qp + 1; q++) {
            int shift = div6[q] + 2;
            int idx   = rem6[q];
            for (x = 0; x < 16; x++)
                h->dequant4_coeff[i][q][(x >> 2) | ((x << 2) & 0xF)] =
                    ((uint32_t)dequant4_coeff_init[idx][(x & 1) + ((x >> 2) & 1)] *
                     h->pps.scaling_matrix4[i][x]) << shift;
        }
    }
}

static void init_dequant_tables(H264Context *h)
{
    int i, x;
    init_dequant4_coeff_table(h);
    if (h->pps.transform_8x8_mode)
        init_dequant8_coeff_table(h);
    if (h->sps.transform_bypass) {
        for (i = 0; i < 6; i++)
            for (x = 0; x < 16; x++)
                h->dequant4_coeff[i][0][x] = 1 << 6;
        if (h->pps.transform_8x8_mode)
            for (i = 0; i < 6; i++)
                for (x = 0; x < 64; x++)
                    h->dequant8_coeff[i][0][x] = 1 << 6;
    }
}

int ff_h264_alloc_tables(H264Context *h)
{
    const int big_mb_num    = h->mb_stride * (h->mb_height + 1);
    const int row_mb_num    = 2*h->mb_stride*FFMAX(h->avctx->thread_count, 1);
    int x, y, i;

    FF_ALLOCZ_OR_GOTO(h->avctx, h->intra4x4_pred_mode,
                      row_mb_num * 8 * sizeof(uint8_t), fail)
    FF_ALLOCZ_OR_GOTO(h->avctx, h->non_zero_count,
                      big_mb_num * 48 * sizeof(uint8_t), fail)
    FF_ALLOCZ_OR_GOTO(h->avctx, h->slice_table_base,
                      (big_mb_num + h->mb_stride) * sizeof(*h->slice_table_base), fail)
    FF_ALLOCZ_OR_GOTO(h->avctx, h->cbp_table,
                      big_mb_num * sizeof(uint16_t), fail)
    FF_ALLOCZ_OR_GOTO(h->avctx, h->chroma_pred_mode_table,
                      big_mb_num * sizeof(uint8_t), fail)
    FF_ALLOCZ_OR_GOTO(h->avctx, h->mvd_table[0],
                      16 * row_mb_num * sizeof(uint8_t), fail);
    FF_ALLOCZ_OR_GOTO(h->avctx, h->mvd_table[1],
                      16 * row_mb_num * sizeof(uint8_t), fail);
    FF_ALLOCZ_OR_GOTO(h->avctx, h->direct_table,
                      4 * big_mb_num * sizeof(uint8_t), fail);
    FF_ALLOCZ_OR_GOTO(h->avctx, h->list_counts,
                      big_mb_num * sizeof(uint8_t), fail)

    memset(h->slice_table_base, -1,
           (big_mb_num + h->mb_stride) * sizeof(*h->slice_table_base));
    h->slice_table = h->slice_table_base + h->mb_stride * 2 + 1;

    FF_ALLOCZ_OR_GOTO(h->avctx, h->mb2b_xy,
                      big_mb_num * sizeof(uint32_t), fail);
    FF_ALLOCZ_OR_GOTO(h->avctx, h->mb2br_xy,
                      big_mb_num * sizeof(uint32_t), fail);
    for (y = 0; y < h->mb_height; y++)
        for (x = 0; x < h->mb_width; x++) {
            const int mb_xy = x + y * h->mb_stride;
            const int b_xy  = 4 * x + 4 * y * h->b_stride;

            h->mb2b_xy[mb_xy]  = b_xy;
            h->mb2br_xy[mb_xy] = 8 * (FMO ? mb_xy : (mb_xy % (2 * h->mb_stride)));
        }

    if (!h->dequant4_coeff[0])
        init_dequant_tables(h);

    if (!h->DPB) {
        h->DPB = av_mallocz_array(MAX_PICTURE_COUNT, sizeof(*h->DPB));
        if (!h->DPB)
            return AVERROR(ENOMEM);
        for (i = 0; i < MAX_PICTURE_COUNT; i++)
            avcodec_get_frame_defaults(&h->DPB[i].f);
        avcodec_get_frame_defaults(&h->cur_pic.f);
    }

    return 0;

fail:
    free_tables(h, 1);
    return -1;
}

/**
 * Mimic alloc_tables(), but for every context thread.
 */
static void clone_tables(H264Context *dst, H264Context *src, int i)
{
    dst->intra4x4_pred_mode     = src->intra4x4_pred_mode + i * 8 * 2 * src->mb_stride;
    dst->non_zero_count         = src->non_zero_count;
    dst->slice_table            = src->slice_table;
    dst->cbp_table              = src->cbp_table;
    dst->mb2b_xy                = src->mb2b_xy;
    dst->mb2br_xy               = src->mb2br_xy;
    dst->chroma_pred_mode_table = src->chroma_pred_mode_table;
    dst->mvd_table[0]           = src->mvd_table[0] + i * 8 * 2 * src->mb_stride;
    dst->mvd_table[1]           = src->mvd_table[1] + i * 8 * 2 * src->mb_stride;
    dst->direct_table           = src->direct_table;
    dst->list_counts            = src->list_counts;
    dst->DPB                    = src->DPB;
    dst->cur_pic_ptr            = src->cur_pic_ptr;
    dst->cur_pic                = src->cur_pic;
    dst->bipred_scratchpad      = NULL;
    dst->edge_emu_buffer        = NULL;
    dst->me.scratchpad          = NULL;
    ff_h264_pred_init(&dst->hpc, src->avctx->codec_id, src->sps.bit_depth_luma,
                      src->sps.chroma_format_idc);
}

/**
 * Init context
 * Allocate buffers which are not shared amongst multiple threads.
 */
static int context_init(H264Context *h)
{
    ERContext *er = &h->er;
    int mb_array_size = h->mb_height * h->mb_stride;
    int y_size  = (2 * h->mb_width + 1) * (2 * h->mb_height + 1);
    int c_size  = h->mb_stride * (h->mb_height + 1);
    int yc_size = y_size + 2   * c_size;
    int x, y, i;

    FF_ALLOCZ_OR_GOTO(h->avctx, h->top_borders[0],
                      h->mb_width * 16 * 3 * sizeof(uint8_t) * 2, fail)
    FF_ALLOCZ_OR_GOTO(h->avctx, h->top_borders[1],
                      h->mb_width * 16 * 3 * sizeof(uint8_t) * 2, fail)

    h->ref_cache[0][scan8[5]  + 1] =
    h->ref_cache[0][scan8[7]  + 1] =
    h->ref_cache[0][scan8[13] + 1] =
    h->ref_cache[1][scan8[5]  + 1] =
    h->ref_cache[1][scan8[7]  + 1] =
    h->ref_cache[1][scan8[13] + 1] = PART_NOT_AVAILABLE;

    if (CONFIG_ERROR_RESILIENCE) {
        /* init ER */
        er->avctx          = h->avctx;
        er->dsp            = &h->dsp;
        er->decode_mb      = h264_er_decode_mb;
        er->opaque         = h;
        er->quarter_sample = 1;

        er->mb_num      = h->mb_num;
        er->mb_width    = h->mb_width;
        er->mb_height   = h->mb_height;
        er->mb_stride   = h->mb_stride;
        er->b8_stride   = h->mb_width * 2 + 1;

        FF_ALLOCZ_OR_GOTO(h->avctx, er->mb_index2xy, (h->mb_num + 1) * sizeof(int),
                          fail); // error ressilience code looks cleaner with this
        for (y = 0; y < h->mb_height; y++)
            for (x = 0; x < h->mb_width; x++)
                er->mb_index2xy[x + y * h->mb_width] = x + y * h->mb_stride;

        er->mb_index2xy[h->mb_height * h->mb_width] = (h->mb_height - 1) *
                                                       h->mb_stride + h->mb_width;

        FF_ALLOCZ_OR_GOTO(h->avctx, er->error_status_table,
                          mb_array_size * sizeof(uint8_t), fail);

        FF_ALLOC_OR_GOTO(h->avctx, er->mbintra_table, mb_array_size, fail);
        memset(er->mbintra_table, 1, mb_array_size);

        FF_ALLOCZ_OR_GOTO(h->avctx, er->mbskip_table, mb_array_size + 2, fail);

        FF_ALLOC_OR_GOTO(h->avctx, er->er_temp_buffer, h->mb_height * h->mb_stride,
                         fail);

        FF_ALLOCZ_OR_GOTO(h->avctx, h->dc_val_base, yc_size * sizeof(int16_t), fail);
        er->dc_val[0] = h->dc_val_base + h->mb_width * 2 + 2;
        er->dc_val[1] = h->dc_val_base + y_size + h->mb_stride + 1;
        er->dc_val[2] = er->dc_val[1] + c_size;
        for (i = 0; i < yc_size; i++)
            h->dc_val_base[i] = 1024;
    }

    return 0;

fail:
    return -1; // free_tables will clean up for us
}

static int decode_nal_units(H264Context *h, const uint8_t *buf, int buf_size,
                            int parse_extradata);

int ff_h264_decode_extradata(H264Context *h, const uint8_t *buf, int size)
{
    AVCodecContext *avctx = h->avctx;

    if (!buf || size <= 0)
        return -1;

    if (buf[0] == 1) {
        int i, cnt, nalsize;
        const unsigned char *p = buf;

        h->is_avc = 1;

        if (size < 7) {
            av_log(avctx, AV_LOG_ERROR, "avcC too short\n");
            return -1;
        }
        /* sps and pps in the avcC always have length coded with 2 bytes,
         * so put a fake nal_length_size = 2 while parsing them */
        h->nal_length_size = 2;
        // Decode sps from avcC
        cnt = *(p + 5) & 0x1f; // Number of sps
        p  += 6;
        for (i = 0; i < cnt; i++) {
            nalsize = AV_RB16(p) + 2;
            if(nalsize > size - (p-buf))
                return -1;
            if (decode_nal_units(h, p, nalsize, 1) < 0) {
                av_log(avctx, AV_LOG_ERROR,
                       "Decoding sps %d from avcC failed\n", i);
                return -1;
            }
            p += nalsize;
        }
        // Decode pps from avcC
        cnt = *(p++); // Number of pps
        for (i = 0; i < cnt; i++) {
            nalsize = AV_RB16(p) + 2;
            if(nalsize > size - (p-buf))
                return -1;
            if (decode_nal_units(h, p, nalsize, 1) < 0) {
                av_log(avctx, AV_LOG_ERROR,
                       "Decoding pps %d from avcC failed\n", i);
                return -1;
            }
            p += nalsize;
        }
        // Now store right nal length size, that will be used to parse all other nals
        h->nal_length_size = (buf[4] & 0x03) + 1;
    } else {
        h->is_avc = 0;
        if (decode_nal_units(h, buf, size, 1) < 0)
            return -1;
    }
    return size;
}

av_cold int ff_h264_decode_init(AVCodecContext *avctx)
{
    H264Context *h = avctx->priv_data;
    int i;

    h->avctx = avctx;

    h->width    = h->avctx->width;
    h->height   = h->avctx->height;

    h->bit_depth_luma    = 8;
    h->chroma_format_idc = 1;

    h->avctx->bits_per_raw_sample = 8;
    h->cur_chroma_format_idc = 1;

    ff_h264dsp_init(&h->h264dsp, 8, 1);
    av_assert0(h->sps.bit_depth_chroma == 0);
    ff_h264chroma_init(&h->h264chroma, h->sps.bit_depth_chroma);
    ff_h264qpel_init(&h->h264qpel, 8);
    ff_h264_pred_init(&h->hpc, h->avctx->codec_id, 8, 1);

    h->dequant_coeff_pps = -1;

    if (CONFIG_ERROR_RESILIENCE) {
        /* needed so that IDCT permutation is known early */
        ff_dsputil_init(&h->dsp, h->avctx);
    }
    ff_videodsp_init(&h->vdsp, 8);

    memset(h->pps.scaling_matrix4, 16, 6 * 16 * sizeof(uint8_t));
    memset(h->pps.scaling_matrix8, 16, 2 * 64 * sizeof(uint8_t));

    h->picture_structure   = PICT_FRAME;
    h->slice_context_count = 1;
    h->workaround_bugs     = avctx->workaround_bugs;
    h->flags               = avctx->flags;

    /* set defaults */
    // s->decode_mb = ff_h263_decode_mb;
    if (!avctx->has_b_frames)
        h->low_delay = 1;

    avctx->chroma_sample_location = AVCHROMA_LOC_LEFT;

    ff_h264_decode_init_vlc();

    h->pixel_shift = 0;
    h->sps.bit_depth_luma = avctx->bits_per_raw_sample = 8;

    h->thread_context[0] = h;
    h->outputed_poc      = h->next_outputed_poc = INT_MIN;
    for (i = 0; i < MAX_DELAYED_PIC_COUNT; i++)
        h->last_pocs[i] = INT_MIN;
    h->prev_poc_msb = 1 << 16;
    h->prev_frame_num = -1;
    h->x264_build   = -1;
    ff_h264_reset_sei(h);
    if (avctx->codec_id == AV_CODEC_ID_H264) {
        if (avctx->ticks_per_frame == 1) {
            if(h->avctx->time_base.den < INT_MAX/2) {
                h->avctx->time_base.den *= 2;
            } else
                h->avctx->time_base.num /= 2;
        }
        avctx->ticks_per_frame = 2;
    }

    if (avctx->extradata_size > 0 && avctx->extradata &&
        ff_h264_decode_extradata(h, avctx->extradata, avctx->extradata_size) < 0) {
        ff_h264_free_context(h);
        return -1;
    }

    if (h->sps.bitstream_restriction_flag &&
        h->avctx->has_b_frames < h->sps.num_reorder_frames) {
        h->avctx->has_b_frames = h->sps.num_reorder_frames;
        h->low_delay           = 0;
    }

    ff_init_cabac_states();
    avctx->internal->allocate_progress = 1;

    return 0;
}

#define IN_RANGE(a, b, size) (((a) >= (b)) && ((a) < ((b) + (size))))
#undef REBASE_PICTURE
#define REBASE_PICTURE(pic, new_ctx, old_ctx)             \
    ((pic && pic >= old_ctx->DPB &&                       \
      pic < old_ctx->DPB + MAX_PICTURE_COUNT) ?      \
        &new_ctx->DPB[pic - old_ctx->DPB] : NULL)

static void copy_picture_range(Picture **to, Picture **from, int count,
                               H264Context *new_base,
                               H264Context *old_base)
{
    int i;

    for (i = 0; i < count; i++) {
        assert((IN_RANGE(from[i], old_base, sizeof(*old_base)) ||
                IN_RANGE(from[i], old_base->DPB,
                         sizeof(Picture) * MAX_PICTURE_COUNT) ||
                !from[i]));
        to[i] = REBASE_PICTURE(from[i], new_base, old_base);
    }
}

static void copy_parameter_set(void **to, void **from, int count, int size)
{
    int i;

    for (i = 0; i < count; i++) {
        if (to[i] && !from[i])
            av_freep(&to[i]);
        else if (from[i] && !to[i])
            to[i] = av_malloc(size);

        if (from[i])
            memcpy(to[i], from[i], size);
    }
}

static int decode_init_thread_copy(AVCodecContext *avctx)
{
    H264Context *h = avctx->priv_data;

    if (!avctx->internal->is_copy)
        return 0;
    memset(h->sps_buffers, 0, sizeof(h->sps_buffers));
    memset(h->pps_buffers, 0, sizeof(h->pps_buffers));

    h->context_initialized = 0;

    return 0;
}

#define copy_fields(to, from, start_field, end_field)                   \
    memcpy(&to->start_field, &from->start_field,                        \
           (char *)&to->end_field - (char *)&to->start_field)

static int h264_slice_header_init(H264Context *, int);

static int h264_set_parameter_from_sps(H264Context *h);

static int decode_update_thread_context(AVCodecContext *dst,
                                        const AVCodecContext *src)
{
    H264Context *h = dst->priv_data, *h1 = src->priv_data;
    int inited = h->context_initialized, err = 0;
    int context_reinitialized = 0;
    int i, ret;

    if (dst == src)
        return 0;

    if (inited &&
        (h->width      != h1->width      ||
         h->height     != h1->height     ||
         h->mb_width   != h1->mb_width   ||
         h->mb_height  != h1->mb_height  ||
         h->sps.bit_depth_luma    != h1->sps.bit_depth_luma    ||
         h->sps.chroma_format_idc != h1->sps.chroma_format_idc ||
         h->sps.colorspace        != h1->sps.colorspace)) {

        /* set bits_per_raw_sample to the previous value. the check for changed
         * bit depth in h264_set_parameter_from_sps() uses it and sets it to
         * the current value */
        h->avctx->bits_per_raw_sample = h->sps.bit_depth_luma;

        av_freep(&h->bipred_scratchpad);

        h->width     = h1->width;
        h->height    = h1->height;
        h->mb_height = h1->mb_height;
        h->mb_width  = h1->mb_width;
        h->mb_num    = h1->mb_num;
        h->mb_stride = h1->mb_stride;
        h->b_stride  = h1->b_stride;
        // SPS/PPS
        copy_parameter_set((void **)h->sps_buffers, (void **)h1->sps_buffers,
                        MAX_SPS_COUNT, sizeof(SPS));
        h->sps = h1->sps;
        copy_parameter_set((void **)h->pps_buffers, (void **)h1->pps_buffers,
                        MAX_PPS_COUNT, sizeof(PPS));
        h->pps = h1->pps;

        if ((err = h264_slice_header_init(h, 1)) < 0) {
            av_log(h->avctx, AV_LOG_ERROR, "h264_slice_header_init() failed");
            return err;
        }
        context_reinitialized = 1;

#if 0
        h264_set_parameter_from_sps(h);
        //Note we set context_reinitialized which will cause h264_set_parameter_from_sps to be reexecuted
        h->cur_chroma_format_idc = h1->cur_chroma_format_idc;
#endif
    }
    /* update linesize on resize for h264. The h264 decoder doesn't
     * necessarily call ff_MPV_frame_start in the new thread */
    h->linesize   = h1->linesize;
    h->uvlinesize = h1->uvlinesize;

    /* copy block_offset since frame_start may not be called */
    memcpy(h->block_offset, h1->block_offset, sizeof(h->block_offset));

    if (!inited) {
        for (i = 0; i < MAX_SPS_COUNT; i++)
            av_freep(h->sps_buffers + i);

        for (i = 0; i < MAX_PPS_COUNT; i++)
            av_freep(h->pps_buffers + i);

        memcpy(h, h1, offsetof(H264Context, intra_pcm_ptr));
        memcpy(&h->cabac, &h1->cabac,
               sizeof(H264Context) - offsetof(H264Context, cabac));
        av_assert0((void*)&h->cabac == &h->mb_padding + 1);

        memset(h->sps_buffers, 0, sizeof(h->sps_buffers));
        memset(h->pps_buffers, 0, sizeof(h->pps_buffers));

        memset(&h->er, 0, sizeof(h->er));
        memset(&h->me, 0, sizeof(h->me));
<<<<<<< HEAD
=======
        memset(&h->mb, 0, sizeof(h->mb));
        memset(&h->mb_luma_dc, 0, sizeof(h->mb_luma_dc));
        memset(&h->mb_padding, 0, sizeof(h->mb_padding));
        h->context_initialized = 0;

        memset(&h->cur_pic, 0, sizeof(h->cur_pic));
        avcodec_get_frame_defaults(&h->cur_pic.f);
        h->cur_pic.tf.f = &h->cur_pic.f;

>>>>>>> e8cafd27
        h->avctx = dst;
        h->DPB   = NULL;
        h->qscale_table_pool = NULL;
        h->mb_type_pool = NULL;
        h->ref_index_pool = NULL;
        h->motion_val_pool = NULL;

        if (h1->context_initialized) {
        h->context_initialized = 0;

        memset(&h->cur_pic, 0, sizeof(h->cur_pic));
        avcodec_get_frame_defaults(&h->cur_pic.f);
        h->cur_pic.tf.f = &h->cur_pic.f;

        if (ff_h264_alloc_tables(h) < 0) {
            av_log(dst, AV_LOG_ERROR, "Could not allocate memory for h264\n");
            return AVERROR(ENOMEM);
        }
        context_init(h);
        }

        for (i = 0; i < 2; i++) {
            h->rbsp_buffer[i]      = NULL;
            h->rbsp_buffer_size[i] = 0;
        }
        h->bipred_scratchpad = NULL;
        h->edge_emu_buffer   = NULL;

        h->thread_context[0] = h;
<<<<<<< HEAD
        h->context_initialized = h1->context_initialized;
=======

        h->context_initialized = 1;
>>>>>>> e8cafd27
    }

    h->avctx->coded_height  = h1->avctx->coded_height;
    h->avctx->coded_width   = h1->avctx->coded_width;
    h->avctx->width         = h1->avctx->width;
    h->avctx->height        = h1->avctx->height;
    h->coded_picture_number = h1->coded_picture_number;
    h->first_field          = h1->first_field;
    h->picture_structure    = h1->picture_structure;
    h->qscale               = h1->qscale;
    h->droppable            = h1->droppable;
    h->data_partitioning    = h1->data_partitioning;
    h->low_delay            = h1->low_delay;

    for (i = 0; h->DPB && i < MAX_PICTURE_COUNT; i++) {
        unref_picture(h, &h->DPB[i]);
        if (h1->DPB[i].f.data[0] &&
            (ret = ref_picture(h, &h->DPB[i], &h1->DPB[i])) < 0)
            return ret;
    }

    h->cur_pic_ptr     = REBASE_PICTURE(h1->cur_pic_ptr, h, h1);
    unref_picture(h, &h->cur_pic);
    if (h1->cur_pic.f.buf[0] && (ret = ref_picture(h, &h->cur_pic, &h1->cur_pic)) < 0)
        return ret;

    h->workaround_bugs = h1->workaround_bugs;
    h->low_delay       = h1->low_delay;
    h->droppable       = h1->droppable;

    // extradata/NAL handling
    h->is_avc = h1->is_avc;

    // SPS/PPS
    copy_parameter_set((void **)h->sps_buffers, (void **)h1->sps_buffers,
                       MAX_SPS_COUNT, sizeof(SPS));
    h->sps = h1->sps;
    copy_parameter_set((void **)h->pps_buffers, (void **)h1->pps_buffers,
                       MAX_PPS_COUNT, sizeof(PPS));
    h->pps = h1->pps;

    // Dequantization matrices
    // FIXME these are big - can they be only copied when PPS changes?
    copy_fields(h, h1, dequant4_buffer, dequant4_coeff);

    for (i = 0; i < 6; i++)
        h->dequant4_coeff[i] = h->dequant4_buffer[0] +
                               (h1->dequant4_coeff[i] - h1->dequant4_buffer[0]);

    for (i = 0; i < 6; i++)
        h->dequant8_coeff[i] = h->dequant8_buffer[0] +
                               (h1->dequant8_coeff[i] - h1->dequant8_buffer[0]);

    h->dequant_coeff_pps = h1->dequant_coeff_pps;

    // POC timing
    copy_fields(h, h1, poc_lsb, redundant_pic_count);

    // reference lists
    copy_fields(h, h1, short_ref, cabac_init_idc);

    copy_picture_range(h->short_ref, h1->short_ref, 32, h, h1);
    copy_picture_range(h->long_ref, h1->long_ref, 32, h, h1);
    copy_picture_range(h->delayed_pic, h1->delayed_pic,
                       MAX_DELAYED_PIC_COUNT + 2, h, h1);

    h->sync            = h1->sync;

    if (context_reinitialized)
        h264_set_parameter_from_sps(h);

    if (!h->cur_pic_ptr)
        return 0;

    if (!h->droppable) {
        err = ff_h264_execute_ref_pic_marking(h, h->mmco, h->mmco_index);
        h->prev_poc_msb = h->poc_msb;
        h->prev_poc_lsb = h->poc_lsb;
    }
    h->prev_frame_num_offset = h->frame_num_offset;
    h->prev_frame_num        = h->frame_num;
    h->outputed_poc          = h->next_outputed_poc;

    return err;
}

static int h264_frame_start(H264Context *h)
{
    Picture *pic;
    int i, ret;
    const int pixel_shift = h->pixel_shift;
    int c[4] = {
        1<<(h->sps.bit_depth_luma-1),
        1<<(h->sps.bit_depth_chroma-1),
        1<<(h->sps.bit_depth_chroma-1),
        -1
    };

    if (!ff_thread_can_start_frame(h->avctx)) {
        av_log(h->avctx, AV_LOG_ERROR, "Attempt to start a frame outside SETUP state\n");
        return -1;
    }

    release_unused_pictures(h, 1);
    h->cur_pic_ptr = NULL;

    i = find_unused_picture(h);
    if (i < 0) {
        av_log(h->avctx, AV_LOG_ERROR, "no frame buffer available\n");
        return i;
    }
    pic = &h->DPB[i];

    pic->reference            = h->droppable ? 0 : h->picture_structure;
    pic->f.coded_picture_number = h->coded_picture_number++;
    pic->field_picture          = h->picture_structure != PICT_FRAME;

    /*
     * Zero key_frame here; IDR markings per slice in frame or fields are ORed
     * in later.
     * See decode_nal_units().
     */
    pic->f.key_frame = 0;
    pic->sync        = 0;
    pic->mmco_reset  = 0;

    if ((ret = alloc_picture(h, pic)) < 0)
        return ret;
    if(!h->sync && !h->avctx->hwaccel &&
       !(h->avctx->codec->capabilities & CODEC_CAP_HWACCEL_VDPAU))
        avpriv_color_frame(&pic->f, c);

    h->cur_pic_ptr = pic;
    unref_picture(h, &h->cur_pic);
    if ((ret = ref_picture(h, &h->cur_pic, h->cur_pic_ptr)) < 0)
        return ret;

    if (CONFIG_ERROR_RESILIENCE) {
        ff_er_frame_start(&h->er);
        h->er.last_pic =
        h->er.next_pic = NULL;
    }

    assert(h->linesize && h->uvlinesize);

    for (i = 0; i < 16; i++) {
        h->block_offset[i]           = (4 * ((scan8[i] - scan8[0]) & 7) << pixel_shift) + 4 * h->linesize * ((scan8[i] - scan8[0]) >> 3);
        h->block_offset[48 + i]      = (4 * ((scan8[i] - scan8[0]) & 7) << pixel_shift) + 8 * h->linesize * ((scan8[i] - scan8[0]) >> 3);
    }
    for (i = 0; i < 16; i++) {
        h->block_offset[16 + i]      =
        h->block_offset[32 + i]      = (4 * ((scan8[i] - scan8[0]) & 7) << pixel_shift) + 4 * h->uvlinesize * ((scan8[i] - scan8[0]) >> 3);
        h->block_offset[48 + 16 + i] =
        h->block_offset[48 + 32 + i] = (4 * ((scan8[i] - scan8[0]) & 7) << pixel_shift) + 8 * h->uvlinesize * ((scan8[i] - scan8[0]) >> 3);
    }

    // s->decode = (h->flags & CODEC_FLAG_PSNR) || !s->encoding ||
    //             h->cur_pic.reference /* || h->contains_intra */ || 1;

    /* We mark the current picture as non-reference after allocating it, so
     * that if we break out due to an error it can be released automatically
     * in the next ff_MPV_frame_start().
     */
    h->cur_pic_ptr->reference = 0;

    h->cur_pic_ptr->field_poc[0] = h->cur_pic_ptr->field_poc[1] = INT_MAX;

    h->next_output_pic = NULL;

    assert(h->cur_pic_ptr->long_ref == 0);

    return 0;
}

/**
 * Run setup operations that must be run after slice header decoding.
 * This includes finding the next displayed frame.
 *
 * @param h h264 master context
 * @param setup_finished enough NALs have been read that we can call
 * ff_thread_finish_setup()
 */
static void decode_postinit(H264Context *h, int setup_finished)
{
    Picture *out = h->cur_pic_ptr;
    Picture *cur = h->cur_pic_ptr;
    int i, pics, out_of_order, out_idx;

    h->cur_pic_ptr->f.pict_type   = h->pict_type;

    if (h->next_output_pic)
        return;

    if (cur->field_poc[0] == INT_MAX || cur->field_poc[1] == INT_MAX) {
        /* FIXME: if we have two PAFF fields in one packet, we can't start
         * the next thread here. If we have one field per packet, we can.
         * The check in decode_nal_units() is not good enough to find this
         * yet, so we assume the worst for now. */
        // if (setup_finished)
        //    ff_thread_finish_setup(h->avctx);
        return;
    }

    cur->f.interlaced_frame = 0;
    cur->f.repeat_pict      = 0;

    /* Signal interlacing information externally. */
    /* Prioritize picture timing SEI information over used
     * decoding process if it exists. */

    if (h->sps.pic_struct_present_flag) {
        switch (h->sei_pic_struct) {
        case SEI_PIC_STRUCT_FRAME:
            break;
        case SEI_PIC_STRUCT_TOP_FIELD:
        case SEI_PIC_STRUCT_BOTTOM_FIELD:
            cur->f.interlaced_frame = 1;
            break;
        case SEI_PIC_STRUCT_TOP_BOTTOM:
        case SEI_PIC_STRUCT_BOTTOM_TOP:
            if (FIELD_OR_MBAFF_PICTURE(h))
                cur->f.interlaced_frame = 1;
            else
                // try to flag soft telecine progressive
                cur->f.interlaced_frame = h->prev_interlaced_frame;
            break;
        case SEI_PIC_STRUCT_TOP_BOTTOM_TOP:
        case SEI_PIC_STRUCT_BOTTOM_TOP_BOTTOM:
            /* Signal the possibility of telecined film externally
             * (pic_struct 5,6). From these hints, let the applications
             * decide if they apply deinterlacing. */
            cur->f.repeat_pict = 1;
            break;
        case SEI_PIC_STRUCT_FRAME_DOUBLING:
            cur->f.repeat_pict = 2;
            break;
        case SEI_PIC_STRUCT_FRAME_TRIPLING:
            cur->f.repeat_pict = 4;
            break;
        }

        if ((h->sei_ct_type & 3) &&
            h->sei_pic_struct <= SEI_PIC_STRUCT_BOTTOM_TOP)
            cur->f.interlaced_frame = (h->sei_ct_type & (1 << 1)) != 0;
    } else {
        /* Derive interlacing flag from used decoding process. */
        cur->f.interlaced_frame = FIELD_OR_MBAFF_PICTURE(h);
    }
    h->prev_interlaced_frame = cur->f.interlaced_frame;

    if (cur->field_poc[0] != cur->field_poc[1]) {
        /* Derive top_field_first from field pocs. */
        cur->f.top_field_first = cur->field_poc[0] < cur->field_poc[1];
    } else {
        if (cur->f.interlaced_frame || h->sps.pic_struct_present_flag) {
            /* Use picture timing SEI information. Even if it is a
             * information of a past frame, better than nothing. */
            if (h->sei_pic_struct == SEI_PIC_STRUCT_TOP_BOTTOM ||
                h->sei_pic_struct == SEI_PIC_STRUCT_TOP_BOTTOM_TOP)
                cur->f.top_field_first = 1;
            else
                cur->f.top_field_first = 0;
        } else {
            /* Most likely progressive */
            cur->f.top_field_first = 0;
        }
    }

    cur->mmco_reset = h->mmco_reset;
    h->mmco_reset = 0;
    // FIXME do something with unavailable reference frames

    /* Sort B-frames into display order */

    if (h->sps.bitstream_restriction_flag &&
        h->avctx->has_b_frames < h->sps.num_reorder_frames) {
        h->avctx->has_b_frames = h->sps.num_reorder_frames;
        h->low_delay           = 0;
    }

    if (h->avctx->strict_std_compliance >= FF_COMPLIANCE_STRICT &&
        !h->sps.bitstream_restriction_flag) {
        h->avctx->has_b_frames = MAX_DELAYED_PIC_COUNT - 1;
        h->low_delay           = 0;
    }

    for (i = 0; 1; i++) {
        if(i == MAX_DELAYED_PIC_COUNT || cur->poc < h->last_pocs[i]){
            if(i)
                h->last_pocs[i-1] = cur->poc;
            break;
        } else if(i) {
            h->last_pocs[i-1]= h->last_pocs[i];
        }
    }
    out_of_order = MAX_DELAYED_PIC_COUNT - i;
    if(   cur->f.pict_type == AV_PICTURE_TYPE_B
       || (h->last_pocs[MAX_DELAYED_PIC_COUNT-2] > INT_MIN && h->last_pocs[MAX_DELAYED_PIC_COUNT-1] - h->last_pocs[MAX_DELAYED_PIC_COUNT-2] > 2))
        out_of_order = FFMAX(out_of_order, 1);
    if (out_of_order == MAX_DELAYED_PIC_COUNT) {
        av_log(h->avctx, AV_LOG_VERBOSE, "Invalid POC %d<%d\n", cur->poc, h->last_pocs[0]);
        for (i = 1; i < MAX_DELAYED_PIC_COUNT; i++)
            h->last_pocs[i] = INT_MIN;
        h->last_pocs[0] = cur->poc;
        cur->mmco_reset = 1;
    } else if(h->avctx->has_b_frames < out_of_order && !h->sps.bitstream_restriction_flag){
        av_log(h->avctx, AV_LOG_VERBOSE, "Increasing reorder buffer to %d\n", out_of_order);
        h->avctx->has_b_frames = out_of_order;
        h->low_delay = 0;
    }

    pics = 0;
    while (h->delayed_pic[pics])
        pics++;

    av_assert0(pics <= MAX_DELAYED_PIC_COUNT);

    h->delayed_pic[pics++] = cur;
    if (cur->reference == 0)
        cur->reference = DELAYED_PIC_REF;

    out = h->delayed_pic[0];
    out_idx = 0;
    for (i = 1; h->delayed_pic[i] &&
                !h->delayed_pic[i]->f.key_frame &&
                !h->delayed_pic[i]->mmco_reset;
         i++)
        if (h->delayed_pic[i]->poc < out->poc) {
            out     = h->delayed_pic[i];
            out_idx = i;
        }
    if (h->avctx->has_b_frames == 0 &&
        (h->delayed_pic[0]->f.key_frame || h->delayed_pic[0]->mmco_reset))
        h->next_outputed_poc = INT_MIN;
    out_of_order = out->poc < h->next_outputed_poc;

    if (out_of_order || pics > h->avctx->has_b_frames) {
        out->reference &= ~DELAYED_PIC_REF;
        // for frame threading, the owner must be the second field's thread or
        // else the first thread can release the picture and reuse it unsafely
        for (i = out_idx; h->delayed_pic[i]; i++)
            h->delayed_pic[i] = h->delayed_pic[i + 1];
    }
    if (!out_of_order && pics > h->avctx->has_b_frames) {
        h->next_output_pic = out;
        if (out_idx == 0 && h->delayed_pic[0] && (h->delayed_pic[0]->f.key_frame || h->delayed_pic[0]->mmco_reset)) {
            h->next_outputed_poc = INT_MIN;
        } else
            h->next_outputed_poc = out->poc;
    } else {
        av_log(h->avctx, AV_LOG_DEBUG, "no picture %s\n", out_of_order ? "ooo" : "");
    }

    if (h->next_output_pic && h->next_output_pic->sync) {
        h->sync |= 2;
    }

    if (setup_finished && !h->avctx->hwaccel)
        ff_thread_finish_setup(h->avctx);
}

static av_always_inline void backup_mb_border(H264Context *h, uint8_t *src_y,
                                              uint8_t *src_cb, uint8_t *src_cr,
                                              int linesize, int uvlinesize,
                                              int simple)
{
    uint8_t *top_border;
    int top_idx = 1;
    const int pixel_shift = h->pixel_shift;
    int chroma444 = CHROMA444(h);
    int chroma422 = CHROMA422(h);

    src_y  -= linesize;
    src_cb -= uvlinesize;
    src_cr -= uvlinesize;

    if (!simple && FRAME_MBAFF(h)) {
        if (h->mb_y & 1) {
            if (!MB_MBAFF(h)) {
                top_border = h->top_borders[0][h->mb_x];
                AV_COPY128(top_border, src_y + 15 * linesize);
                if (pixel_shift)
                    AV_COPY128(top_border + 16, src_y + 15 * linesize + 16);
                if (simple || !CONFIG_GRAY || !(h->flags & CODEC_FLAG_GRAY)) {
                    if (chroma444) {
                        if (pixel_shift) {
                            AV_COPY128(top_border + 32, src_cb + 15 * uvlinesize);
                            AV_COPY128(top_border + 48, src_cb + 15 * uvlinesize + 16);
                            AV_COPY128(top_border + 64, src_cr + 15 * uvlinesize);
                            AV_COPY128(top_border + 80, src_cr + 15 * uvlinesize + 16);
                        } else {
                            AV_COPY128(top_border + 16, src_cb + 15 * uvlinesize);
                            AV_COPY128(top_border + 32, src_cr + 15 * uvlinesize);
                        }
                    } else if (chroma422) {
                        if (pixel_shift) {
                            AV_COPY128(top_border + 32, src_cb + 15 * uvlinesize);
                            AV_COPY128(top_border + 48, src_cr + 15 * uvlinesize);
                        } else {
                            AV_COPY64(top_border + 16, src_cb + 15 * uvlinesize);
                            AV_COPY64(top_border + 24, src_cr + 15 * uvlinesize);
                        }
                    } else {
                        if (pixel_shift) {
                            AV_COPY128(top_border + 32, src_cb + 7 * uvlinesize);
                            AV_COPY128(top_border + 48, src_cr + 7 * uvlinesize);
                        } else {
                            AV_COPY64(top_border + 16, src_cb + 7 * uvlinesize);
                            AV_COPY64(top_border + 24, src_cr + 7 * uvlinesize);
                        }
                    }
                }
            }
        } else if (MB_MBAFF(h)) {
            top_idx = 0;
        } else
            return;
    }

    top_border = h->top_borders[top_idx][h->mb_x];
    /* There are two lines saved, the line above the top macroblock
     * of a pair, and the line above the bottom macroblock. */
    AV_COPY128(top_border, src_y + 16 * linesize);
    if (pixel_shift)
        AV_COPY128(top_border + 16, src_y + 16 * linesize + 16);

    if (simple || !CONFIG_GRAY || !(h->flags & CODEC_FLAG_GRAY)) {
        if (chroma444) {
            if (pixel_shift) {
                AV_COPY128(top_border + 32, src_cb + 16 * linesize);
                AV_COPY128(top_border + 48, src_cb + 16 * linesize + 16);
                AV_COPY128(top_border + 64, src_cr + 16 * linesize);
                AV_COPY128(top_border + 80, src_cr + 16 * linesize + 16);
            } else {
                AV_COPY128(top_border + 16, src_cb + 16 * linesize);
                AV_COPY128(top_border + 32, src_cr + 16 * linesize);
            }
        } else if (chroma422) {
            if (pixel_shift) {
                AV_COPY128(top_border + 32, src_cb + 16 * uvlinesize);
                AV_COPY128(top_border + 48, src_cr + 16 * uvlinesize);
            } else {
                AV_COPY64(top_border + 16, src_cb + 16 * uvlinesize);
                AV_COPY64(top_border + 24, src_cr + 16 * uvlinesize);
            }
        } else {
            if (pixel_shift) {
                AV_COPY128(top_border + 32, src_cb + 8 * uvlinesize);
                AV_COPY128(top_border + 48, src_cr + 8 * uvlinesize);
            } else {
                AV_COPY64(top_border + 16, src_cb + 8 * uvlinesize);
                AV_COPY64(top_border + 24, src_cr + 8 * uvlinesize);
            }
        }
    }
}

static av_always_inline void xchg_mb_border(H264Context *h, uint8_t *src_y,
                                            uint8_t *src_cb, uint8_t *src_cr,
                                            int linesize, int uvlinesize,
                                            int xchg, int chroma444,
                                            int simple, int pixel_shift)
{
    int deblock_topleft;
    int deblock_top;
    int top_idx = 1;
    uint8_t *top_border_m1;
    uint8_t *top_border;

    if (!simple && FRAME_MBAFF(h)) {
        if (h->mb_y & 1) {
            if (!MB_MBAFF(h))
                return;
        } else {
            top_idx = MB_MBAFF(h) ? 0 : 1;
        }
    }

    if (h->deblocking_filter == 2) {
        deblock_topleft = h->slice_table[h->mb_xy - 1 - h->mb_stride] == h->slice_num;
        deblock_top     = h->top_type;
    } else {
        deblock_topleft = (h->mb_x > 0);
        deblock_top     = (h->mb_y > !!MB_FIELD(h));
    }

    src_y  -= linesize   + 1 + pixel_shift;
    src_cb -= uvlinesize + 1 + pixel_shift;
    src_cr -= uvlinesize + 1 + pixel_shift;

    top_border_m1 = h->top_borders[top_idx][h->mb_x - 1];
    top_border    = h->top_borders[top_idx][h->mb_x];

#define XCHG(a, b, xchg)                        \
    if (pixel_shift) {                          \
        if (xchg) {                             \
            AV_SWAP64(b + 0, a + 0);            \
            AV_SWAP64(b + 8, a + 8);            \
        } else {                                \
            AV_COPY128(b, a);                   \
        }                                       \
    } else if (xchg)                            \
        AV_SWAP64(b, a);                        \
    else                                        \
        AV_COPY64(b, a);

    if (deblock_top) {
        if (deblock_topleft) {
            XCHG(top_border_m1 + (8 << pixel_shift),
                 src_y - (7 << pixel_shift), 1);
        }
        XCHG(top_border + (0 << pixel_shift), src_y + (1 << pixel_shift), xchg);
        XCHG(top_border + (8 << pixel_shift), src_y + (9 << pixel_shift), 1);
        if (h->mb_x + 1 < h->mb_width) {
            XCHG(h->top_borders[top_idx][h->mb_x + 1],
                 src_y + (17 << pixel_shift), 1);
        }
    }
    if (simple || !CONFIG_GRAY || !(h->flags & CODEC_FLAG_GRAY)) {
        if (chroma444) {
            if (deblock_topleft) {
                XCHG(top_border_m1 + (24 << pixel_shift), src_cb - (7 << pixel_shift), 1);
                XCHG(top_border_m1 + (40 << pixel_shift), src_cr - (7 << pixel_shift), 1);
            }
            XCHG(top_border + (16 << pixel_shift), src_cb + (1 << pixel_shift), xchg);
            XCHG(top_border + (24 << pixel_shift), src_cb + (9 << pixel_shift), 1);
            XCHG(top_border + (32 << pixel_shift), src_cr + (1 << pixel_shift), xchg);
            XCHG(top_border + (40 << pixel_shift), src_cr + (9 << pixel_shift), 1);
            if (h->mb_x + 1 < h->mb_width) {
                XCHG(h->top_borders[top_idx][h->mb_x + 1] + (16 << pixel_shift), src_cb + (17 << pixel_shift), 1);
                XCHG(h->top_borders[top_idx][h->mb_x + 1] + (32 << pixel_shift), src_cr + (17 << pixel_shift), 1);
            }
        } else {
            if (deblock_top) {
                if (deblock_topleft) {
                    XCHG(top_border_m1 + (16 << pixel_shift), src_cb - (7 << pixel_shift), 1);
                    XCHG(top_border_m1 + (24 << pixel_shift), src_cr - (7 << pixel_shift), 1);
                }
                XCHG(top_border + (16 << pixel_shift), src_cb + 1 + pixel_shift, 1);
                XCHG(top_border + (24 << pixel_shift), src_cr + 1 + pixel_shift, 1);
            }
        }
    }
}

static av_always_inline int dctcoef_get(int16_t *mb, int high_bit_depth,
                                        int index)
{
    if (high_bit_depth) {
        return AV_RN32A(((int32_t *)mb) + index);
    } else
        return AV_RN16A(mb + index);
}

static av_always_inline void dctcoef_set(int16_t *mb, int high_bit_depth,
                                         int index, int value)
{
    if (high_bit_depth) {
        AV_WN32A(((int32_t *)mb) + index, value);
    } else
        AV_WN16A(mb + index, value);
}

static av_always_inline void hl_decode_mb_predict_luma(H264Context *h,
                                                       int mb_type, int is_h264,
                                                       int simple,
                                                       int transform_bypass,
                                                       int pixel_shift,
                                                       int *block_offset,
                                                       int linesize,
                                                       uint8_t *dest_y, int p)
{
    void (*idct_add)(uint8_t *dst, int16_t *block, int stride);
    void (*idct_dc_add)(uint8_t *dst, int16_t *block, int stride);
    int i;
    int qscale = p == 0 ? h->qscale : h->chroma_qp[p - 1];
    block_offset += 16 * p;
    if (IS_INTRA4x4(mb_type)) {
        if (IS_8x8DCT(mb_type)) {
            if (transform_bypass) {
                idct_dc_add  =
                idct_add     = h->h264dsp.h264_add_pixels8_clear;
            } else {
                idct_dc_add = h->h264dsp.h264_idct8_dc_add;
                idct_add    = h->h264dsp.h264_idct8_add;
            }
            for (i = 0; i < 16; i += 4) {
                uint8_t *const ptr = dest_y + block_offset[i];
                const int dir      = h->intra4x4_pred_mode_cache[scan8[i]];
                if (transform_bypass && h->sps.profile_idc == 244 && dir <= 1) {
                    h->hpc.pred8x8l_add[dir](ptr, h->mb + (i * 16 + p * 256 << pixel_shift), linesize);
                } else {
                    const int nnz = h->non_zero_count_cache[scan8[i + p * 16]];
                    h->hpc.pred8x8l[dir](ptr, (h->topleft_samples_available << i) & 0x8000,
                                         (h->topright_samples_available << i) & 0x4000, linesize);
                    if (nnz) {
                        if (nnz == 1 && dctcoef_get(h->mb, pixel_shift, i * 16 + p * 256))
                            idct_dc_add(ptr, h->mb + (i * 16 + p * 256 << pixel_shift), linesize);
                        else
                            idct_add(ptr, h->mb + (i * 16 + p * 256 << pixel_shift), linesize);
                    }
                }
            }
        } else {
            if (transform_bypass) {
                idct_dc_add  =
                idct_add     = h->h264dsp.h264_add_pixels4_clear;
            } else {
                idct_dc_add = h->h264dsp.h264_idct_dc_add;
                idct_add    = h->h264dsp.h264_idct_add;
            }
            for (i = 0; i < 16; i++) {
                uint8_t *const ptr = dest_y + block_offset[i];
                const int dir      = h->intra4x4_pred_mode_cache[scan8[i]];

                if (transform_bypass && h->sps.profile_idc == 244 && dir <= 1) {
                    h->hpc.pred4x4_add[dir](ptr, h->mb + (i * 16 + p * 256 << pixel_shift), linesize);
                } else {
                    uint8_t *topright;
                    int nnz, tr;
                    uint64_t tr_high;
                    if (dir == DIAG_DOWN_LEFT_PRED || dir == VERT_LEFT_PRED) {
                        const int topright_avail = (h->topright_samples_available << i) & 0x8000;
                        av_assert2(h->mb_y || linesize <= block_offset[i]);
                        if (!topright_avail) {
                            if (pixel_shift) {
                                tr_high  = ((uint16_t *)ptr)[3 - linesize / 2] * 0x0001000100010001ULL;
                                topright = (uint8_t *)&tr_high;
                            } else {
                                tr       = ptr[3 - linesize] * 0x01010101u;
                                topright = (uint8_t *)&tr;
                            }
                        } else
                            topright = ptr + (4 << pixel_shift) - linesize;
                    } else
                        topright = NULL;

                    h->hpc.pred4x4[dir](ptr, topright, linesize);
                    nnz = h->non_zero_count_cache[scan8[i + p * 16]];
                    if (nnz) {
                        if (is_h264) {
                            if (nnz == 1 && dctcoef_get(h->mb, pixel_shift, i * 16 + p * 256))
                                idct_dc_add(ptr, h->mb + (i * 16 + p * 256 << pixel_shift), linesize);
                            else
                                idct_add(ptr, h->mb + (i * 16 + p * 256 << pixel_shift), linesize);
                        } else if (CONFIG_SVQ3_DECODER)
                            ff_svq3_add_idct_c(ptr, h->mb + i * 16 + p * 256, linesize, qscale, 0);
                    }
                }
            }
        }
    } else {
        h->hpc.pred16x16[h->intra16x16_pred_mode](dest_y, linesize);
        if (is_h264) {
            if (h->non_zero_count_cache[scan8[LUMA_DC_BLOCK_INDEX + p]]) {
                if (!transform_bypass)
                    h->h264dsp.h264_luma_dc_dequant_idct(h->mb + (p * 256 << pixel_shift),
                                                         h->mb_luma_dc[p],
                                                         h->dequant4_coeff[p][qscale][0]);
                else {
                    static const uint8_t dc_mapping[16] = {
                         0 * 16,  1 * 16,  4 * 16,  5 * 16,
                         2 * 16,  3 * 16,  6 * 16,  7 * 16,
                         8 * 16,  9 * 16, 12 * 16, 13 * 16,
                        10 * 16, 11 * 16, 14 * 16, 15 * 16 };
                    for (i = 0; i < 16; i++)
                        dctcoef_set(h->mb + (p * 256 << pixel_shift),
                                    pixel_shift, dc_mapping[i],
                                    dctcoef_get(h->mb_luma_dc[p],
                                                pixel_shift, i));
                }
            }
        } else if (CONFIG_SVQ3_DECODER)
            ff_svq3_luma_dc_dequant_idct_c(h->mb + p * 256,
                                           h->mb_luma_dc[p], qscale);
    }
}

static av_always_inline void hl_decode_mb_idct_luma(H264Context *h, int mb_type,
                                                    int is_h264, int simple,
                                                    int transform_bypass,
                                                    int pixel_shift,
                                                    int *block_offset,
                                                    int linesize,
                                                    uint8_t *dest_y, int p)
{
    void (*idct_add)(uint8_t *dst, int16_t *block, int stride);
    int i;
    block_offset += 16 * p;
    if (!IS_INTRA4x4(mb_type)) {
        if (is_h264) {
            if (IS_INTRA16x16(mb_type)) {
                if (transform_bypass) {
                    if (h->sps.profile_idc == 244 &&
                        (h->intra16x16_pred_mode == VERT_PRED8x8 ||
                         h->intra16x16_pred_mode == HOR_PRED8x8)) {
                        h->hpc.pred16x16_add[h->intra16x16_pred_mode](dest_y, block_offset,
                                                                      h->mb + (p * 256 << pixel_shift),
                                                                      linesize);
                    } else {
                        for (i = 0; i < 16; i++)
                            if (h->non_zero_count_cache[scan8[i + p * 16]] ||
                                dctcoef_get(h->mb, pixel_shift, i * 16 + p * 256))
                                h->h264dsp.h264_add_pixels4_clear(dest_y + block_offset[i],
                                                                  h->mb + (i * 16 + p * 256 << pixel_shift),
                                                                  linesize);
                    }
                } else {
                    h->h264dsp.h264_idct_add16intra(dest_y, block_offset,
                                                    h->mb + (p * 256 << pixel_shift),
                                                    linesize,
                                                    h->non_zero_count_cache + p * 5 * 8);
                }
            } else if (h->cbp & 15) {
                if (transform_bypass) {
                    const int di = IS_8x8DCT(mb_type) ? 4 : 1;
                    idct_add = IS_8x8DCT(mb_type) ? h->h264dsp.h264_add_pixels8_clear
                                                  : h->h264dsp.h264_add_pixels4_clear;
                    for (i = 0; i < 16; i += di)
                        if (h->non_zero_count_cache[scan8[i + p * 16]])
                            idct_add(dest_y + block_offset[i],
                                     h->mb + (i * 16 + p * 256 << pixel_shift),
                                     linesize);
                } else {
                    if (IS_8x8DCT(mb_type))
                        h->h264dsp.h264_idct8_add4(dest_y, block_offset,
                                                   h->mb + (p * 256 << pixel_shift),
                                                   linesize,
                                                   h->non_zero_count_cache + p * 5 * 8);
                    else
                        h->h264dsp.h264_idct_add16(dest_y, block_offset,
                                                   h->mb + (p * 256 << pixel_shift),
                                                   linesize,
                                                   h->non_zero_count_cache + p * 5 * 8);
                }
            }
        } else if (CONFIG_SVQ3_DECODER) {
            for (i = 0; i < 16; i++)
                if (h->non_zero_count_cache[scan8[i + p * 16]] || h->mb[i * 16 + p * 256]) {
                    // FIXME benchmark weird rule, & below
                    uint8_t *const ptr = dest_y + block_offset[i];
                    ff_svq3_add_idct_c(ptr, h->mb + i * 16 + p * 256, linesize,
                                       h->qscale, IS_INTRA(mb_type) ? 1 : 0);
                }
        }
    }
}

#define BITS   8
#define SIMPLE 1
#include "h264_mb_template.c"

#undef  BITS
#define BITS   16
#include "h264_mb_template.c"

#undef  SIMPLE
#define SIMPLE 0
#include "h264_mb_template.c"

void ff_h264_hl_decode_mb(H264Context *h)
{
    const int mb_xy   = h->mb_xy;
    const int mb_type = h->cur_pic.mb_type[mb_xy];
    int is_complex    = CONFIG_SMALL || h->is_complex || IS_INTRA_PCM(mb_type) || h->qscale == 0;

    if (CHROMA444(h)) {
        if (is_complex || h->pixel_shift)
            hl_decode_mb_444_complex(h);
        else
            hl_decode_mb_444_simple_8(h);
    } else if (is_complex) {
        hl_decode_mb_complex(h);
    } else if (h->pixel_shift) {
        hl_decode_mb_simple_16(h);
    } else
        hl_decode_mb_simple_8(h);
}

static int pred_weight_table(H264Context *h)
{
    int list, i;
    int luma_def, chroma_def;

    h->use_weight             = 0;
    h->use_weight_chroma      = 0;
    h->luma_log2_weight_denom = get_ue_golomb(&h->gb);
    if (h->sps.chroma_format_idc)
        h->chroma_log2_weight_denom = get_ue_golomb(&h->gb);
    luma_def   = 1 << h->luma_log2_weight_denom;
    chroma_def = 1 << h->chroma_log2_weight_denom;

    for (list = 0; list < 2; list++) {
        h->luma_weight_flag[list]   = 0;
        h->chroma_weight_flag[list] = 0;
        for (i = 0; i < h->ref_count[list]; i++) {
            int luma_weight_flag, chroma_weight_flag;

            luma_weight_flag = get_bits1(&h->gb);
            if (luma_weight_flag) {
                h->luma_weight[i][list][0] = get_se_golomb(&h->gb);
                h->luma_weight[i][list][1] = get_se_golomb(&h->gb);
                if (h->luma_weight[i][list][0] != luma_def ||
                    h->luma_weight[i][list][1] != 0) {
                    h->use_weight             = 1;
                    h->luma_weight_flag[list] = 1;
                }
            } else {
                h->luma_weight[i][list][0] = luma_def;
                h->luma_weight[i][list][1] = 0;
            }

            if (h->sps.chroma_format_idc) {
                chroma_weight_flag = get_bits1(&h->gb);
                if (chroma_weight_flag) {
                    int j;
                    for (j = 0; j < 2; j++) {
                        h->chroma_weight[i][list][j][0] = get_se_golomb(&h->gb);
                        h->chroma_weight[i][list][j][1] = get_se_golomb(&h->gb);
                        if (h->chroma_weight[i][list][j][0] != chroma_def ||
                            h->chroma_weight[i][list][j][1] != 0) {
                            h->use_weight_chroma = 1;
                            h->chroma_weight_flag[list] = 1;
                        }
                    }
                } else {
                    int j;
                    for (j = 0; j < 2; j++) {
                        h->chroma_weight[i][list][j][0] = chroma_def;
                        h->chroma_weight[i][list][j][1] = 0;
                    }
                }
            }
        }
        if (h->slice_type_nos != AV_PICTURE_TYPE_B)
            break;
    }
    h->use_weight = h->use_weight || h->use_weight_chroma;
    return 0;
}

/**
 * Initialize implicit_weight table.
 * @param field  0/1 initialize the weight for interlaced MBAFF
 *                -1 initializes the rest
 */
static void implicit_weight_table(H264Context *h, int field)
{
    int ref0, ref1, i, cur_poc, ref_start, ref_count0, ref_count1;

    for (i = 0; i < 2; i++) {
        h->luma_weight_flag[i]   = 0;
        h->chroma_weight_flag[i] = 0;
    }

    if (field < 0) {
        if (h->picture_structure == PICT_FRAME) {
            cur_poc = h->cur_pic_ptr->poc;
        } else {
            cur_poc = h->cur_pic_ptr->field_poc[h->picture_structure - 1];
        }
        if (h->ref_count[0] == 1 && h->ref_count[1] == 1 && !FRAME_MBAFF(h) &&
            h->ref_list[0][0].poc + h->ref_list[1][0].poc == 2 * cur_poc) {
            h->use_weight = 0;
            h->use_weight_chroma = 0;
            return;
        }
        ref_start  = 0;
        ref_count0 = h->ref_count[0];
        ref_count1 = h->ref_count[1];
    } else {
        cur_poc    = h->cur_pic_ptr->field_poc[field];
        ref_start  = 16;
        ref_count0 = 16 + 2 * h->ref_count[0];
        ref_count1 = 16 + 2 * h->ref_count[1];
    }

    h->use_weight               = 2;
    h->use_weight_chroma        = 2;
    h->luma_log2_weight_denom   = 5;
    h->chroma_log2_weight_denom = 5;

    for (ref0 = ref_start; ref0 < ref_count0; ref0++) {
        int poc0 = h->ref_list[0][ref0].poc;
        for (ref1 = ref_start; ref1 < ref_count1; ref1++) {
            int w = 32;
            if (!h->ref_list[0][ref0].long_ref && !h->ref_list[1][ref1].long_ref) {
                int poc1 = h->ref_list[1][ref1].poc;
                int td   = av_clip(poc1 - poc0, -128, 127);
                if (td) {
                    int tb = av_clip(cur_poc - poc0, -128, 127);
                    int tx = (16384 + (FFABS(td) >> 1)) / td;
                    int dist_scale_factor = (tb * tx + 32) >> 8;
                    if (dist_scale_factor >= -64 && dist_scale_factor <= 128)
                        w = 64 - dist_scale_factor;
                }
            }
            if (field < 0) {
                h->implicit_weight[ref0][ref1][0] =
                h->implicit_weight[ref0][ref1][1] = w;
            } else {
                h->implicit_weight[ref0][ref1][field] = w;
            }
        }
    }
}

/**
 * instantaneous decoder refresh.
 */
static void idr(H264Context *h)
{
    int i;
    ff_h264_remove_all_refs(h);
    h->prev_frame_num        = 0;
    h->prev_frame_num_offset = 0;
    h->prev_poc_msb          = 1<<16;
    h->prev_poc_lsb          = 0;
    for (i = 0; i < MAX_DELAYED_PIC_COUNT; i++)
        h->last_pocs[i] = INT_MIN;
}

/* forget old pics after a seek */
static void flush_change(H264Context *h)
{
    int i, j;

    h->outputed_poc = h->next_outputed_poc = INT_MIN;
    h->prev_interlaced_frame = 1;
    idr(h);

    h->prev_frame_num = -1;
    if (h->cur_pic_ptr) {
        h->cur_pic_ptr->reference = 0;
        for (j=i=0; h->delayed_pic[i]; i++)
            if (h->delayed_pic[i] != h->cur_pic_ptr)
                h->delayed_pic[j++] = h->delayed_pic[i];
        h->delayed_pic[j] = NULL;
    }
    h->first_field = 0;
    memset(h->ref_list[0], 0, sizeof(h->ref_list[0]));
    memset(h->ref_list[1], 0, sizeof(h->ref_list[1]));
    memset(h->default_ref_list[0], 0, sizeof(h->default_ref_list[0]));
    memset(h->default_ref_list[1], 0, sizeof(h->default_ref_list[1]));
    ff_h264_reset_sei(h);
    h->recovery_frame= -1;
    h->sync= 0;
    h->list_count = 0;
    h->current_slice = 0;
}

/* forget old pics after a seek */
static void flush_dpb(AVCodecContext *avctx)
{
    H264Context *h = avctx->priv_data;
    int i;

    for (i = 0; i <= MAX_DELAYED_PIC_COUNT; i++) {
        if (h->delayed_pic[i])
            h->delayed_pic[i]->reference = 0;
        h->delayed_pic[i] = NULL;
    }

    flush_change(h);

    if (h->DPB)
        for (i = 0; i < MAX_PICTURE_COUNT; i++)
            unref_picture(h, &h->DPB[i]);
    h->cur_pic_ptr = NULL;
    unref_picture(h, &h->cur_pic);

    h->mb_x = h->mb_y = 0;

    h->parse_context.state             = -1;
    h->parse_context.frame_start_found = 0;
    h->parse_context.overread          = 0;
    h->parse_context.overread_index    = 0;
    h->parse_context.index             = 0;
    h->parse_context.last_index        = 0;
}

static int init_poc(H264Context *h)
{
    const int max_frame_num = 1 << h->sps.log2_max_frame_num;
    int field_poc[2];
    Picture *cur = h->cur_pic_ptr;

    h->frame_num_offset = h->prev_frame_num_offset;
    if (h->frame_num < h->prev_frame_num)
        h->frame_num_offset += max_frame_num;

    if (h->sps.poc_type == 0) {
        const int max_poc_lsb = 1 << h->sps.log2_max_poc_lsb;

        if (h->poc_lsb < h->prev_poc_lsb && h->prev_poc_lsb - h->poc_lsb >= max_poc_lsb / 2)
            h->poc_msb = h->prev_poc_msb + max_poc_lsb;
        else if (h->poc_lsb > h->prev_poc_lsb && h->prev_poc_lsb - h->poc_lsb < -max_poc_lsb / 2)
            h->poc_msb = h->prev_poc_msb - max_poc_lsb;
        else
            h->poc_msb = h->prev_poc_msb;
        field_poc[0] =
        field_poc[1] = h->poc_msb + h->poc_lsb;
        if (h->picture_structure == PICT_FRAME)
            field_poc[1] += h->delta_poc_bottom;
    } else if (h->sps.poc_type == 1) {
        int abs_frame_num, expected_delta_per_poc_cycle, expectedpoc;
        int i;

        if (h->sps.poc_cycle_length != 0)
            abs_frame_num = h->frame_num_offset + h->frame_num;
        else
            abs_frame_num = 0;

        if (h->nal_ref_idc == 0 && abs_frame_num > 0)
            abs_frame_num--;

        expected_delta_per_poc_cycle = 0;
        for (i = 0; i < h->sps.poc_cycle_length; i++)
            // FIXME integrate during sps parse
            expected_delta_per_poc_cycle += h->sps.offset_for_ref_frame[i];

        if (abs_frame_num > 0) {
            int poc_cycle_cnt          = (abs_frame_num - 1) / h->sps.poc_cycle_length;
            int frame_num_in_poc_cycle = (abs_frame_num - 1) % h->sps.poc_cycle_length;

            expectedpoc = poc_cycle_cnt * expected_delta_per_poc_cycle;
            for (i = 0; i <= frame_num_in_poc_cycle; i++)
                expectedpoc = expectedpoc + h->sps.offset_for_ref_frame[i];
        } else
            expectedpoc = 0;

        if (h->nal_ref_idc == 0)
            expectedpoc = expectedpoc + h->sps.offset_for_non_ref_pic;

        field_poc[0] = expectedpoc + h->delta_poc[0];
        field_poc[1] = field_poc[0] + h->sps.offset_for_top_to_bottom_field;

        if (h->picture_structure == PICT_FRAME)
            field_poc[1] += h->delta_poc[1];
    } else {
        int poc = 2 * (h->frame_num_offset + h->frame_num);

        if (!h->nal_ref_idc)
            poc--;

        field_poc[0] = poc;
        field_poc[1] = poc;
    }

    if (h->picture_structure != PICT_BOTTOM_FIELD)
        h->cur_pic_ptr->field_poc[0] = field_poc[0];
    if (h->picture_structure != PICT_TOP_FIELD)
        h->cur_pic_ptr->field_poc[1] = field_poc[1];
    cur->poc = FFMIN(cur->field_poc[0], cur->field_poc[1]);

    return 0;
}

/**
 * initialize scan tables
 */
static void init_scan_tables(H264Context *h)
{
    int i;
    for (i = 0; i < 16; i++) {
#define T(x) (x >> 2) | ((x << 2) & 0xF)
        h->zigzag_scan[i] = T(zigzag_scan[i]);
        h->field_scan[i]  = T(field_scan[i]);
#undef T
    }
    for (i = 0; i < 64; i++) {
#define T(x) (x >> 3) | ((x & 7) << 3)
        h->zigzag_scan8x8[i]       = T(ff_zigzag_direct[i]);
        h->zigzag_scan8x8_cavlc[i] = T(zigzag_scan8x8_cavlc[i]);
        h->field_scan8x8[i]        = T(field_scan8x8[i]);
        h->field_scan8x8_cavlc[i]  = T(field_scan8x8_cavlc[i]);
#undef T
    }
    if (h->sps.transform_bypass) { // FIXME same ugly
        memcpy(h->zigzag_scan_q0          , zigzag_scan             , sizeof(h->zigzag_scan_q0         ));
        memcpy(h->zigzag_scan8x8_q0       , ff_zigzag_direct        , sizeof(h->zigzag_scan8x8_q0      ));
        memcpy(h->zigzag_scan8x8_cavlc_q0 , zigzag_scan8x8_cavlc    , sizeof(h->zigzag_scan8x8_cavlc_q0));
        memcpy(h->field_scan_q0           , field_scan              , sizeof(h->field_scan_q0          ));
        memcpy(h->field_scan8x8_q0        , field_scan8x8           , sizeof(h->field_scan8x8_q0       ));
        memcpy(h->field_scan8x8_cavlc_q0  , field_scan8x8_cavlc     , sizeof(h->field_scan8x8_cavlc_q0 ));
    } else {
        memcpy(h->zigzag_scan_q0          , h->zigzag_scan          , sizeof(h->zigzag_scan_q0         ));
        memcpy(h->zigzag_scan8x8_q0       , h->zigzag_scan8x8       , sizeof(h->zigzag_scan8x8_q0      ));
        memcpy(h->zigzag_scan8x8_cavlc_q0 , h->zigzag_scan8x8_cavlc , sizeof(h->zigzag_scan8x8_cavlc_q0));
        memcpy(h->field_scan_q0           , h->field_scan           , sizeof(h->field_scan_q0          ));
        memcpy(h->field_scan8x8_q0        , h->field_scan8x8        , sizeof(h->field_scan8x8_q0       ));
        memcpy(h->field_scan8x8_cavlc_q0  , h->field_scan8x8_cavlc  , sizeof(h->field_scan8x8_cavlc_q0 ));
    }
}

static int field_end(H264Context *h, int in_setup)
{
    AVCodecContext *const avctx = h->avctx;
    int err = 0;
    h->mb_y = 0;

    if (CONFIG_H264_VDPAU_DECODER &&
        h->avctx->codec->capabilities & CODEC_CAP_HWACCEL_VDPAU)
        ff_vdpau_h264_set_reference_frames(h);

    if (in_setup || !(avctx->active_thread_type & FF_THREAD_FRAME)) {
        if (!h->droppable) {
            err = ff_h264_execute_ref_pic_marking(h, h->mmco, h->mmco_index);
            h->prev_poc_msb = h->poc_msb;
            h->prev_poc_lsb = h->poc_lsb;
        }
        h->prev_frame_num_offset = h->frame_num_offset;
        h->prev_frame_num        = h->frame_num;
        h->outputed_poc          = h->next_outputed_poc;
    }

    if (avctx->hwaccel) {
        if (avctx->hwaccel->end_frame(avctx) < 0)
            av_log(avctx, AV_LOG_ERROR,
                   "hardware accelerator failed to decode picture\n");
    }

    if (CONFIG_H264_VDPAU_DECODER &&
        h->avctx->codec->capabilities & CODEC_CAP_HWACCEL_VDPAU)
        ff_vdpau_h264_picture_complete(h);

    /*
     * FIXME: Error handling code does not seem to support interlaced
     * when slices span multiple rows
     * The ff_er_add_slice calls don't work right for bottom
     * fields; they cause massive erroneous error concealing
     * Error marking covers both fields (top and bottom).
     * This causes a mismatched s->error_count
     * and a bad error table. Further, the error count goes to
     * INT_MAX when called for bottom field, because mb_y is
     * past end by one (callers fault) and resync_mb_y != 0
     * causes problems for the first MB line, too.
     */
    if (CONFIG_ERROR_RESILIENCE &&
        !FIELD_PICTURE(h) && h->current_slice && !h->sps.new) {
        h->er.cur_pic  = h->cur_pic_ptr;
        ff_er_frame_end(&h->er);
    }
    if (!in_setup && !h->droppable)
        ff_thread_report_progress(&h->cur_pic_ptr->tf, INT_MAX,
                                  h->picture_structure == PICT_BOTTOM_FIELD);
    emms_c();

    h->current_slice = 0;

    return err;
}

/**
 * Replicate H264 "master" context to thread contexts.
 */
static int clone_slice(H264Context *dst, H264Context *src)
{
    memcpy(dst->block_offset, src->block_offset, sizeof(dst->block_offset));
    dst->cur_pic_ptr = src->cur_pic_ptr;
    dst->cur_pic     = src->cur_pic;
    dst->linesize    = src->linesize;
    dst->uvlinesize  = src->uvlinesize;
    dst->first_field = src->first_field;

    dst->prev_poc_msb          = src->prev_poc_msb;
    dst->prev_poc_lsb          = src->prev_poc_lsb;
    dst->prev_frame_num_offset = src->prev_frame_num_offset;
    dst->prev_frame_num        = src->prev_frame_num;
    dst->short_ref_count       = src->short_ref_count;

    memcpy(dst->short_ref,        src->short_ref,        sizeof(dst->short_ref));
    memcpy(dst->long_ref,         src->long_ref,         sizeof(dst->long_ref));
    memcpy(dst->default_ref_list, src->default_ref_list, sizeof(dst->default_ref_list));

    memcpy(dst->dequant4_coeff,   src->dequant4_coeff,   sizeof(src->dequant4_coeff));
    memcpy(dst->dequant8_coeff,   src->dequant8_coeff,   sizeof(src->dequant8_coeff));

    return 0;
}

/**
 * Compute profile from profile_idc and constraint_set?_flags.
 *
 * @param sps SPS
 *
 * @return profile as defined by FF_PROFILE_H264_*
 */
int ff_h264_get_profile(SPS *sps)
{
    int profile = sps->profile_idc;

    switch (sps->profile_idc) {
    case FF_PROFILE_H264_BASELINE:
        // constraint_set1_flag set to 1
        profile |= (sps->constraint_set_flags & 1 << 1) ? FF_PROFILE_H264_CONSTRAINED : 0;
        break;
    case FF_PROFILE_H264_HIGH_10:
    case FF_PROFILE_H264_HIGH_422:
    case FF_PROFILE_H264_HIGH_444_PREDICTIVE:
        // constraint_set3_flag set to 1
        profile |= (sps->constraint_set_flags & 1 << 3) ? FF_PROFILE_H264_INTRA : 0;
        break;
    }

    return profile;
}

static int h264_set_parameter_from_sps(H264Context *h)
{
    if (h->flags & CODEC_FLAG_LOW_DELAY ||
        (h->sps.bitstream_restriction_flag &&
         !h->sps.num_reorder_frames)) {
        if (h->avctx->has_b_frames > 1 || h->delayed_pic[0])
            av_log(h->avctx, AV_LOG_WARNING, "Delayed frames seen. "
                   "Reenabling low delay requires a codec flush.\n");
        else
            h->low_delay = 1;
    }

    if (h->avctx->has_b_frames < 2)
        h->avctx->has_b_frames = !h->low_delay;

    if (h->sps.bit_depth_luma != h->sps.bit_depth_chroma) {
        avpriv_request_sample(h->avctx,
                              "Different chroma and luma bit depth");
        return AVERROR_PATCHWELCOME;
    }

    if (h->avctx->bits_per_raw_sample != h->sps.bit_depth_luma ||
        h->cur_chroma_format_idc      != h->sps.chroma_format_idc) {
        if (h->avctx->codec &&
            h->avctx->codec->capabilities & CODEC_CAP_HWACCEL_VDPAU &&
            (h->sps.bit_depth_luma != 8 || h->sps.chroma_format_idc > 1)) {
            av_log(h->avctx, AV_LOG_ERROR,
                   "VDPAU decoding does not support video colorspace.\n");
            return AVERROR_INVALIDDATA;
        }
        if (h->sps.bit_depth_luma >= 8 && h->sps.bit_depth_luma <= 14 &&
            h->sps.bit_depth_luma != 11 && h->sps.bit_depth_luma != 13) {
            h->avctx->bits_per_raw_sample = h->sps.bit_depth_luma;
            h->cur_chroma_format_idc      = h->sps.chroma_format_idc;
            h->pixel_shift                = h->sps.bit_depth_luma > 8;

            ff_h264dsp_init(&h->h264dsp, h->sps.bit_depth_luma,
                            h->sps.chroma_format_idc);
            ff_h264chroma_init(&h->h264chroma, h->sps.bit_depth_chroma);
            ff_h264qpel_init(&h->h264qpel, h->sps.bit_depth_luma);
            ff_h264_pred_init(&h->hpc, h->avctx->codec_id, h->sps.bit_depth_luma,
                              h->sps.chroma_format_idc);
            if (CONFIG_ERROR_RESILIENCE) {
                ff_dsputil_init(&h->dsp, h->avctx);
            }
            ff_videodsp_init(&h->vdsp, h->sps.bit_depth_luma);
        } else {
            av_log(h->avctx, AV_LOG_ERROR, "Unsupported bit depth: %d\n",
                   h->sps.bit_depth_luma);
            return AVERROR_INVALIDDATA;
        }
    }
    return 0;
}

static enum AVPixelFormat get_pixel_format(H264Context *h, int force_callback)
{
    switch (h->sps.bit_depth_luma) {
    case 9:
        if (CHROMA444(h)) {
            if (h->avctx->colorspace == AVCOL_SPC_RGB) {
                return AV_PIX_FMT_GBRP9;
            } else
                return AV_PIX_FMT_YUV444P9;
        } else if (CHROMA422(h))
            return AV_PIX_FMT_YUV422P9;
        else
            return AV_PIX_FMT_YUV420P9;
        break;
    case 10:
        if (CHROMA444(h)) {
            if (h->avctx->colorspace == AVCOL_SPC_RGB) {
                return AV_PIX_FMT_GBRP10;
            } else
                return AV_PIX_FMT_YUV444P10;
        } else if (CHROMA422(h))
            return AV_PIX_FMT_YUV422P10;
        else
            return AV_PIX_FMT_YUV420P10;
        break;
    case 12:
        if (CHROMA444(h)) {
            if (h->avctx->colorspace == AVCOL_SPC_RGB) {
                return AV_PIX_FMT_GBRP12;
            } else
                return AV_PIX_FMT_YUV444P12;
        } else if (CHROMA422(h))
            return AV_PIX_FMT_YUV422P12;
        else
            return AV_PIX_FMT_YUV420P12;
        break;
    case 14:
        if (CHROMA444(h)) {
            if (h->avctx->colorspace == AVCOL_SPC_RGB) {
                return AV_PIX_FMT_GBRP14;
            } else
                return AV_PIX_FMT_YUV444P14;
        } else if (CHROMA422(h))
            return AV_PIX_FMT_YUV422P14;
        else
            return AV_PIX_FMT_YUV420P14;
        break;
    case 8:
        if (CHROMA444(h)) {
            if (h->avctx->colorspace == AVCOL_SPC_RGB) {
                av_log(h->avctx, AV_LOG_DEBUG, "Detected GBR colorspace.\n");
                return AV_PIX_FMT_GBR24P;
            } else if (h->avctx->colorspace == AVCOL_SPC_YCGCO) {
                av_log(h->avctx, AV_LOG_WARNING, "Detected unsupported YCgCo colorspace.\n");
            }
            return h->avctx->color_range == AVCOL_RANGE_JPEG ? AV_PIX_FMT_YUVJ444P
                                                                : AV_PIX_FMT_YUV444P;
        } else if (CHROMA422(h)) {
            return h->avctx->color_range == AVCOL_RANGE_JPEG ? AV_PIX_FMT_YUVJ422P
                                                             : AV_PIX_FMT_YUV422P;
        } else {
            int i;
            const enum AVPixelFormat * fmt = h->avctx->codec->pix_fmts ?
                                        h->avctx->codec->pix_fmts :
                                        h->avctx->color_range == AVCOL_RANGE_JPEG ?
                                        h264_hwaccel_pixfmt_list_jpeg_420 :
                                        h264_hwaccel_pixfmt_list_420;

            for (i=0; fmt[i] != AV_PIX_FMT_NONE; i++)
                if (fmt[i] == h->avctx->pix_fmt && !force_callback)
                    return fmt[i];
            return h->avctx->get_format(h->avctx, fmt);
        }
        break;
    default:
        av_log(h->avctx, AV_LOG_ERROR,
               "Unsupported bit depth: %d\n", h->sps.bit_depth_luma);
        return AVERROR_INVALIDDATA;
    }
}

static int h264_slice_header_init(H264Context *h, int reinit)
{
    int nb_slices = (HAVE_THREADS &&
                     h->avctx->active_thread_type & FF_THREAD_SLICE) ?
                    h->avctx->thread_count : 1;
    int i;

    if(    FFALIGN(h->avctx->width , 16                                 ) == h->width
        && FFALIGN(h->avctx->height, 16*(2 - h->sps.frame_mbs_only_flag)) == h->height
        && !h->sps.crop_right && !h->sps.crop_bottom
        && (h->avctx->width != h->width || h->avctx->height && h->height)
    ) {
        av_log(h->avctx, AV_LOG_DEBUG, "Using externally provided dimensions\n");
        h->avctx->coded_width  = h->width;
        h->avctx->coded_height = h->height;
    } else{
        avcodec_set_dimensions(h->avctx, h->width, h->height);
        h->avctx->width  -= (2>>CHROMA444(h))*FFMIN(h->sps.crop_right, (8<<CHROMA444(h))-1);
        h->avctx->height -= (1<<h->chroma_y_shift)*FFMIN(h->sps.crop_bottom, (16>>h->chroma_y_shift)-1) * (2 - h->sps.frame_mbs_only_flag);
    }

    h->avctx->sample_aspect_ratio = h->sps.sar;
    av_assert0(h->avctx->sample_aspect_ratio.den);
    av_pix_fmt_get_chroma_sub_sample(h->avctx->pix_fmt,
                                     &h->chroma_x_shift, &h->chroma_y_shift);

    if (h->sps.timing_info_present_flag) {
        int64_t den = h->sps.time_scale;
        if (h->x264_build < 44U)
            den *= 2;
        av_reduce(&h->avctx->time_base.num, &h->avctx->time_base.den,
                  h->sps.num_units_in_tick, den, 1 << 30);
    }

    h->avctx->hwaccel = ff_find_hwaccel(h->avctx->codec->id, h->avctx->pix_fmt);

    if (reinit)
        free_tables(h, 0);
    h->first_field = 0;
    h->prev_interlaced_frame = 1;

    init_scan_tables(h);
    if (ff_h264_alloc_tables(h) < 0) {
        av_log(h->avctx, AV_LOG_ERROR,
               "Could not allocate memory for h264\n");
        return AVERROR(ENOMEM);
    }

    if (nb_slices > MAX_THREADS || (nb_slices > h->mb_height && h->mb_height)) {
        int max_slices;
        if (h->mb_height)
            max_slices = FFMIN(MAX_THREADS, h->mb_height);
        else
            max_slices = MAX_THREADS;
        av_log(h->avctx, AV_LOG_WARNING, "too many threads/slices (%d),"
               " reducing to %d\n", nb_slices, max_slices);
        nb_slices = max_slices;
    }
    h->slice_context_count = nb_slices;

    if (!HAVE_THREADS || !(h->avctx->active_thread_type & FF_THREAD_SLICE)) {
        if (context_init(h) < 0) {
            av_log(h->avctx, AV_LOG_ERROR, "context_init() failed.\n");
            return -1;
        }
    } else {
        for (i = 1; i < h->slice_context_count; i++) {
            H264Context *c;
            c = h->thread_context[i] = av_mallocz(sizeof(H264Context));
            c->avctx       = h->avctx;
            if (CONFIG_ERROR_RESILIENCE) {
                c->dsp         = h->dsp;
            }
            c->vdsp        = h->vdsp;
            c->h264dsp     = h->h264dsp;
            c->h264qpel    = h->h264qpel;
            c->h264chroma  = h->h264chroma;
            c->sps         = h->sps;
            c->pps         = h->pps;
            c->pixel_shift = h->pixel_shift;
            c->cur_chroma_format_idc = h->cur_chroma_format_idc;
            c->width       = h->width;
            c->height      = h->height;
            c->linesize    = h->linesize;
            c->uvlinesize  = h->uvlinesize;
            c->chroma_x_shift = h->chroma_x_shift;
            c->chroma_y_shift = h->chroma_y_shift;
            c->qscale      = h->qscale;
            c->droppable   = h->droppable;
            c->data_partitioning = h->data_partitioning;
            c->low_delay   = h->low_delay;
            c->mb_width    = h->mb_width;
            c->mb_height   = h->mb_height;
            c->mb_stride   = h->mb_stride;
            c->mb_num      = h->mb_num;
            c->flags       = h->flags;
            c->workaround_bugs = h->workaround_bugs;
            c->pict_type   = h->pict_type;

            init_scan_tables(c);
            clone_tables(c, h, i);
            c->context_initialized = 1;
        }

        for (i = 0; i < h->slice_context_count; i++)
            if (context_init(h->thread_context[i]) < 0) {
                av_log(h->avctx, AV_LOG_ERROR, "context_init() failed.\n");
                return -1;
            }
    }

    h->context_initialized = 1;

    return 0;
}

/**
 * Decode a slice header.
 * This will also call ff_MPV_common_init() and frame_start() as needed.
 *
 * @param h h264context
 * @param h0 h264 master context (differs from 'h' when doing sliced based
 *           parallel decoding)
 *
 * @return 0 if okay, <0 if an error occurred, 1 if decoding must not be multithreaded
 */
static int decode_slice_header(H264Context *h, H264Context *h0)
{
    unsigned int first_mb_in_slice;
    unsigned int pps_id;
    int num_ref_idx_active_override_flag, ret;
    unsigned int slice_type, tmp, i, j;
    int last_pic_structure, last_pic_droppable;
    int must_reinit;
    int needs_reinit = 0;

    h->me.qpel_put = h->h264qpel.put_h264_qpel_pixels_tab;
    h->me.qpel_avg = h->h264qpel.avg_h264_qpel_pixels_tab;

    first_mb_in_slice = get_ue_golomb_long(&h->gb);

    if (first_mb_in_slice == 0) { // FIXME better field boundary detection
        if (h0->current_slice && FIELD_PICTURE(h)) {
            field_end(h, 1);
        }

        h0->current_slice = 0;
        if (!h0->first_field) {
            if (h->cur_pic_ptr && !h->droppable) {
                ff_thread_report_progress(&h->cur_pic_ptr->tf, INT_MAX,
                                          h->picture_structure == PICT_BOTTOM_FIELD);
            }
            h->cur_pic_ptr = NULL;
        }
    }

    slice_type = get_ue_golomb_31(&h->gb);
    if (slice_type > 9) {
        av_log(h->avctx, AV_LOG_ERROR,
               "slice type too large (%d) at %d %d\n",
               slice_type, h->mb_x, h->mb_y);
        return -1;
    }
    if (slice_type > 4) {
        slice_type -= 5;
        h->slice_type_fixed = 1;
    } else
        h->slice_type_fixed = 0;

    slice_type = golomb_to_pict_type[slice_type];
    h->slice_type     = slice_type;
    h->slice_type_nos = slice_type & 3;

    // to make a few old functions happy, it's wrong though
    h->pict_type = h->slice_type;

    pps_id = get_ue_golomb(&h->gb);
    if (pps_id >= MAX_PPS_COUNT) {
        av_log(h->avctx, AV_LOG_ERROR, "pps_id %d out of range\n", pps_id);
        return -1;
    }
    if (!h0->pps_buffers[pps_id]) {
        av_log(h->avctx, AV_LOG_ERROR,
               "non-existing PPS %u referenced\n",
               pps_id);
        return -1;
    }
    h->pps = *h0->pps_buffers[pps_id];

    if (!h0->sps_buffers[h->pps.sps_id]) {
        av_log(h->avctx, AV_LOG_ERROR,
               "non-existing SPS %u referenced\n",
               h->pps.sps_id);
        return -1;
    }

    if (h->pps.sps_id != h->current_sps_id ||
        h0->sps_buffers[h->pps.sps_id]->new) {
        h0->sps_buffers[h->pps.sps_id]->new = 0;

        h->current_sps_id = h->pps.sps_id;
        h->sps            = *h0->sps_buffers[h->pps.sps_id];

        if (h->mb_width  != h->sps.mb_width ||
            h->mb_height != h->sps.mb_height * (2 - h->sps.frame_mbs_only_flag) ||
            h->avctx->bits_per_raw_sample != h->sps.bit_depth_luma ||
            h->cur_chroma_format_idc != h->sps.chroma_format_idc
        )
            needs_reinit = 1;

        if (h->bit_depth_luma    != h->sps.bit_depth_luma ||
            h->chroma_format_idc != h->sps.chroma_format_idc) {
            h->bit_depth_luma    = h->sps.bit_depth_luma;
            h->chroma_format_idc = h->sps.chroma_format_idc;
            needs_reinit         = 1;
        }
        if ((ret = h264_set_parameter_from_sps(h)) < 0)
            return ret;
    }

    h->avctx->profile = ff_h264_get_profile(&h->sps);
    h->avctx->level   = h->sps.level_idc;
    h->avctx->refs    = h->sps.ref_frame_count;

    must_reinit = (h->context_initialized &&
                    (   16*h->sps.mb_width != h->avctx->coded_width
                     || 16*h->sps.mb_height * (2 - h->sps.frame_mbs_only_flag) != h->avctx->coded_height
                     || h->avctx->bits_per_raw_sample != h->sps.bit_depth_luma
                     || h->cur_chroma_format_idc != h->sps.chroma_format_idc
                     || av_cmp_q(h->sps.sar, h->avctx->sample_aspect_ratio)));
    if (h0->avctx->pix_fmt != get_pixel_format(h0, 0))
        must_reinit = 1;

    h->mb_width  = h->sps.mb_width;
    h->mb_height = h->sps.mb_height * (2 - h->sps.frame_mbs_only_flag);
    h->mb_num    = h->mb_width * h->mb_height;
    h->mb_stride = h->mb_width + 1;

    h->b_stride = h->mb_width * 4;

    h->chroma_y_shift = h->sps.chroma_format_idc <= 1; // 400 uses yuv420p

    h->width  = 16 * h->mb_width;
    h->height = 16 * h->mb_height;

    if (h->sps.video_signal_type_present_flag) {
        h->avctx->color_range = h->sps.full_range>0 ? AVCOL_RANGE_JPEG
                                                    : AVCOL_RANGE_MPEG;
        if (h->sps.colour_description_present_flag) {
            if (h->avctx->colorspace != h->sps.colorspace)
                needs_reinit = 1;
            h->avctx->color_primaries = h->sps.color_primaries;
            h->avctx->color_trc       = h->sps.color_trc;
            h->avctx->colorspace      = h->sps.colorspace;
        }
    }

    if (h->context_initialized &&
        (
         needs_reinit                   ||
         must_reinit)) {

        if (h != h0) {
            av_log(h->avctx, AV_LOG_ERROR, "changing width/height on "
                   "slice %d\n", h0->current_slice + 1);
            return AVERROR_INVALIDDATA;
        }

        flush_change(h);

        if ((ret = get_pixel_format(h, 1)) < 0)
            return ret;
        h->avctx->pix_fmt = ret;

        av_log(h->avctx, AV_LOG_INFO, "Reinit context to %dx%d, "
               "pix_fmt: %d\n", h->width, h->height, h->avctx->pix_fmt);

        if ((ret = h264_slice_header_init(h, 1)) < 0) {
            av_log(h->avctx, AV_LOG_ERROR,
                   "h264_slice_header_init() failed\n");
            return ret;
        }
    }
    if (!h->context_initialized) {
        if (h != h0) {
            av_log(h->avctx, AV_LOG_ERROR,
                   "Cannot (re-)initialize context during parallel decoding.\n");
            return -1;
        }

        if ((ret = get_pixel_format(h, 1)) < 0)
            return ret;
        h->avctx->pix_fmt = ret;

        if ((ret = h264_slice_header_init(h, 0)) < 0) {
            av_log(h->avctx, AV_LOG_ERROR,
                   "h264_slice_header_init() failed\n");
            return ret;
        }
    }

    if (h == h0 && h->dequant_coeff_pps != pps_id) {
        h->dequant_coeff_pps = pps_id;
        init_dequant_tables(h);
    }

    h->frame_num = get_bits(&h->gb, h->sps.log2_max_frame_num);

    h->mb_mbaff        = 0;
    h->mb_aff_frame    = 0;
    last_pic_structure = h0->picture_structure;
    last_pic_droppable = h0->droppable;
    h->droppable       = h->nal_ref_idc == 0;
    if (h->sps.frame_mbs_only_flag) {
        h->picture_structure = PICT_FRAME;
    } else {
        if (!h->sps.direct_8x8_inference_flag && slice_type == AV_PICTURE_TYPE_B) {
            av_log(h->avctx, AV_LOG_ERROR, "This stream was generated by a broken encoder, invalid 8x8 inference\n");
            return -1;
        }
        if (get_bits1(&h->gb)) { // field_pic_flag
            h->picture_structure = PICT_TOP_FIELD + get_bits1(&h->gb); // bottom_field_flag
        } else {
            h->picture_structure = PICT_FRAME;
            h->mb_aff_frame      = h->sps.mb_aff;
        }
    }
    h->mb_field_decoding_flag = h->picture_structure != PICT_FRAME;

    if (h0->current_slice != 0) {
        if (last_pic_structure != h->picture_structure ||
            last_pic_droppable != h->droppable) {
            av_log(h->avctx, AV_LOG_ERROR,
                   "Changing field mode (%d -> %d) between slices is not allowed\n",
                   last_pic_structure, h->picture_structure);
            h->picture_structure = last_pic_structure;
            h->droppable         = last_pic_droppable;
            return AVERROR_INVALIDDATA;
        } else if (!h0->cur_pic_ptr) {
            av_log(h->avctx, AV_LOG_ERROR,
                   "unset cur_pic_ptr on %d. slice\n",
                   h0->current_slice + 1);
            return AVERROR_INVALIDDATA;
        }
    } else {
        /* Shorten frame num gaps so we don't have to allocate reference
         * frames just to throw them away */
        if (h->frame_num != h->prev_frame_num && h->prev_frame_num >= 0) {
            int unwrap_prev_frame_num = h->prev_frame_num;
            int max_frame_num         = 1 << h->sps.log2_max_frame_num;

            if (unwrap_prev_frame_num > h->frame_num)
                unwrap_prev_frame_num -= max_frame_num;

            if ((h->frame_num - unwrap_prev_frame_num) > h->sps.ref_frame_count) {
                unwrap_prev_frame_num = (h->frame_num - h->sps.ref_frame_count) - 1;
                if (unwrap_prev_frame_num < 0)
                    unwrap_prev_frame_num += max_frame_num;

                h->prev_frame_num = unwrap_prev_frame_num;
            }
        }

        /* See if we have a decoded first field looking for a pair...
         * Here, we're using that to see if we should mark previously
         * decode frames as "finished".
         * We have to do that before the "dummy" in-between frame allocation,
         * since that can modify h->cur_pic_ptr. */
        if (h0->first_field) {
            assert(h0->cur_pic_ptr);
            assert(h0->cur_pic_ptr->f.data[0]);
            assert(h0->cur_pic_ptr->reference != DELAYED_PIC_REF);

            /* Mark old field/frame as completed */
            if (!last_pic_droppable && h0->cur_pic_ptr->tf.owner == h0->avctx) {
                ff_thread_report_progress(&h0->cur_pic_ptr->tf, INT_MAX,
                                          last_pic_structure == PICT_BOTTOM_FIELD);
            }

            /* figure out if we have a complementary field pair */
            if (!FIELD_PICTURE(h) || h->picture_structure == last_pic_structure) {
                /* Previous field is unmatched. Don't display it, but let it
                 * remain for reference if marked as such. */
                if (!last_pic_droppable && last_pic_structure != PICT_FRAME) {
                    ff_thread_report_progress(&h0->cur_pic_ptr->tf, INT_MAX,
                                              last_pic_structure == PICT_TOP_FIELD);
                }
            } else {
                if (h0->cur_pic_ptr->frame_num != h->frame_num) {
                    /* This and previous field were reference, but had
                     * different frame_nums. Consider this field first in
                     * pair. Throw away previous field except for reference
                     * purposes. */
                    if (!last_pic_droppable && last_pic_structure != PICT_FRAME) {
                        ff_thread_report_progress(&h0->cur_pic_ptr->tf, INT_MAX,
                                                  last_pic_structure == PICT_TOP_FIELD);
                    }
                } else {
                    /* Second field in complementary pair */
                    if (!((last_pic_structure   == PICT_TOP_FIELD &&
                           h->picture_structure == PICT_BOTTOM_FIELD) ||
                          (last_pic_structure   == PICT_BOTTOM_FIELD &&
                           h->picture_structure == PICT_TOP_FIELD))) {
                        av_log(h->avctx, AV_LOG_ERROR,
                               "Invalid field mode combination %d/%d\n",
                               last_pic_structure, h->picture_structure);
                        h->picture_structure = last_pic_structure;
                        h->droppable         = last_pic_droppable;
                        return AVERROR_INVALIDDATA;
                    } else if (last_pic_droppable != h->droppable) {
                        avpriv_request_sample(h->avctx,
                                              "Found reference and non-reference fields in the same frame, which");
                        h->picture_structure = last_pic_structure;
                        h->droppable         = last_pic_droppable;
                        return AVERROR_PATCHWELCOME;
                    }
                }
            }
        }

        while (h->frame_num != h->prev_frame_num && h->prev_frame_num >= 0 && !h0->first_field &&
               h->frame_num != (h->prev_frame_num + 1) % (1 << h->sps.log2_max_frame_num)) {
            Picture *prev = h->short_ref_count ? h->short_ref[0] : NULL;
            av_log(h->avctx, AV_LOG_DEBUG, "Frame num gap %d %d\n",
                   h->frame_num, h->prev_frame_num);
            if (!h->sps.gaps_in_frame_num_allowed_flag)
                for(i=0; i<FF_ARRAY_ELEMS(h->last_pocs); i++)
                    h->last_pocs[i] = INT_MIN;
            if (h264_frame_start(h) < 0)
                return -1;
            h->prev_frame_num++;
            h->prev_frame_num %= 1 << h->sps.log2_max_frame_num;
            h->cur_pic_ptr->frame_num = h->prev_frame_num;
            ff_thread_report_progress(&h->cur_pic_ptr->tf, INT_MAX, 0);
            ff_thread_report_progress(&h->cur_pic_ptr->tf, INT_MAX, 1);
            if ((ret = ff_generate_sliding_window_mmcos(h, 1)) < 0 &&
                h->avctx->err_recognition & AV_EF_EXPLODE)
                return ret;
            if (ff_h264_execute_ref_pic_marking(h, h->mmco, h->mmco_index) < 0 &&
                (h->avctx->err_recognition & AV_EF_EXPLODE))
                return AVERROR_INVALIDDATA;
            /* Error concealment: if a ref is missing, copy the previous ref in its place.
             * FIXME: avoiding a memcpy would be nice, but ref handling makes many assumptions
             * about there being no actual duplicates.
             * FIXME: this doesn't copy padding for out-of-frame motion vectors.  Given we're
             * concealing a lost frame, this probably isn't noticeable by comparison, but it should
             * be fixed. */
            if (h->short_ref_count) {
                if (prev) {
                    av_image_copy(h->short_ref[0]->f.data, h->short_ref[0]->f.linesize,
                                  (const uint8_t **)prev->f.data, prev->f.linesize,
                                  h->avctx->pix_fmt, h->mb_width * 16, h->mb_height * 16);
                    h->short_ref[0]->poc = prev->poc + 2;
                }
                h->short_ref[0]->frame_num = h->prev_frame_num;
            }
        }

        /* See if we have a decoded first field looking for a pair...
         * We're using that to see whether to continue decoding in that
         * frame, or to allocate a new one. */
        if (h0->first_field) {
            assert(h0->cur_pic_ptr);
            assert(h0->cur_pic_ptr->f.data[0]);
            assert(h0->cur_pic_ptr->reference != DELAYED_PIC_REF);

            /* figure out if we have a complementary field pair */
            if (!FIELD_PICTURE(h) || h->picture_structure == last_pic_structure) {
                /* Previous field is unmatched. Don't display it, but let it
                 * remain for reference if marked as such. */
                h0->cur_pic_ptr = NULL;
                h0->first_field = FIELD_PICTURE(h);
            } else {
                if (h0->cur_pic_ptr->frame_num != h->frame_num) {
                    ff_thread_report_progress(&h0->cur_pic_ptr->tf, INT_MAX,
                                              h0->picture_structure==PICT_BOTTOM_FIELD);
                    /* This and the previous field had different frame_nums.
                     * Consider this field first in pair. Throw away previous
                     * one except for reference purposes. */
                    h0->first_field = 1;
                    h0->cur_pic_ptr = NULL;
                } else {
                    /* Second field in complementary pair */
                    h0->first_field = 0;
                }
            }
        } else {
            /* Frame or first field in a potentially complementary pair */
            h0->first_field = FIELD_PICTURE(h);
        }

        if (!FIELD_PICTURE(h) || h0->first_field) {
            if (h264_frame_start(h) < 0) {
                h0->first_field = 0;
                return -1;
            }
        } else {
            release_unused_pictures(h, 0);
        }
        /* Some macroblocks can be accessed before they're available in case
        * of lost slices, MBAFF or threading. */
        if (FIELD_PICTURE(h)) {
            for(i = (h->picture_structure == PICT_BOTTOM_FIELD); i<h->mb_height; i++)
                memset(h->slice_table + i*h->mb_stride, -1, (h->mb_stride - (i+1==h->mb_height)) * sizeof(*h->slice_table));
        } else {
            memset(h->slice_table, -1,
                (h->mb_height * h->mb_stride - 1) * sizeof(*h->slice_table));
        }
        h0->last_slice_type = -1;
    }
    if (h != h0 && (ret = clone_slice(h, h0)) < 0)
        return ret;

    /* can't be in alloc_tables because linesize isn't known there.
     * FIXME: redo bipred weight to not require extra buffer? */
    for (i = 0; i < h->slice_context_count; i++)
        if (h->thread_context[i]) {
            ret = alloc_scratch_buffers(h->thread_context[i], h->linesize);
            if (ret < 0)
                return ret;
        }

    h->cur_pic_ptr->frame_num = h->frame_num; // FIXME frame_num cleanup

    av_assert1(h->mb_num == h->mb_width * h->mb_height);
    if (first_mb_in_slice << FIELD_OR_MBAFF_PICTURE(h) >= h->mb_num ||
        first_mb_in_slice >= h->mb_num) {
        av_log(h->avctx, AV_LOG_ERROR, "first_mb_in_slice overflow\n");
        return -1;
    }
    h->resync_mb_x = h->mb_x =  first_mb_in_slice % h->mb_width;
    h->resync_mb_y = h->mb_y = (first_mb_in_slice / h->mb_width) << FIELD_OR_MBAFF_PICTURE(h);
    if (h->picture_structure == PICT_BOTTOM_FIELD)
        h->resync_mb_y = h->mb_y = h->mb_y + 1;
    av_assert1(h->mb_y < h->mb_height);

    if (h->picture_structure == PICT_FRAME) {
        h->curr_pic_num = h->frame_num;
        h->max_pic_num  = 1 << h->sps.log2_max_frame_num;
    } else {
        h->curr_pic_num = 2 * h->frame_num + 1;
        h->max_pic_num  = 1 << (h->sps.log2_max_frame_num + 1);
    }

    if (h->nal_unit_type == NAL_IDR_SLICE)
        get_ue_golomb(&h->gb); /* idr_pic_id */

    if (h->sps.poc_type == 0) {
        h->poc_lsb = get_bits(&h->gb, h->sps.log2_max_poc_lsb);

        if (h->pps.pic_order_present == 1 && h->picture_structure == PICT_FRAME)
            h->delta_poc_bottom = get_se_golomb(&h->gb);
    }

    if (h->sps.poc_type == 1 && !h->sps.delta_pic_order_always_zero_flag) {
        h->delta_poc[0] = get_se_golomb(&h->gb);

        if (h->pps.pic_order_present == 1 && h->picture_structure == PICT_FRAME)
            h->delta_poc[1] = get_se_golomb(&h->gb);
    }

    init_poc(h);

    if (h->pps.redundant_pic_cnt_present)
        h->redundant_pic_count = get_ue_golomb(&h->gb);

    // set defaults, might be overridden a few lines later
    h->ref_count[0] = h->pps.ref_count[0];
    h->ref_count[1] = h->pps.ref_count[1];

    if (h->slice_type_nos != AV_PICTURE_TYPE_I) {
        unsigned max[2];
        max[0] = max[1] = h->picture_structure == PICT_FRAME ? 15 : 31;

        if (h->slice_type_nos == AV_PICTURE_TYPE_B)
            h->direct_spatial_mv_pred = get_bits1(&h->gb);
        num_ref_idx_active_override_flag = get_bits1(&h->gb);

        if (num_ref_idx_active_override_flag) {
            h->ref_count[0] = get_ue_golomb(&h->gb) + 1;
            if (h->slice_type_nos == AV_PICTURE_TYPE_B) {
                h->ref_count[1] = get_ue_golomb(&h->gb) + 1;
            } else
                // full range is spec-ok in this case, even for frames
                h->ref_count[1] = 1;
        }

        if (h->ref_count[0]-1 > max[0] || h->ref_count[1]-1 > max[1]){
            av_log(h->avctx, AV_LOG_ERROR, "reference overflow %u > %u or %u > %u\n", h->ref_count[0]-1, max[0], h->ref_count[1]-1, max[1]);
            h->ref_count[0] = h->ref_count[1] = 0;
            return AVERROR_INVALIDDATA;
        }

        if (h->slice_type_nos == AV_PICTURE_TYPE_B)
            h->list_count = 2;
        else
            h->list_count = 1;
    } else {
        h->list_count = 0;
        h->ref_count[0] = h->ref_count[1] = 0;
    }
    if (slice_type != AV_PICTURE_TYPE_I &&
        (h0->current_slice == 0 ||
         slice_type != h0->last_slice_type ||
         memcmp(h0->last_ref_count, h0->ref_count, sizeof(h0->ref_count)))) {
        ff_h264_fill_default_ref_list(h);
    }

    if (h->slice_type_nos != AV_PICTURE_TYPE_I &&
        ff_h264_decode_ref_pic_list_reordering(h) < 0) {
        h->ref_count[1] = h->ref_count[0] = 0;
        return -1;
    }

    if ((h->pps.weighted_pred && h->slice_type_nos == AV_PICTURE_TYPE_P) ||
        (h->pps.weighted_bipred_idc == 1 &&
         h->slice_type_nos == AV_PICTURE_TYPE_B))
        pred_weight_table(h);
    else if (h->pps.weighted_bipred_idc == 2 &&
             h->slice_type_nos == AV_PICTURE_TYPE_B) {
        implicit_weight_table(h, -1);
    } else {
        h->use_weight = 0;
        for (i = 0; i < 2; i++) {
            h->luma_weight_flag[i]   = 0;
            h->chroma_weight_flag[i] = 0;
        }
    }

    // If frame-mt is enabled, only update mmco tables for the first slice
    // in a field. Subsequent slices can temporarily clobber h->mmco_index
    // or h->mmco, which will cause ref list mix-ups and decoding errors
    // further down the line. This may break decoding if the first slice is
    // corrupt, thus we only do this if frame-mt is enabled.
    if (h->nal_ref_idc &&
        ff_h264_decode_ref_pic_marking(h0, &h->gb,
                            !(h->avctx->active_thread_type & FF_THREAD_FRAME) ||
                            h0->current_slice == 0) < 0 &&
        (h->avctx->err_recognition & AV_EF_EXPLODE))
        return AVERROR_INVALIDDATA;

    if (FRAME_MBAFF(h)) {
        ff_h264_fill_mbaff_ref_list(h);

        if (h->pps.weighted_bipred_idc == 2 && h->slice_type_nos == AV_PICTURE_TYPE_B) {
            implicit_weight_table(h, 0);
            implicit_weight_table(h, 1);
        }
    }

    if (h->slice_type_nos == AV_PICTURE_TYPE_B && !h->direct_spatial_mv_pred)
        ff_h264_direct_dist_scale_factor(h);
    ff_h264_direct_ref_list_init(h);

    if (h->slice_type_nos != AV_PICTURE_TYPE_I && h->pps.cabac) {
        tmp = get_ue_golomb_31(&h->gb);
        if (tmp > 2) {
            av_log(h->avctx, AV_LOG_ERROR, "cabac_init_idc overflow\n");
            return -1;
        }
        h->cabac_init_idc = tmp;
    }

    h->last_qscale_diff = 0;
    tmp = h->pps.init_qp + get_se_golomb(&h->gb);
    if (tmp > 51 + 6 * (h->sps.bit_depth_luma - 8)) {
        av_log(h->avctx, AV_LOG_ERROR, "QP %u out of range\n", tmp);
        return -1;
    }
    h->qscale       = tmp;
    h->chroma_qp[0] = get_chroma_qp(h, 0, h->qscale);
    h->chroma_qp[1] = get_chroma_qp(h, 1, h->qscale);
    // FIXME qscale / qp ... stuff
    if (h->slice_type == AV_PICTURE_TYPE_SP)
        get_bits1(&h->gb); /* sp_for_switch_flag */
    if (h->slice_type == AV_PICTURE_TYPE_SP ||
        h->slice_type == AV_PICTURE_TYPE_SI)
        get_se_golomb(&h->gb); /* slice_qs_delta */

    h->deblocking_filter     = 1;
    h->slice_alpha_c0_offset = 52;
    h->slice_beta_offset     = 52;
    if (h->pps.deblocking_filter_parameters_present) {
        tmp = get_ue_golomb_31(&h->gb);
        if (tmp > 2) {
            av_log(h->avctx, AV_LOG_ERROR,
                   "deblocking_filter_idc %u out of range\n", tmp);
            return -1;
        }
        h->deblocking_filter = tmp;
        if (h->deblocking_filter < 2)
            h->deblocking_filter ^= 1;  // 1<->0

        if (h->deblocking_filter) {
            h->slice_alpha_c0_offset += get_se_golomb(&h->gb) << 1;
            h->slice_beta_offset     += get_se_golomb(&h->gb) << 1;
            if (h->slice_alpha_c0_offset > 104U ||
                h->slice_beta_offset     > 104U) {
                av_log(h->avctx, AV_LOG_ERROR,
                       "deblocking filter parameters %d %d out of range\n",
                       h->slice_alpha_c0_offset, h->slice_beta_offset);
                return -1;
            }
        }
    }

    if (h->avctx->skip_loop_filter >= AVDISCARD_ALL ||
        (h->avctx->skip_loop_filter >= AVDISCARD_NONKEY &&
         h->slice_type_nos != AV_PICTURE_TYPE_I) ||
        (h->avctx->skip_loop_filter >= AVDISCARD_BIDIR  &&
         h->slice_type_nos == AV_PICTURE_TYPE_B) ||
        (h->avctx->skip_loop_filter >= AVDISCARD_NONREF &&
         h->nal_ref_idc == 0))
        h->deblocking_filter = 0;

    if (h->deblocking_filter == 1 && h0->max_contexts > 1) {
        if (h->avctx->flags2 & CODEC_FLAG2_FAST) {
            /* Cheat slightly for speed:
             * Do not bother to deblock across slices. */
            h->deblocking_filter = 2;
        } else {
            h0->max_contexts = 1;
            if (!h0->single_decode_warning) {
                av_log(h->avctx, AV_LOG_INFO,
                       "Cannot parallelize deblocking type 1, decoding such frames in sequential order\n");
                h0->single_decode_warning = 1;
            }
            if (h != h0) {
                av_log(h->avctx, AV_LOG_ERROR,
                       "Deblocking switched inside frame.\n");
                return 1;
            }
        }
    }
    h->qp_thresh = 15 + 52 -
                   FFMIN(h->slice_alpha_c0_offset, h->slice_beta_offset) -
                   FFMAX3(0,
                          h->pps.chroma_qp_index_offset[0],
                          h->pps.chroma_qp_index_offset[1]) +
                   6 * (h->sps.bit_depth_luma - 8);

    h0->last_slice_type = slice_type;
    memcpy(h0->last_ref_count, h0->ref_count, sizeof(h0->last_ref_count));
    h->slice_num = ++h0->current_slice;

    if (h->slice_num)
        h0->slice_row[(h->slice_num-1)&(MAX_SLICES-1)]= h->resync_mb_y;
    if (   h0->slice_row[h->slice_num&(MAX_SLICES-1)] + 3 >= h->resync_mb_y
        && h0->slice_row[h->slice_num&(MAX_SLICES-1)] <= h->resync_mb_y
        && h->slice_num >= MAX_SLICES) {
        //in case of ASO this check needs to be updated depending on how we decide to assign slice numbers in this case
        av_log(h->avctx, AV_LOG_WARNING, "Possibly too many slices (%d >= %d), increase MAX_SLICES and recompile if there are artifacts\n", h->slice_num, MAX_SLICES);
    }

    for (j = 0; j < 2; j++) {
        int id_list[16];
        int *ref2frm = h->ref2frm[h->slice_num & (MAX_SLICES - 1)][j];
        for (i = 0; i < 16; i++) {
            id_list[i] = 60;
            if (j < h->list_count && i < h->ref_count[j] && h->ref_list[j][i].f.buf[0]) {
                int k;
                AVBuffer *buf = h->ref_list[j][i].f.buf[0]->buffer;
                for (k = 0; k < h->short_ref_count; k++)
                    if (h->short_ref[k]->f.buf[0]->buffer == buf) {
                        id_list[i] = k;
                        break;
                    }
                for (k = 0; k < h->long_ref_count; k++)
                    if (h->long_ref[k] && h->long_ref[k]->f.buf[0]->buffer == buf) {
                        id_list[i] = h->short_ref_count + k;
                        break;
                    }
            }
        }

        ref2frm[0]     =
            ref2frm[1] = -1;
        for (i = 0; i < 16; i++)
            ref2frm[i + 2] = 4 * id_list[i] +
                             (h->ref_list[j][i].reference & 3);
        ref2frm[18 + 0]     =
            ref2frm[18 + 1] = -1;
        for (i = 16; i < 48; i++)
            ref2frm[i + 4] = 4 * id_list[(i - 16) >> 1] +
                             (h->ref_list[j][i].reference & 3);
    }

    if (h->ref_count[0]) h->er.last_pic = &h->ref_list[0][0];
    if (h->ref_count[1]) h->er.next_pic = &h->ref_list[1][0];

    if (h->avctx->debug & FF_DEBUG_PICT_INFO) {
        av_log(h->avctx, AV_LOG_DEBUG,
               "slice:%d %s mb:%d %c%s%s pps:%u frame:%d poc:%d/%d ref:%d/%d qp:%d loop:%d:%d:%d weight:%d%s %s\n",
               h->slice_num,
               (h->picture_structure == PICT_FRAME ? "F" : h->picture_structure == PICT_TOP_FIELD ? "T" : "B"),
               first_mb_in_slice,
               av_get_picture_type_char(h->slice_type),
               h->slice_type_fixed ? " fix" : "",
               h->nal_unit_type == NAL_IDR_SLICE ? " IDR" : "",
               pps_id, h->frame_num,
               h->cur_pic_ptr->field_poc[0],
               h->cur_pic_ptr->field_poc[1],
               h->ref_count[0], h->ref_count[1],
               h->qscale,
               h->deblocking_filter,
               h->slice_alpha_c0_offset / 2 - 26, h->slice_beta_offset / 2 - 26,
               h->use_weight,
               h->use_weight == 1 && h->use_weight_chroma ? "c" : "",
               h->slice_type == AV_PICTURE_TYPE_B ? (h->direct_spatial_mv_pred ? "SPAT" : "TEMP") : "");
    }

    return 0;
}

int ff_h264_get_slice_type(const H264Context *h)
{
    switch (h->slice_type) {
    case AV_PICTURE_TYPE_P:
        return 0;
    case AV_PICTURE_TYPE_B:
        return 1;
    case AV_PICTURE_TYPE_I:
        return 2;
    case AV_PICTURE_TYPE_SP:
        return 3;
    case AV_PICTURE_TYPE_SI:
        return 4;
    default:
        return -1;
    }
}

static av_always_inline void fill_filter_caches_inter(H264Context *h,
                                                      int mb_type, int top_xy,
                                                      int left_xy[LEFT_MBS],
                                                      int top_type,
                                                      int left_type[LEFT_MBS],
                                                      int mb_xy, int list)
{
    int b_stride = h->b_stride;
    int16_t(*mv_dst)[2] = &h->mv_cache[list][scan8[0]];
    int8_t *ref_cache = &h->ref_cache[list][scan8[0]];
    if (IS_INTER(mb_type) || IS_DIRECT(mb_type)) {
        if (USES_LIST(top_type, list)) {
            const int b_xy  = h->mb2b_xy[top_xy] + 3 * b_stride;
            const int b8_xy = 4 * top_xy + 2;
            int (*ref2frm)[64] = (void*)(h->ref2frm[h->slice_table[top_xy] & (MAX_SLICES - 1)][0] + (MB_MBAFF(h) ? 20 : 2));
            AV_COPY128(mv_dst - 1 * 8, h->cur_pic.motion_val[list][b_xy + 0]);
            ref_cache[0 - 1 * 8] =
            ref_cache[1 - 1 * 8] = ref2frm[list][h->cur_pic.ref_index[list][b8_xy + 0]];
            ref_cache[2 - 1 * 8] =
            ref_cache[3 - 1 * 8] = ref2frm[list][h->cur_pic.ref_index[list][b8_xy + 1]];
        } else {
            AV_ZERO128(mv_dst - 1 * 8);
            AV_WN32A(&ref_cache[0 - 1 * 8], ((LIST_NOT_USED) & 0xFF) * 0x01010101u);
        }

        if (!IS_INTERLACED(mb_type ^ left_type[LTOP])) {
            if (USES_LIST(left_type[LTOP], list)) {
                const int b_xy  = h->mb2b_xy[left_xy[LTOP]] + 3;
                const int b8_xy = 4 * left_xy[LTOP] + 1;
                int (*ref2frm)[64] =(void*)( h->ref2frm[h->slice_table[left_xy[LTOP]] & (MAX_SLICES - 1)][0] + (MB_MBAFF(h) ? 20 : 2));
                AV_COPY32(mv_dst - 1 +  0, h->cur_pic.motion_val[list][b_xy + b_stride * 0]);
                AV_COPY32(mv_dst - 1 +  8, h->cur_pic.motion_val[list][b_xy + b_stride * 1]);
                AV_COPY32(mv_dst - 1 + 16, h->cur_pic.motion_val[list][b_xy + b_stride * 2]);
                AV_COPY32(mv_dst - 1 + 24, h->cur_pic.motion_val[list][b_xy + b_stride * 3]);
                ref_cache[-1 +  0] =
                ref_cache[-1 +  8] = ref2frm[list][h->cur_pic.ref_index[list][b8_xy + 2 * 0]];
                ref_cache[-1 + 16] =
                ref_cache[-1 + 24] = ref2frm[list][h->cur_pic.ref_index[list][b8_xy + 2 * 1]];
            } else {
                AV_ZERO32(mv_dst - 1 +  0);
                AV_ZERO32(mv_dst - 1 +  8);
                AV_ZERO32(mv_dst - 1 + 16);
                AV_ZERO32(mv_dst - 1 + 24);
                ref_cache[-1 +  0] =
                ref_cache[-1 +  8] =
                ref_cache[-1 + 16] =
                ref_cache[-1 + 24] = LIST_NOT_USED;
            }
        }
    }

    if (!USES_LIST(mb_type, list)) {
        fill_rectangle(mv_dst, 4, 4, 8, pack16to32(0, 0), 4);
        AV_WN32A(&ref_cache[0 * 8], ((LIST_NOT_USED) & 0xFF) * 0x01010101u);
        AV_WN32A(&ref_cache[1 * 8], ((LIST_NOT_USED) & 0xFF) * 0x01010101u);
        AV_WN32A(&ref_cache[2 * 8], ((LIST_NOT_USED) & 0xFF) * 0x01010101u);
        AV_WN32A(&ref_cache[3 * 8], ((LIST_NOT_USED) & 0xFF) * 0x01010101u);
        return;
    }

    {
        int8_t *ref = &h->cur_pic.ref_index[list][4 * mb_xy];
        int (*ref2frm)[64] = (void*)(h->ref2frm[h->slice_num & (MAX_SLICES - 1)][0] + (MB_MBAFF(h) ? 20 : 2));
        uint32_t ref01 = (pack16to32(ref2frm[list][ref[0]], ref2frm[list][ref[1]]) & 0x00FF00FF) * 0x0101;
        uint32_t ref23 = (pack16to32(ref2frm[list][ref[2]], ref2frm[list][ref[3]]) & 0x00FF00FF) * 0x0101;
        AV_WN32A(&ref_cache[0 * 8], ref01);
        AV_WN32A(&ref_cache[1 * 8], ref01);
        AV_WN32A(&ref_cache[2 * 8], ref23);
        AV_WN32A(&ref_cache[3 * 8], ref23);
    }

    {
        int16_t(*mv_src)[2] = &h->cur_pic.motion_val[list][4 * h->mb_x + 4 * h->mb_y * b_stride];
        AV_COPY128(mv_dst + 8 * 0, mv_src + 0 * b_stride);
        AV_COPY128(mv_dst + 8 * 1, mv_src + 1 * b_stride);
        AV_COPY128(mv_dst + 8 * 2, mv_src + 2 * b_stride);
        AV_COPY128(mv_dst + 8 * 3, mv_src + 3 * b_stride);
    }
}

/**
 *
 * @return non zero if the loop filter can be skipped
 */
static int fill_filter_caches(H264Context *h, int mb_type)
{
    const int mb_xy = h->mb_xy;
    int top_xy, left_xy[LEFT_MBS];
    int top_type, left_type[LEFT_MBS];
    uint8_t *nnz;
    uint8_t *nnz_cache;

    top_xy = mb_xy - (h->mb_stride << MB_FIELD(h));

    /* Wow, what a mess, why didn't they simplify the interlacing & intra
     * stuff, I can't imagine that these complex rules are worth it. */

    left_xy[LBOT] = left_xy[LTOP] = mb_xy - 1;
    if (FRAME_MBAFF(h)) {
        const int left_mb_field_flag = IS_INTERLACED(h->cur_pic.mb_type[mb_xy - 1]);
        const int curr_mb_field_flag = IS_INTERLACED(mb_type);
        if (h->mb_y & 1) {
            if (left_mb_field_flag != curr_mb_field_flag)
                left_xy[LTOP] -= h->mb_stride;
        } else {
            if (curr_mb_field_flag)
                top_xy += h->mb_stride &
                    (((h->cur_pic.mb_type[top_xy] >> 7) & 1) - 1);
            if (left_mb_field_flag != curr_mb_field_flag)
                left_xy[LBOT] += h->mb_stride;
        }
    }

    h->top_mb_xy        = top_xy;
    h->left_mb_xy[LTOP] = left_xy[LTOP];
    h->left_mb_xy[LBOT] = left_xy[LBOT];
    {
        /* For sufficiently low qp, filtering wouldn't do anything.
         * This is a conservative estimate: could also check beta_offset
         * and more accurate chroma_qp. */
        int qp_thresh = h->qp_thresh; // FIXME strictly we should store qp_thresh for each mb of a slice
        int qp        = h->cur_pic.qscale_table[mb_xy];
        if (qp <= qp_thresh &&
            (left_xy[LTOP] < 0 ||
             ((qp + h->cur_pic.qscale_table[left_xy[LTOP]] + 1) >> 1) <= qp_thresh) &&
            (top_xy < 0 ||
             ((qp + h->cur_pic.qscale_table[top_xy] + 1) >> 1) <= qp_thresh)) {
            if (!FRAME_MBAFF(h))
                return 1;
            if ((left_xy[LTOP] < 0 ||
                 ((qp + h->cur_pic.qscale_table[left_xy[LBOT]] + 1) >> 1) <= qp_thresh) &&
                (top_xy < h->mb_stride ||
                 ((qp + h->cur_pic.qscale_table[top_xy - h->mb_stride] + 1) >> 1) <= qp_thresh))
                return 1;
        }
    }

    top_type        = h->cur_pic.mb_type[top_xy];
    left_type[LTOP] = h->cur_pic.mb_type[left_xy[LTOP]];
    left_type[LBOT] = h->cur_pic.mb_type[left_xy[LBOT]];
    if (h->deblocking_filter == 2) {
        if (h->slice_table[top_xy] != h->slice_num)
            top_type = 0;
        if (h->slice_table[left_xy[LBOT]] != h->slice_num)
            left_type[LTOP] = left_type[LBOT] = 0;
    } else {
        if (h->slice_table[top_xy] == 0xFFFF)
            top_type = 0;
        if (h->slice_table[left_xy[LBOT]] == 0xFFFF)
            left_type[LTOP] = left_type[LBOT] = 0;
    }
    h->top_type        = top_type;
    h->left_type[LTOP] = left_type[LTOP];
    h->left_type[LBOT] = left_type[LBOT];

    if (IS_INTRA(mb_type))
        return 0;

    fill_filter_caches_inter(h, mb_type, top_xy, left_xy,
                             top_type, left_type, mb_xy, 0);
    if (h->list_count == 2)
        fill_filter_caches_inter(h, mb_type, top_xy, left_xy,
                                 top_type, left_type, mb_xy, 1);

    nnz       = h->non_zero_count[mb_xy];
    nnz_cache = h->non_zero_count_cache;
    AV_COPY32(&nnz_cache[4 + 8 * 1], &nnz[0]);
    AV_COPY32(&nnz_cache[4 + 8 * 2], &nnz[4]);
    AV_COPY32(&nnz_cache[4 + 8 * 3], &nnz[8]);
    AV_COPY32(&nnz_cache[4 + 8 * 4], &nnz[12]);
    h->cbp = h->cbp_table[mb_xy];

    if (top_type) {
        nnz = h->non_zero_count[top_xy];
        AV_COPY32(&nnz_cache[4 + 8 * 0], &nnz[3 * 4]);
    }

    if (left_type[LTOP]) {
        nnz = h->non_zero_count[left_xy[LTOP]];
        nnz_cache[3 + 8 * 1] = nnz[3 + 0 * 4];
        nnz_cache[3 + 8 * 2] = nnz[3 + 1 * 4];
        nnz_cache[3 + 8 * 3] = nnz[3 + 2 * 4];
        nnz_cache[3 + 8 * 4] = nnz[3 + 3 * 4];
    }

    /* CAVLC 8x8dct requires NNZ values for residual decoding that differ
     * from what the loop filter needs */
    if (!CABAC(h) && h->pps.transform_8x8_mode) {
        if (IS_8x8DCT(top_type)) {
            nnz_cache[4 + 8 * 0]     =
                nnz_cache[5 + 8 * 0] = (h->cbp_table[top_xy] & 0x4000) >> 12;
            nnz_cache[6 + 8 * 0]     =
                nnz_cache[7 + 8 * 0] = (h->cbp_table[top_xy] & 0x8000) >> 12;
        }
        if (IS_8x8DCT(left_type[LTOP])) {
            nnz_cache[3 + 8 * 1]     =
                nnz_cache[3 + 8 * 2] = (h->cbp_table[left_xy[LTOP]] & 0x2000) >> 12; // FIXME check MBAFF
        }
        if (IS_8x8DCT(left_type[LBOT])) {
            nnz_cache[3 + 8 * 3]     =
                nnz_cache[3 + 8 * 4] = (h->cbp_table[left_xy[LBOT]] & 0x8000) >> 12; // FIXME check MBAFF
        }

        if (IS_8x8DCT(mb_type)) {
            nnz_cache[scan8[0]] =
            nnz_cache[scan8[1]] =
            nnz_cache[scan8[2]] =
            nnz_cache[scan8[3]] = (h->cbp & 0x1000) >> 12;

            nnz_cache[scan8[0 + 4]] =
            nnz_cache[scan8[1 + 4]] =
            nnz_cache[scan8[2 + 4]] =
            nnz_cache[scan8[3 + 4]] = (h->cbp & 0x2000) >> 12;

            nnz_cache[scan8[0 + 8]] =
            nnz_cache[scan8[1 + 8]] =
            nnz_cache[scan8[2 + 8]] =
            nnz_cache[scan8[3 + 8]] = (h->cbp & 0x4000) >> 12;

            nnz_cache[scan8[0 + 12]] =
            nnz_cache[scan8[1 + 12]] =
            nnz_cache[scan8[2 + 12]] =
            nnz_cache[scan8[3 + 12]] = (h->cbp & 0x8000) >> 12;
        }
    }

    return 0;
}

static void loop_filter(H264Context *h, int start_x, int end_x)
{
    uint8_t *dest_y, *dest_cb, *dest_cr;
    int linesize, uvlinesize, mb_x, mb_y;
    const int end_mb_y       = h->mb_y + FRAME_MBAFF(h);
    const int old_slice_type = h->slice_type;
    const int pixel_shift    = h->pixel_shift;
    const int block_h        = 16 >> h->chroma_y_shift;

    if (h->deblocking_filter) {
        for (mb_x = start_x; mb_x < end_x; mb_x++)
            for (mb_y = end_mb_y - FRAME_MBAFF(h); mb_y <= end_mb_y; mb_y++) {
                int mb_xy, mb_type;
                mb_xy         = h->mb_xy = mb_x + mb_y * h->mb_stride;
                h->slice_num  = h->slice_table[mb_xy];
                mb_type       = h->cur_pic.mb_type[mb_xy];
                h->list_count = h->list_counts[mb_xy];

                if (FRAME_MBAFF(h))
                    h->mb_mbaff               =
                    h->mb_field_decoding_flag = !!IS_INTERLACED(mb_type);

                h->mb_x = mb_x;
                h->mb_y = mb_y;
                dest_y  = h->cur_pic.f.data[0] +
                          ((mb_x << pixel_shift) + mb_y * h->linesize) * 16;
                dest_cb = h->cur_pic.f.data[1] +
                          (mb_x << pixel_shift) * (8 << CHROMA444(h)) +
                          mb_y * h->uvlinesize * block_h;
                dest_cr = h->cur_pic.f.data[2] +
                          (mb_x << pixel_shift) * (8 << CHROMA444(h)) +
                          mb_y * h->uvlinesize * block_h;
                // FIXME simplify above

                if (MB_FIELD(h)) {
                    linesize   = h->mb_linesize   = h->linesize   * 2;
                    uvlinesize = h->mb_uvlinesize = h->uvlinesize * 2;
                    if (mb_y & 1) { // FIXME move out of this function?
                        dest_y  -= h->linesize   * 15;
                        dest_cb -= h->uvlinesize * (block_h - 1);
                        dest_cr -= h->uvlinesize * (block_h - 1);
                    }
                } else {
                    linesize   = h->mb_linesize   = h->linesize;
                    uvlinesize = h->mb_uvlinesize = h->uvlinesize;
                }
                backup_mb_border(h, dest_y, dest_cb, dest_cr, linesize,
                                 uvlinesize, 0);
                if (fill_filter_caches(h, mb_type))
                    continue;
                h->chroma_qp[0] = get_chroma_qp(h, 0, h->cur_pic.qscale_table[mb_xy]);
                h->chroma_qp[1] = get_chroma_qp(h, 1, h->cur_pic.qscale_table[mb_xy]);

                if (FRAME_MBAFF(h)) {
                    ff_h264_filter_mb(h, mb_x, mb_y, dest_y, dest_cb, dest_cr,
                                      linesize, uvlinesize);
                } else {
                    ff_h264_filter_mb_fast(h, mb_x, mb_y, dest_y, dest_cb,
                                           dest_cr, linesize, uvlinesize);
                }
            }
    }
    h->slice_type   = old_slice_type;
    h->mb_x         = end_x;
    h->mb_y         = end_mb_y - FRAME_MBAFF(h);
    h->chroma_qp[0] = get_chroma_qp(h, 0, h->qscale);
    h->chroma_qp[1] = get_chroma_qp(h, 1, h->qscale);
}

static void predict_field_decoding_flag(H264Context *h)
{
    const int mb_xy = h->mb_x + h->mb_y * h->mb_stride;
    int mb_type     = (h->slice_table[mb_xy - 1] == h->slice_num) ?
                      h->cur_pic.mb_type[mb_xy - 1] :
                      (h->slice_table[mb_xy - h->mb_stride] == h->slice_num) ?
                      h->cur_pic.mb_type[mb_xy - h->mb_stride] : 0;
    h->mb_mbaff     = h->mb_field_decoding_flag = IS_INTERLACED(mb_type) ? 1 : 0;
}

/**
 * Draw edges and report progress for the last MB row.
 */
static void decode_finish_row(H264Context *h)
{
    int top            = 16 * (h->mb_y      >> FIELD_PICTURE(h));
    int pic_height     = 16 *  h->mb_height >> FIELD_PICTURE(h);
    int height         =  16      << FRAME_MBAFF(h);
    int deblock_border = (16 + 4) << FRAME_MBAFF(h);

    if (h->deblocking_filter) {
        if ((top + height) >= pic_height)
            height += deblock_border;
        top -= deblock_border;
    }

    if (top >= pic_height || (top + height) < 0)
        return;

    height = FFMIN(height, pic_height - top);
    if (top < 0) {
        height = top + height;
        top    = 0;
    }

    ff_h264_draw_horiz_band(h, top, height);

    if (h->droppable || h->er.error_occurred)
        return;

    ff_thread_report_progress(&h->cur_pic_ptr->tf, top + height - 1,
                              h->picture_structure == PICT_BOTTOM_FIELD);
}

static void er_add_slice(H264Context *h, int startx, int starty,
                         int endx, int endy, int status)
{
    if (CONFIG_ERROR_RESILIENCE) {
        ERContext *er = &h->er;

        er->ref_count = h->ref_count[0];
        ff_er_add_slice(er, startx, starty, endx, endy, status);
    }
}

static int decode_slice(struct AVCodecContext *avctx, void *arg)
{
    H264Context *h = *(void **)arg;
    int lf_x_start = h->mb_x;

    h->mb_skip_run = -1;

    av_assert0(h->block_offset[15] == (4 * ((scan8[15] - scan8[0]) & 7) << h->pixel_shift) + 4 * h->linesize * ((scan8[15] - scan8[0]) >> 3));

    h->is_complex = FRAME_MBAFF(h) || h->picture_structure != PICT_FRAME ||
                    avctx->codec_id != AV_CODEC_ID_H264 ||
                    (CONFIG_GRAY && (h->flags & CODEC_FLAG_GRAY));

    if (!(h->avctx->active_thread_type & FF_THREAD_SLICE) && h->picture_structure == PICT_FRAME) {
        const int start_i  = av_clip(h->resync_mb_x + h->resync_mb_y * h->mb_width, 0, h->mb_num - 1);
        if (start_i) {
            int prev_status = h->er.error_status_table[h->er.mb_index2xy[start_i - 1]];
            prev_status &= ~ VP_START;
            if (prev_status != (ER_MV_END | ER_DC_END | ER_AC_END))
                h->er.error_occurred = 1;
        }
    }

    if (h->pps.cabac) {
        /* realign */
        align_get_bits(&h->gb);

        /* init cabac */
        ff_init_cabac_decoder(&h->cabac,
                              h->gb.buffer + get_bits_count(&h->gb) / 8,
                              (get_bits_left(&h->gb) + 7) / 8);

        ff_h264_init_cabac_states(h);

        for (;;) {
            // START_TIMER
            int ret = ff_h264_decode_mb_cabac(h);
            int eos;
            // STOP_TIMER("decode_mb_cabac")

            if (ret >= 0)
                ff_h264_hl_decode_mb(h);

            // FIXME optimal? or let mb_decode decode 16x32 ?
            if (ret >= 0 && FRAME_MBAFF(h)) {
                h->mb_y++;

                ret = ff_h264_decode_mb_cabac(h);

                if (ret >= 0)
                    ff_h264_hl_decode_mb(h);
                h->mb_y--;
            }
            eos = get_cabac_terminate(&h->cabac);

            if ((h->workaround_bugs & FF_BUG_TRUNCATED) &&
                h->cabac.bytestream > h->cabac.bytestream_end + 2) {
                er_add_slice(h, h->resync_mb_x, h->resync_mb_y, h->mb_x - 1,
                                h->mb_y, ER_MB_END);
                if (h->mb_x >= lf_x_start)
                    loop_filter(h, lf_x_start, h->mb_x + 1);
                return 0;
            }
            if (h->cabac.bytestream > h->cabac.bytestream_end + 2 )
                av_log(h->avctx, AV_LOG_DEBUG, "bytestream overread %td\n", h->cabac.bytestream_end - h->cabac.bytestream);
            if (ret < 0 || h->cabac.bytestream > h->cabac.bytestream_end + 4) {
                av_log(h->avctx, AV_LOG_ERROR,
                       "error while decoding MB %d %d, bytestream (%td)\n",
                       h->mb_x, h->mb_y,
                       h->cabac.bytestream_end - h->cabac.bytestream);
                er_add_slice(h, h->resync_mb_x, h->resync_mb_y, h->mb_x,
                                h->mb_y, ER_MB_ERROR);
                return -1;
            }

            if (++h->mb_x >= h->mb_width) {
                loop_filter(h, lf_x_start, h->mb_x);
                h->mb_x = lf_x_start = 0;
                decode_finish_row(h);
                ++h->mb_y;
                if (FIELD_OR_MBAFF_PICTURE(h)) {
                    ++h->mb_y;
                    if (FRAME_MBAFF(h) && h->mb_y < h->mb_height)
                        predict_field_decoding_flag(h);
                }
            }

            if (eos || h->mb_y >= h->mb_height) {
                tprintf(h->avctx, "slice end %d %d\n",
                        get_bits_count(&h->gb), h->gb.size_in_bits);
                er_add_slice(h, h->resync_mb_x, h->resync_mb_y, h->mb_x - 1,
                                h->mb_y, ER_MB_END);
                if (h->mb_x > lf_x_start)
                    loop_filter(h, lf_x_start, h->mb_x);
                return 0;
            }
        }
    } else {
        for (;;) {
            int ret = ff_h264_decode_mb_cavlc(h);

            if (ret >= 0)
                ff_h264_hl_decode_mb(h);

            // FIXME optimal? or let mb_decode decode 16x32 ?
            if (ret >= 0 && FRAME_MBAFF(h)) {
                h->mb_y++;
                ret = ff_h264_decode_mb_cavlc(h);

                if (ret >= 0)
                    ff_h264_hl_decode_mb(h);
                h->mb_y--;
            }

            if (ret < 0) {
                av_log(h->avctx, AV_LOG_ERROR,
                       "error while decoding MB %d %d\n", h->mb_x, h->mb_y);
                er_add_slice(h, h->resync_mb_x, h->resync_mb_y, h->mb_x,
                                h->mb_y, ER_MB_ERROR);
                return -1;
            }

            if (++h->mb_x >= h->mb_width) {
                loop_filter(h, lf_x_start, h->mb_x);
                h->mb_x = lf_x_start = 0;
                decode_finish_row(h);
                ++h->mb_y;
                if (FIELD_OR_MBAFF_PICTURE(h)) {
                    ++h->mb_y;
                    if (FRAME_MBAFF(h) && h->mb_y < h->mb_height)
                        predict_field_decoding_flag(h);
                }
                if (h->mb_y >= h->mb_height) {
                    tprintf(h->avctx, "slice end %d %d\n",
                            get_bits_count(&h->gb), h->gb.size_in_bits);

                    if (   get_bits_left(&h->gb) == 0
                        || get_bits_left(&h->gb) > 0 && !(h->avctx->err_recognition & AV_EF_AGGRESSIVE)) {
                        er_add_slice(h, h->resync_mb_x, h->resync_mb_y,
                                        h->mb_x - 1, h->mb_y,
                                        ER_MB_END);

                        return 0;
                    } else {
                        er_add_slice(h, h->resync_mb_x, h->resync_mb_y,
                                        h->mb_x, h->mb_y,
                                        ER_MB_END);

                        return -1;
                    }
                }
            }

            if (get_bits_left(&h->gb) <= 0 && h->mb_skip_run <= 0) {
                tprintf(h->avctx, "slice end %d %d\n",
                        get_bits_count(&h->gb), h->gb.size_in_bits);
                if (get_bits_left(&h->gb) == 0) {
                    er_add_slice(h, h->resync_mb_x, h->resync_mb_y,
                                    h->mb_x - 1, h->mb_y,
                                    ER_MB_END);
                    if (h->mb_x > lf_x_start)
                        loop_filter(h, lf_x_start, h->mb_x);

                    return 0;
                } else {
                    er_add_slice(h, h->resync_mb_x, h->resync_mb_y, h->mb_x,
                                    h->mb_y, ER_MB_ERROR);

                    return -1;
                }
            }
        }
    }
}

/**
 * Call decode_slice() for each context.
 *
 * @param h h264 master context
 * @param context_count number of contexts to execute
 */
static int execute_decode_slices(H264Context *h, int context_count)
{
    AVCodecContext *const avctx = h->avctx;
    H264Context *hx;
    int i;

    if (h->avctx->hwaccel ||
        h->avctx->codec->capabilities & CODEC_CAP_HWACCEL_VDPAU)
        return 0;
    if (context_count == 1) {
        return decode_slice(avctx, &h);
    } else {
        av_assert0(context_count > 0);
        for (i = 1; i < context_count; i++) {
            hx                    = h->thread_context[i];
            if (CONFIG_ERROR_RESILIENCE) {
                hx->er.error_count = 0;
            }
            hx->x264_build        = h->x264_build;
        }

        avctx->execute(avctx, decode_slice, h->thread_context,
                       NULL, context_count, sizeof(void *));

        /* pull back stuff from slices to master context */
        hx                   = h->thread_context[context_count - 1];
        h->mb_x              = hx->mb_x;
        h->mb_y              = hx->mb_y;
        h->droppable         = hx->droppable;
        h->picture_structure = hx->picture_structure;
        if (CONFIG_ERROR_RESILIENCE) {
            for (i = 1; i < context_count; i++)
                h->er.error_count += h->thread_context[i]->er.error_count;
        }
    }

    return 0;
}

static int decode_nal_units(H264Context *h, const uint8_t *buf, int buf_size,
                            int parse_extradata)
{
    AVCodecContext *const avctx = h->avctx;
    H264Context *hx; ///< thread context
    int buf_index;
    int context_count;
    int next_avc;
    int pass = !(avctx->active_thread_type & FF_THREAD_FRAME);
    int nals_needed = 0; ///< number of NALs that need decoding before the next frame thread starts
    int nal_index;
    int idr_cleared=0;
    int first_slice = 0;

    h->nal_unit_type= 0;

    if(!h->slice_context_count)
         h->slice_context_count= 1;
    h->max_contexts = h->slice_context_count;
    if (!(avctx->flags2 & CODEC_FLAG2_CHUNKS)) {
        h->current_slice = 0;
        if (!h->first_field)
            h->cur_pic_ptr = NULL;
        ff_h264_reset_sei(h);
    }

    if (h->nal_length_size == 4) {
        if (buf_size > 8 && AV_RB32(buf) == 1 && AV_RB32(buf+5) > (unsigned)buf_size) {
            h->is_avc = 0;
        }else if(buf_size > 3 && AV_RB32(buf) > 1 && AV_RB32(buf) <= (unsigned)buf_size)
            h->is_avc = 1;
    }

    for (; pass <= 1; pass++) {
        buf_index     = 0;
        context_count = 0;
        next_avc      = h->is_avc ? 0 : buf_size;
        nal_index     = 0;
        for (;;) {
            int consumed;
            int dst_length;
            int bit_length;
            const uint8_t *ptr;
            int i, nalsize = 0;
            int err;

            if (buf_index >= next_avc) {
                if (buf_index >= buf_size - h->nal_length_size)
                    break;
                nalsize = 0;
                for (i = 0; i < h->nal_length_size; i++)
                    nalsize = (nalsize << 8) | buf[buf_index++];
                if (nalsize <= 0 || nalsize > buf_size - buf_index) {
                    av_log(h->avctx, AV_LOG_ERROR,
                           "AVC: nal size %d\n", nalsize);
                    break;
                }
                next_avc = buf_index + nalsize;
            } else {
                // start code prefix search
                for (; buf_index + 3 < next_avc; buf_index++)
                    // This should always succeed in the first iteration.
                    if (buf[buf_index]     == 0 &&
                        buf[buf_index + 1] == 0 &&
                        buf[buf_index + 2] == 1)
                        break;

                if (buf_index + 3 >= buf_size) {
                    buf_index = buf_size;
                    break;
                }

                buf_index += 3;
                if (buf_index >= next_avc)
                    continue;
            }

            hx = h->thread_context[context_count];

            ptr = ff_h264_decode_nal(hx, buf + buf_index, &dst_length,
                                     &consumed, next_avc - buf_index);
            if (ptr == NULL || dst_length < 0) {
                buf_index = -1;
                goto end;
            }
            i = buf_index + consumed;
            if ((h->workaround_bugs & FF_BUG_AUTODETECT) && i + 3 < next_avc &&
                buf[i]     == 0x00 && buf[i + 1] == 0x00 &&
                buf[i + 2] == 0x01 && buf[i + 3] == 0xE0)
                h->workaround_bugs |= FF_BUG_TRUNCATED;

            if (!(h->workaround_bugs & FF_BUG_TRUNCATED))
                while(dst_length > 0 && ptr[dst_length - 1] == 0)
                    dst_length--;
            bit_length = !dst_length ? 0
                                     : (8 * dst_length -
                                        decode_rbsp_trailing(h, ptr + dst_length - 1));

            if (h->avctx->debug & FF_DEBUG_STARTCODE)
                av_log(h->avctx, AV_LOG_DEBUG, "NAL %d/%d at %d/%d length %d pass %d\n", hx->nal_unit_type, hx->nal_ref_idc, buf_index, buf_size, dst_length, pass);

            if (h->is_avc && (nalsize != consumed) && nalsize)
                av_log(h->avctx, AV_LOG_DEBUG,
                       "AVC: Consumed only %d bytes instead of %d\n",
                       consumed, nalsize);

            buf_index += consumed;
            nal_index++;

            if (pass == 0) {
                /* packets can sometimes contain multiple PPS/SPS,
                 * e.g. two PAFF field pictures in one packet, or a demuxer
                 * which splits NALs strangely if so, when frame threading we
                 * can't start the next thread until we've read all of them */
                switch (hx->nal_unit_type) {
                case NAL_SPS:
                case NAL_PPS:
                    nals_needed = nal_index;
                    break;
                case NAL_DPA:
                case NAL_IDR_SLICE:
                case NAL_SLICE:
                    init_get_bits(&hx->gb, ptr, bit_length);
                    if (!get_ue_golomb(&hx->gb) || !first_slice)
                        nals_needed = nal_index;
                    if (!first_slice)
                        first_slice = hx->nal_unit_type;
                }
                continue;
            }

            if (!first_slice)
                switch (hx->nal_unit_type) {
                case NAL_DPA:
                case NAL_IDR_SLICE:
                case NAL_SLICE:
                    first_slice = hx->nal_unit_type;
                }

            // FIXME do not discard SEI id
            if (avctx->skip_frame >= AVDISCARD_NONREF && h->nal_ref_idc == 0)
                continue;

again:
            /* Ignore per frame NAL unit type during extradata
             * parsing. Decoding slices is not possible in codec init
             * with frame-mt */
            if (parse_extradata) {
                switch (hx->nal_unit_type) {
                case NAL_IDR_SLICE:
                case NAL_SLICE:
                case NAL_DPA:
                case NAL_DPB:
                case NAL_DPC:
                case NAL_AUXILIARY_SLICE:
                    av_log(h->avctx, AV_LOG_WARNING, "Ignoring NAL %d in global header/extradata\n", hx->nal_unit_type);
                    hx->nal_unit_type = NAL_FF_IGNORE;
                }
            }

            err = 0;

            switch (hx->nal_unit_type) {
            case NAL_IDR_SLICE:
                if (first_slice != NAL_IDR_SLICE) {
                    av_log(h->avctx, AV_LOG_ERROR,
                           "Invalid mix of idr and non-idr slices\n");
                    buf_index = -1;
                    goto end;
                }
                if(!idr_cleared)
                    idr(h); // FIXME ensure we don't lose some frames if there is reordering
                idr_cleared = 1;
            case NAL_SLICE:
                init_get_bits(&hx->gb, ptr, bit_length);
                hx->intra_gb_ptr        =
                    hx->inter_gb_ptr    = &hx->gb;
                hx->data_partitioning = 0;

                if ((err = decode_slice_header(hx, h)))
                    break;

                if (h->sei_recovery_frame_cnt >= 0 && (h->frame_num != h->sei_recovery_frame_cnt || hx->slice_type_nos != AV_PICTURE_TYPE_I))
                    h->valid_recovery_point = 1;

                if (   h->sei_recovery_frame_cnt >= 0
                    && (   h->recovery_frame<0
                        || ((h->recovery_frame - h->frame_num) & ((1 << h->sps.log2_max_frame_num)-1)) > h->sei_recovery_frame_cnt)) {
                    h->recovery_frame = (h->frame_num + h->sei_recovery_frame_cnt) %
                                        (1 << h->sps.log2_max_frame_num);

                    if (!h->valid_recovery_point)
                        h->recovery_frame = h->frame_num;
                }

                h->cur_pic_ptr->f.key_frame |=
                        (hx->nal_unit_type == NAL_IDR_SLICE);

                if (h->recovery_frame == h->frame_num) {
                    h->cur_pic_ptr->sync |= 1;
                    h->recovery_frame = -1;
                }

                h->sync |= !!h->cur_pic_ptr->f.key_frame;
                h->sync |= 3*!!(avctx->flags2 & CODEC_FLAG2_SHOW_ALL);
                h->cur_pic_ptr->sync |= h->sync;

                if (h->current_slice == 1) {
                    if (!(avctx->flags2 & CODEC_FLAG2_CHUNKS))
                        decode_postinit(h, nal_index >= nals_needed);

                    if (h->avctx->hwaccel &&
                        h->avctx->hwaccel->start_frame(h->avctx, NULL, 0) < 0)
                        return -1;
                    if (CONFIG_H264_VDPAU_DECODER &&
                        h->avctx->codec->capabilities & CODEC_CAP_HWACCEL_VDPAU)
                        ff_vdpau_h264_picture_start(h);
                }

                if (hx->redundant_pic_count == 0 &&
                    (avctx->skip_frame < AVDISCARD_NONREF ||
                     hx->nal_ref_idc) &&
                    (avctx->skip_frame < AVDISCARD_BIDIR  ||
                     hx->slice_type_nos != AV_PICTURE_TYPE_B) &&
                    (avctx->skip_frame < AVDISCARD_NONKEY ||
                     hx->slice_type_nos == AV_PICTURE_TYPE_I) &&
                    avctx->skip_frame < AVDISCARD_ALL) {
                    if (avctx->hwaccel) {
                        if (avctx->hwaccel->decode_slice(avctx,
                                                         &buf[buf_index - consumed],
                                                         consumed) < 0)
                            return -1;
                    } else if (CONFIG_H264_VDPAU_DECODER &&
                               h->avctx->codec->capabilities & CODEC_CAP_HWACCEL_VDPAU) {
                        static const uint8_t start_code[] = {
                            0x00, 0x00, 0x01 };
                        ff_vdpau_add_data_chunk(h->cur_pic_ptr->f.data[0], start_code,
                                                sizeof(start_code));
                        ff_vdpau_add_data_chunk(h->cur_pic_ptr->f.data[0], &buf[buf_index - consumed],
                                                consumed);
                    } else
                        context_count++;
                }
                break;
            case NAL_DPA:
                init_get_bits(&hx->gb, ptr, bit_length);
                hx->intra_gb_ptr =
                hx->inter_gb_ptr = NULL;

                if ((err = decode_slice_header(hx, h)) < 0)
                    break;

                hx->data_partitioning = 1;
                break;
            case NAL_DPB:
                init_get_bits(&hx->intra_gb, ptr, bit_length);
                hx->intra_gb_ptr = &hx->intra_gb;
                break;
            case NAL_DPC:
                init_get_bits(&hx->inter_gb, ptr, bit_length);
                hx->inter_gb_ptr = &hx->inter_gb;

                av_log(h->avctx, AV_LOG_ERROR, "Partitioned H.264 support is incomplete\n");
                break;

                if (hx->redundant_pic_count == 0 &&
                    hx->intra_gb_ptr &&
                    hx->data_partitioning &&
                    h->cur_pic_ptr && h->context_initialized &&
                    (avctx->skip_frame < AVDISCARD_NONREF || hx->nal_ref_idc) &&
                    (avctx->skip_frame < AVDISCARD_BIDIR  ||
                     hx->slice_type_nos != AV_PICTURE_TYPE_B) &&
                    (avctx->skip_frame < AVDISCARD_NONKEY ||
                     hx->slice_type_nos == AV_PICTURE_TYPE_I) &&
                    avctx->skip_frame < AVDISCARD_ALL)
                    context_count++;
                break;
            case NAL_SEI:
                init_get_bits(&h->gb, ptr, bit_length);
                ff_h264_decode_sei(h);
                break;
            case NAL_SPS:
                init_get_bits(&h->gb, ptr, bit_length);
                if (ff_h264_decode_seq_parameter_set(h) < 0 && (h->is_avc ? (nalsize != consumed) && nalsize : 1)) {
                    av_log(h->avctx, AV_LOG_DEBUG,
                           "SPS decoding failure, trying again with the complete NAL\n");
                    if (h->is_avc)
                        av_assert0(next_avc - buf_index + consumed == nalsize);
                    if ((next_avc - buf_index + consumed - 1) >= INT_MAX/8)
                        break;
                    init_get_bits(&h->gb, &buf[buf_index + 1 - consumed],
                                  8*(next_avc - buf_index + consumed - 1));
                    ff_h264_decode_seq_parameter_set(h);
                }

                break;
            case NAL_PPS:
                init_get_bits(&h->gb, ptr, bit_length);
                ff_h264_decode_picture_parameter_set(h, bit_length);
                break;
            case NAL_AUD:
            case NAL_END_SEQUENCE:
            case NAL_END_STREAM:
            case NAL_FILLER_DATA:
            case NAL_SPS_EXT:
            case NAL_AUXILIARY_SLICE:
                break;
            case NAL_FF_IGNORE:
                break;
            default:
                av_log(avctx, AV_LOG_DEBUG, "Unknown NAL code: %d (%d bits)\n",
                       hx->nal_unit_type, bit_length);
            }

            if (context_count == h->max_contexts) {
                execute_decode_slices(h, context_count);
                context_count = 0;
            }

            if (err < 0)
                av_log(h->avctx, AV_LOG_ERROR, "decode_slice_header error\n");
            else if (err == 1) {
                /* Slice could not be decoded in parallel mode, copy down
                 * NAL unit stuff to context 0 and restart. Note that
                 * rbsp_buffer is not transferred, but since we no longer
                 * run in parallel mode this should not be an issue. */
                h->nal_unit_type = hx->nal_unit_type;
                h->nal_ref_idc   = hx->nal_ref_idc;
                hx               = h;
                goto again;
            }
        }
    }
    if (context_count)
        execute_decode_slices(h, context_count);

end:
    /* clean up */
    if (h->cur_pic_ptr && !h->droppable) {
        ff_thread_report_progress(&h->cur_pic_ptr->tf, INT_MAX,
                                  h->picture_structure == PICT_BOTTOM_FIELD);
    }

    return buf_index;
}

/**
 * Return the number of bytes consumed for building the current frame.
 */
static int get_consumed_bytes(int pos, int buf_size)
{
    if (pos == 0)
        pos = 1;          // avoid infinite loops (i doubt that is needed but ...)
    if (pos + 10 > buf_size)
        pos = buf_size;                   // oops ;)

    return pos;
}

static int decode_frame(AVCodecContext *avctx, void *data,
                        int *got_frame, AVPacket *avpkt)
{
    const uint8_t *buf = avpkt->data;
    int buf_size       = avpkt->size;
    H264Context *h     = avctx->priv_data;
    AVFrame *pict      = data;
    int buf_index      = 0;
    Picture *out;
    int i, out_idx;
    int ret;

    h->flags  = avctx->flags;

    /* end of stream, output what is still in the buffers */
    if (buf_size == 0) {
 out:

        h->cur_pic_ptr = NULL;
        h->first_field = 0;

        // FIXME factorize this with the output code below
        out     = h->delayed_pic[0];
        out_idx = 0;
        for (i = 1;
             h->delayed_pic[i] &&
             !h->delayed_pic[i]->f.key_frame &&
             !h->delayed_pic[i]->mmco_reset;
             i++)
            if (h->delayed_pic[i]->poc < out->poc) {
                out     = h->delayed_pic[i];
                out_idx = i;
            }

        for (i = out_idx; h->delayed_pic[i]; i++)
            h->delayed_pic[i] = h->delayed_pic[i + 1];

        if (out) {
            out->reference &= ~DELAYED_PIC_REF;
            if ((ret = av_frame_ref(pict, &out->f)) < 0)
                return ret;
            *got_frame = 1;
        }

        return buf_index;
    }
    if(h->is_avc && buf_size >= 9 && buf[0]==1 && buf[2]==0 && (buf[4]&0xFC)==0xFC && (buf[5]&0x1F) && buf[8]==0x67){
        int cnt= buf[5]&0x1f;
        const uint8_t *p= buf+6;
        while(cnt--){
            int nalsize= AV_RB16(p) + 2;
            if(nalsize > buf_size - (p-buf) || p[2]!=0x67)
                goto not_extra;
            p += nalsize;
        }
        cnt = *(p++);
        if(!cnt)
            goto not_extra;
        while(cnt--){
            int nalsize= AV_RB16(p) + 2;
            if(nalsize > buf_size - (p-buf) || p[2]!=0x68)
                goto not_extra;
            p += nalsize;
        }

        return ff_h264_decode_extradata(h, buf, buf_size);
    }
not_extra:

    buf_index = decode_nal_units(h, buf, buf_size, 0);
    if (buf_index < 0)
        return -1;

    if (!h->cur_pic_ptr && h->nal_unit_type == NAL_END_SEQUENCE) {
        av_assert0(buf_index <= buf_size);
        goto out;
    }

    if (!(avctx->flags2 & CODEC_FLAG2_CHUNKS) && !h->cur_pic_ptr) {
        if (avctx->skip_frame >= AVDISCARD_NONREF ||
            buf_size >= 4 && !memcmp("Q264", buf, 4))
            return buf_size;
        av_log(avctx, AV_LOG_ERROR, "no frame!\n");
        return -1;
    }

    if (!(avctx->flags2 & CODEC_FLAG2_CHUNKS) ||
        (h->mb_y >= h->mb_height && h->mb_height)) {
        if (avctx->flags2 & CODEC_FLAG2_CHUNKS)
            decode_postinit(h, 1);

        field_end(h, 0);

        /* Wait for second field. */
        *got_frame = 0;
        if (h->next_output_pic && (h->next_output_pic->sync || h->sync>1)) {
            if ((ret = av_frame_ref(pict, &h->next_output_pic->f)) < 0)
                return ret;
            *got_frame = 1;
            if (CONFIG_MPEGVIDEO) {
                ff_print_debug_info2(h->avctx, h->next_output_pic, pict, h->er.mbskip_table,
                                    &h->low_delay,
                                    h->mb_width, h->mb_height, h->mb_stride, 1);
            }
        }
    }

    assert(pict->data[0] || !*got_frame);

    return get_consumed_bytes(buf_index, buf_size);
}

av_cold void ff_h264_free_context(H264Context *h)
{
    int i;

    free_tables(h, 1); // FIXME cleanup init stuff perhaps

    for (i = 0; i < MAX_SPS_COUNT; i++)
        av_freep(h->sps_buffers + i);

    for (i = 0; i < MAX_PPS_COUNT; i++)
        av_freep(h->pps_buffers + i);
}

static av_cold int h264_decode_end(AVCodecContext *avctx)
{
    H264Context *h    = avctx->priv_data;

    ff_h264_remove_all_refs(h);
    ff_h264_free_context(h);

    unref_picture(h, &h->cur_pic);

    return 0;
}

static const AVProfile profiles[] = {
    { FF_PROFILE_H264_BASELINE,             "Baseline"              },
    { FF_PROFILE_H264_CONSTRAINED_BASELINE, "Constrained Baseline"  },
    { FF_PROFILE_H264_MAIN,                 "Main"                  },
    { FF_PROFILE_H264_EXTENDED,             "Extended"              },
    { FF_PROFILE_H264_HIGH,                 "High"                  },
    { FF_PROFILE_H264_HIGH_10,              "High 10"               },
    { FF_PROFILE_H264_HIGH_10_INTRA,        "High 10 Intra"         },
    { FF_PROFILE_H264_HIGH_422,             "High 4:2:2"            },
    { FF_PROFILE_H264_HIGH_422_INTRA,       "High 4:2:2 Intra"      },
    { FF_PROFILE_H264_HIGH_444,             "High 4:4:4"            },
    { FF_PROFILE_H264_HIGH_444_PREDICTIVE,  "High 4:4:4 Predictive" },
    { FF_PROFILE_H264_HIGH_444_INTRA,       "High 4:4:4 Intra"      },
    { FF_PROFILE_H264_CAVLC_444,            "CAVLC 4:4:4"           },
    { FF_PROFILE_UNKNOWN },
};

static const AVOption h264_options[] = {
    {"is_avc", "is avc", offsetof(H264Context, is_avc), FF_OPT_TYPE_INT, {.i64 = 0}, 0, 1, 0},
    {"nal_length_size", "nal_length_size", offsetof(H264Context, nal_length_size), FF_OPT_TYPE_INT, {.i64 = 0}, 0, 4, 0},
    {NULL}
};

static const AVClass h264_class = {
    .class_name = "H264 Decoder",
    .item_name  = av_default_item_name,
    .option     = h264_options,
    .version    = LIBAVUTIL_VERSION_INT,
};

static const AVClass h264_vdpau_class = {
    .class_name = "H264 VDPAU Decoder",
    .item_name  = av_default_item_name,
    .option     = h264_options,
    .version    = LIBAVUTIL_VERSION_INT,
};

AVCodec ff_h264_decoder = {
    .name                  = "h264",
    .type                  = AVMEDIA_TYPE_VIDEO,
    .id                    = AV_CODEC_ID_H264,
    .priv_data_size        = sizeof(H264Context),
    .init                  = ff_h264_decode_init,
    .close                 = h264_decode_end,
    .decode                = decode_frame,
    .capabilities          = /*CODEC_CAP_DRAW_HORIZ_BAND |*/ CODEC_CAP_DR1 |
                             CODEC_CAP_DELAY | CODEC_CAP_SLICE_THREADS |
                             CODEC_CAP_FRAME_THREADS,
    .flush                 = flush_dpb,
    .long_name             = NULL_IF_CONFIG_SMALL("H.264 / AVC / MPEG-4 AVC / MPEG-4 part 10"),
    .init_thread_copy      = ONLY_IF_THREADS_ENABLED(decode_init_thread_copy),
    .update_thread_context = ONLY_IF_THREADS_ENABLED(decode_update_thread_context),
    .profiles              = NULL_IF_CONFIG_SMALL(profiles),
    .priv_class            = &h264_class,
};

#if CONFIG_H264_VDPAU_DECODER
AVCodec ff_h264_vdpau_decoder = {
    .name           = "h264_vdpau",
    .type           = AVMEDIA_TYPE_VIDEO,
    .id             = AV_CODEC_ID_H264,
    .priv_data_size = sizeof(H264Context),
    .init           = ff_h264_decode_init,
    .close          = h264_decode_end,
    .decode         = decode_frame,
    .capabilities   = CODEC_CAP_DR1 | CODEC_CAP_DELAY | CODEC_CAP_HWACCEL_VDPAU,
    .flush          = flush_dpb,
    .long_name      = NULL_IF_CONFIG_SMALL("H.264 / AVC / MPEG-4 AVC / MPEG-4 part 10 (VDPAU acceleration)"),
    .pix_fmts       = (const enum AVPixelFormat[]) { AV_PIX_FMT_VDPAU_H264,
                                                   AV_PIX_FMT_NONE},
    .profiles       = NULL_IF_CONFIG_SMALL(profiles),
    .priv_class     = &h264_vdpau_class,
};
#endif<|MERGE_RESOLUTION|>--- conflicted
+++ resolved
@@ -1676,18 +1676,10 @@
 
         memset(&h->er, 0, sizeof(h->er));
         memset(&h->me, 0, sizeof(h->me));
-<<<<<<< HEAD
-=======
         memset(&h->mb, 0, sizeof(h->mb));
         memset(&h->mb_luma_dc, 0, sizeof(h->mb_luma_dc));
         memset(&h->mb_padding, 0, sizeof(h->mb_padding));
-        h->context_initialized = 0;
-
-        memset(&h->cur_pic, 0, sizeof(h->cur_pic));
-        avcodec_get_frame_defaults(&h->cur_pic.f);
-        h->cur_pic.tf.f = &h->cur_pic.f;
-
->>>>>>> e8cafd27
+
         h->avctx = dst;
         h->DPB   = NULL;
         h->qscale_table_pool = NULL;
@@ -1717,12 +1709,7 @@
         h->edge_emu_buffer   = NULL;
 
         h->thread_context[0] = h;
-<<<<<<< HEAD
         h->context_initialized = h1->context_initialized;
-=======
-
-        h->context_initialized = 1;
->>>>>>> e8cafd27
     }
 
     h->avctx->coded_height  = h1->avctx->coded_height;
