/*
 * id Quake II CIN Video Decoder
 * Copyright (C) 2003 the ffmpeg project
 *
 * This file is part of FFmpeg.
 *
 * FFmpeg is free software; you can redistribute it and/or
 * modify it under the terms of the GNU Lesser General Public
 * License as published by the Free Software Foundation; either
 * version 2.1 of the License, or (at your option) any later version.
 *
 * FFmpeg is distributed in the hope that it will be useful,
 * but WITHOUT ANY WARRANTY; without even the implied warranty of
 * MERCHANTABILITY or FITNESS FOR A PARTICULAR PURPOSE.  See the GNU
 * Lesser General Public License for more details.
 *
 * You should have received a copy of the GNU Lesser General Public
 * License along with FFmpeg; if not, write to the Free Software
 * Foundation, Inc., 51 Franklin Street, Fifth Floor, Boston, MA 02110-1301 USA
 */

/**
 * @file
 * id Quake II Cin Video Decoder by Dr. Tim Ferguson
 * For more information about the id CIN format, visit:
 *   http://www.csse.monash.edu.au/~timf/
 *
 * This video decoder outputs PAL8 colorspace data. Interacting with this
 * decoder is a little involved. During initialization, the demuxer must
 * transmit the 65536-byte Huffman table(s) to the decoder via extradata.
 * Then, whenever a palette change is encountered while demuxing the file,
 * the demuxer must use the same extradata space to transmit an
 * AVPaletteControl structure.
 *
 * id CIN video is purely Huffman-coded, intraframe-only codec. It achieves
 * a little more compression by exploiting the fact that adjacent pixels
 * tend to be similar.
 *
 * Note that this decoder could use libavcodec's optimized VLC facilities
 * rather than naive, tree-based Huffman decoding. However, there are 256
 * Huffman tables. Plus, the VLC bit coding order is right -> left instead
 * or left -> right, so all of the bits would have to be reversed. Further,
 * the original Quake II implementation likely used a similar naive
 * decoding algorithm and it worked fine on much lower spec machines.
 */

#include <stdio.h>
#include <stdlib.h>
#include <string.h>

#include "avcodec.h"
#include "internal.h"
#include "libavutil/internal.h"

#define HUFFMAN_TABLE_SIZE 64 * 1024
#define HUF_TOKENS 256
#define PALETTE_COUNT 256

typedef struct
{
  int count;
  unsigned char used;
  int children[2];
} hnode;

typedef struct IdcinContext {

    AVCodecContext *avctx;
    AVFrame frame;

    const unsigned char *buf;
    int size;

    hnode huff_nodes[256][HUF_TOKENS*2];
    int num_huff_nodes[256];

    uint32_t pal[256];
} IdcinContext;

/**
 * Find the lowest probability node in a Huffman table, and mark it as
 * being assigned to a higher probability.
 * @return the node index of the lowest unused node, or -1 if all nodes
 * are used.
 */
static int huff_smallest_node(hnode *hnodes, int num_hnodes) {
    int i;
    int best, best_node;

    best = 99999999;
    best_node = -1;
    for(i = 0; i < num_hnodes; i++) {
        if(hnodes[i].used)
            continue;
        if(!hnodes[i].count)
            continue;
        if(hnodes[i].count < best) {
            best = hnodes[i].count;
            best_node = i;
        }
    }

    if(best_node == -1)
        return -1;
    hnodes[best_node].used = 1;
    return best_node;
}

/*
 * Build the Huffman tree using the generated/loaded probabilities histogram.
 *
 * On completion:
 *  huff_nodes[prev][i < HUF_TOKENS] - are the nodes at the base of the tree.
 *  huff_nodes[prev][i >= HUF_TOKENS] - are used to construct the tree.
 *  num_huff_nodes[prev] - contains the index to the root node of the tree.
 *    That is: huff_nodes[prev][num_huff_nodes[prev]] is the root node.
 */
static av_cold void huff_build_tree(IdcinContext *s, int prev) {
    hnode *node, *hnodes;
     int num_hnodes, i;

    num_hnodes = HUF_TOKENS;
    hnodes = s->huff_nodes[prev];
    for(i = 0; i < HUF_TOKENS * 2; i++)
        hnodes[i].used = 0;

    while (1) {
        node = &hnodes[num_hnodes];             /* next free node */

        /* pick two lowest counts */
        node->children[0] = huff_smallest_node(hnodes, num_hnodes);
        if(node->children[0] == -1)
            break;      /* reached the root node */

        node->children[1] = huff_smallest_node(hnodes, num_hnodes);
        if(node->children[1] == -1)
            break;      /* reached the root node */

        /* combine nodes probability for new node */
        node->count = hnodes[node->children[0]].count +
        hnodes[node->children[1]].count;
        num_hnodes++;
    }

    s->num_huff_nodes[prev] = num_hnodes - 1;
}

static av_cold int idcin_decode_init(AVCodecContext *avctx)
{
    IdcinContext *s = avctx->priv_data;
    int i, j, histogram_index = 0;
    unsigned char *histograms;

    s->avctx = avctx;
    avctx->pix_fmt = AV_PIX_FMT_PAL8;

    /* make sure the Huffman tables make it */
    if (s->avctx->extradata_size != HUFFMAN_TABLE_SIZE) {
        av_log(s->avctx, AV_LOG_ERROR, "  id CIN video: expected extradata size of %d\n", HUFFMAN_TABLE_SIZE);
        return -1;
    }

    /* build the 256 Huffman decode trees */
    histograms = (unsigned char *)s->avctx->extradata;
    for (i = 0; i < 256; i++) {
        for(j = 0; j < HUF_TOKENS; j++)
            s->huff_nodes[i][j].count = histograms[histogram_index++];
        huff_build_tree(s, i);
    }

    avcodec_get_frame_defaults(&s->frame);
    s->frame.data[0] = NULL;

    return 0;
}

static int idcin_decode_vlcs(IdcinContext *s)
{
    hnode *hnodes;
    long x, y;
    int prev;
    unsigned char v = 0;
    int bit_pos, node_num, dat_pos;

    prev = bit_pos = dat_pos = 0;
    for (y = 0; y < (s->frame.linesize[0] * s->avctx->height);
        y += s->frame.linesize[0]) {
        for (x = y; x < y + s->avctx->width; x++) {
            node_num = s->num_huff_nodes[prev];
            hnodes = s->huff_nodes[prev];

            while(node_num >= HUF_TOKENS) {
                if(!bit_pos) {
                    if(dat_pos >= s->size) {
                        av_log(s->avctx, AV_LOG_ERROR, "Huffman decode error.\n");
                        return -1;
                    }
                    bit_pos = 8;
                    v = s->buf[dat_pos++];
                }

                node_num = hnodes[node_num].children[v & 0x01];
                v = v >> 1;
                bit_pos--;
            }

            s->frame.data[0][x] = node_num;
            prev = node_num;
        }
    }

    return 0;
}

static int idcin_decode_frame(AVCodecContext *avctx,
                              void *data, int *data_size,
                              AVPacket *avpkt)
{
    const uint8_t *buf = avpkt->data;
    int buf_size = avpkt->size;
    IdcinContext *s = avctx->priv_data;
    const uint8_t *pal = av_packet_get_side_data(avpkt, AV_PKT_DATA_PALETTE, NULL);
    int ret;

    s->buf = buf;
    s->size = buf_size;

    if (s->frame.data[0])
        avctx->release_buffer(avctx, &s->frame);

<<<<<<< HEAD
    if ((ret = avctx->get_buffer(avctx, &s->frame))) {
        av_log(avctx, AV_LOG_ERROR, "get_buffer() failed\n");
        return ret;
=======
    if (ff_get_buffer(avctx, &s->frame)) {
        av_log(avctx, AV_LOG_ERROR, "  id CIN Video: get_buffer() failed\n");
        return -1;
>>>>>>> 594d4d5d
    }

    if (idcin_decode_vlcs(s))
        return AVERROR_INVALIDDATA;

    if (pal) {
        s->frame.palette_has_changed = 1;
        memcpy(s->pal, pal, AVPALETTE_SIZE);
    }
    /* make the palette available on the way out */
    memcpy(s->frame.data[1], s->pal, AVPALETTE_SIZE);

    *data_size = sizeof(AVFrame);
    *(AVFrame*)data = s->frame;

    /* report that the buffer was completely consumed */
    return buf_size;
}

static av_cold int idcin_decode_end(AVCodecContext *avctx)
{
    IdcinContext *s = avctx->priv_data;

    if (s->frame.data[0])
        avctx->release_buffer(avctx, &s->frame);

    return 0;
}

AVCodec ff_idcin_decoder = {
    .name           = "idcinvideo",
    .type           = AVMEDIA_TYPE_VIDEO,
    .id             = AV_CODEC_ID_IDCIN,
    .priv_data_size = sizeof(IdcinContext),
    .init           = idcin_decode_init,
    .close          = idcin_decode_end,
    .decode         = idcin_decode_frame,
    .capabilities   = CODEC_CAP_DR1,
    .long_name      = NULL_IF_CONFIG_SMALL("id Quake II CIN video"),
};<|MERGE_RESOLUTION|>--- conflicted
+++ resolved
@@ -228,15 +228,9 @@
     if (s->frame.data[0])
         avctx->release_buffer(avctx, &s->frame);
 
-<<<<<<< HEAD
-    if ((ret = avctx->get_buffer(avctx, &s->frame))) {
+    if ((ret = ff_get_buffer(avctx, &s->frame))) {
         av_log(avctx, AV_LOG_ERROR, "get_buffer() failed\n");
         return ret;
-=======
-    if (ff_get_buffer(avctx, &s->frame)) {
-        av_log(avctx, AV_LOG_ERROR, "  id CIN Video: get_buffer() failed\n");
-        return -1;
->>>>>>> 594d4d5d
     }
 
     if (idcin_decode_vlcs(s))
