/*
 * TIFF image encoder
 * Copyright (c) 2007 Bartlomiej Wolowiec
 *
 * This file is part of FFmpeg.
 *
 * FFmpeg is free software; you can redistribute it and/or
 * modify it under the terms of the GNU Lesser General Public
 * License as published by the Free Software Foundation; either
 * version 2.1 of the License, or (at your option) any later version.
 *
 * FFmpeg is distributed in the hope that it will be useful,
 * but WITHOUT ANY WARRANTY; without even the implied warranty of
 * MERCHANTABILITY or FITNESS FOR A PARTICULAR PURPOSE.  See the GNU
 * Lesser General Public License for more details.
 *
 * You should have received a copy of the GNU Lesser General Public
 * License along with FFmpeg; if not, write to the Free Software
 * Foundation, Inc., 51 Franklin Street, Fifth Floor, Boston, MA 02110-1301 USA
 */

/**
 * @file
 * TIFF image encoder
 * @author Bartlomiej Wolowiec
 */

#include "libavutil/imgutils.h"
#include "libavutil/log.h"
#include "libavutil/opt.h"

#include "avcodec.h"
#include "config.h"
#if CONFIG_ZLIB
#include <zlib.h>
#endif
#include "bytestream.h"
#include "internal.h"
#include "tiff.h"
#include "rle.h"
#include "lzw.h"
#include "put_bits.h"

#define TIFF_MAX_ENTRY 32

/** sizes of various TIFF field types (string size = 1)*/
static const uint8_t type_sizes2[14] = {
    0, 1, 1, 2, 4, 8, 1, 1, 2, 4, 8, 4, 8, 4
};

typedef struct TiffEncoderContext {
    AVClass *class;                     ///< for private options
    AVCodecContext *avctx;
    AVFrame picture;

    int width;                          ///< picture width
    int height;                         ///< picture height
    unsigned int bpp;                   ///< bits per pixel
    int compr;                          ///< compression level
    int bpp_tab_size;                   ///< bpp_tab size
    int photometric_interpretation;     ///< photometric interpretation
    int strips;                         ///< number of strips
    uint32_t *strip_sizes;
    unsigned int strip_sizes_size;
    uint32_t *strip_offsets;
    unsigned int strip_offsets_size;
    uint8_t *yuv_line;
    unsigned int yuv_line_size;
    int rps;                            ///< row per strip
    uint8_t entries[TIFF_MAX_ENTRY*12]; ///< entires in header
    int num_entries;                    ///< number of entires
    uint8_t **buf;                      ///< actual position in buffer
    uint8_t *buf_start;                 ///< pointer to first byte in buffer
    int buf_size;                       ///< buffer size
    uint16_t subsampling[2];            ///< YUV subsampling factors
    struct LZWEncodeState *lzws;        ///< LZW Encode state
    uint32_t dpi;                       ///< image resolution in DPI
} TiffEncoderContext;


/**
 * Check free space in buffer.
 *
 * @param s Tiff context
 * @param need Needed bytes
 * @return 0 - ok, 1 - no free space
 */
static inline int check_size(TiffEncoderContext * s, uint64_t need)
{
    if (s->buf_size < *s->buf - s->buf_start + need) {
        *s->buf = s->buf_start + s->buf_size + 1;
        av_log(s->avctx, AV_LOG_ERROR, "Buffer is too small\n");
        return 1;
    }
    return 0;
}

/**
 * Put n values to buffer.
 *
 * @param p pointer to pointer to output buffer
 * @param n number of values
 * @param val pointer to values
 * @param type type of values
 * @param flip = 0 - normal copy, >0 - flip
 */
static void tnput(uint8_t ** p, int n, const uint8_t * val, enum TiffTypes type,
                  int flip)
{
    int i;
#if HAVE_BIGENDIAN
    flip ^= ((int[]) {0, 0, 0, 1, 3, 3})[type];
#endif
    for (i = 0; i < n * type_sizes2[type]; i++)
        *(*p)++ = val[i ^ flip];
}

/**
 * Add entry to directory in tiff header.
 *
 * @param s Tiff context
 * @param tag tag that identifies the entry
 * @param type entry type
 * @param count the number of values
 * @param ptr_val pointer to values
 */
static void add_entry(TiffEncoderContext * s,
                      enum TiffTags tag, enum TiffTypes type, int count,
                      const void *ptr_val)
{
    uint8_t *entries_ptr = s->entries + 12 * s->num_entries;

    av_assert0(s->num_entries < TIFF_MAX_ENTRY);

    bytestream_put_le16(&entries_ptr, tag);
    bytestream_put_le16(&entries_ptr, type);
    bytestream_put_le32(&entries_ptr, count);

    if (type_sizes[type] * count <= 4) {
        tnput(&entries_ptr, count, ptr_val, type, 0);
    } else {
        bytestream_put_le32(&entries_ptr, *s->buf - s->buf_start);
        check_size(s, count * type_sizes2[type]);
        tnput(s->buf, count, ptr_val, type, 0);
    }

    s->num_entries++;
}

static void add_entry1(TiffEncoderContext * s,
                       enum TiffTags tag, enum TiffTypes type, int val){
    uint16_t w = val;
    uint32_t dw= val;
    add_entry(s, tag, type, 1, type == TIFF_SHORT ? (void *)&w : (void *)&dw);
}

/**
 * Encode one strip in tiff file.
 *
 * @param s Tiff context
 * @param src input buffer
 * @param dst output buffer
 * @param n size of input buffer
 * @param compr compression method
 * @return number of output bytes. If an output error is encountered, -1 is returned
 */
static int encode_strip(TiffEncoderContext * s, const int8_t * src,
                        uint8_t * dst, int n, int compr)
{

    switch (compr) {
#if CONFIG_ZLIB
    case TIFF_DEFLATE:
    case TIFF_ADOBE_DEFLATE:
        {
            unsigned long zlen = s->buf_size - (*s->buf - s->buf_start);
            if (compress(dst, &zlen, src, n) != Z_OK) {
                av_log(s->avctx, AV_LOG_ERROR, "Compressing failed\n");
                return -1;
            }
            return zlen;
        }
#endif
    case TIFF_RAW:
        if (check_size(s, n))
            return -1;
        memcpy(dst, src, n);
        return n;
    case TIFF_PACKBITS:
        return ff_rle_encode(dst, s->buf_size - (*s->buf - s->buf_start), src, 1, n, 2, 0xff, -1, 0);
    case TIFF_LZW:
        return ff_lzw_encode(s->lzws, src, n);
    default:
        return -1;
    }
}

static void pack_yuv(TiffEncoderContext * s, uint8_t * dst, int lnum)
{
    AVFrame *p = &s->picture;
    int i, j, k;
    int w = (s->width - 1) / s->subsampling[0] + 1;
    uint8_t *pu = &p->data[1][lnum / s->subsampling[1] * p->linesize[1]];
    uint8_t *pv = &p->data[2][lnum / s->subsampling[1] * p->linesize[2]];
    if(s->width % s->subsampling[0] || s->height % s->subsampling[1]){
        for (i = 0; i < w; i++){
            for (j = 0; j < s->subsampling[1]; j++)
                for (k = 0; k < s->subsampling[0]; k++)
                    *dst++ = p->data[0][FFMIN(lnum + j, s->height-1) * p->linesize[0] +
                                        FFMIN(i * s->subsampling[0] + k, s->width-1)];
            *dst++ = *pu++;
            *dst++ = *pv++;
        }
    }else{
        for (i = 0; i < w; i++){
            for (j = 0; j < s->subsampling[1]; j++)
                for (k = 0; k < s->subsampling[0]; k++)
                    *dst++ = p->data[0][(lnum + j) * p->linesize[0] +
                                        i * s->subsampling[0] + k];
            *dst++ = *pu++;
            *dst++ = *pv++;
        }
    }
}

static av_cold int encode_init(AVCodecContext *avctx)
{
    TiffEncoderContext *s = avctx->priv_data;

    avctx->coded_frame= &s->picture;
    avctx->coded_frame->pict_type = AV_PICTURE_TYPE_I;
    avctx->coded_frame->key_frame = 1;
    s->avctx = avctx;

    return 0;
}

static int encode_frame(AVCodecContext * avctx, AVPacket *pkt,
                        const AVFrame *pict, int *got_packet)
{
    TiffEncoderContext *s = avctx->priv_data;
    AVFrame *const p = &s->picture;
    int i;
    uint8_t *ptr;
    uint8_t *offset;
    uint32_t strips;
    int bytes_per_row;
<<<<<<< HEAD
    uint32_t res[2] = { s->dpi, 1 };        // image resolution (72/1)
    uint16_t bpp_tab[4];
    int ret = -1;
    int is_yuv = 0, alpha = 0;
=======
    uint32_t res[2] = { 72, 1 };        // image resolution (72/1)
    uint16_t bpp_tab[] = { 8, 8, 8, 8 };
    int ret;
    int is_yuv = 0;
    uint8_t *yuv_line = NULL;
>>>>>>> 581281e2
    int shift_h, shift_v;

    *p = *pict;

    s->width = avctx->width;
    s->height = avctx->height;
    s->subsampling[0] = 1;
    s->subsampling[1] = 1;

<<<<<<< HEAD
    avctx->bits_per_coded_sample =
    s->bpp = av_get_bits_per_pixel(&av_pix_fmt_descriptors[avctx->pix_fmt]);

    switch (avctx->pix_fmt) {
    case PIX_FMT_RGBA64LE:
    case PIX_FMT_RGBA:
        alpha = 1;
    case PIX_FMT_RGB48LE:
=======
    s->bpp_tab_size = 0;
    switch (avctx->pix_fmt) {
    case PIX_FMT_RGB48LE:
        s->bpp = 48;
        s->photometric_interpretation = 2;
        s->bpp_tab_size = 3;
        for (i = 0; i < s->bpp_tab_size; i++) {
            bpp_tab[i] = 16;
        }
        break;
    case PIX_FMT_GRAY16LE:
        s->bpp = 16;
        s->photometric_interpretation = 1;
        s->bpp_tab_size = 1;
        bpp_tab[0] = 16;
        break;
>>>>>>> 581281e2
    case PIX_FMT_RGB24:
        s->photometric_interpretation = 2;
        break;
    case PIX_FMT_GRAY8:
        avctx->bits_per_coded_sample = 0x28;
    case PIX_FMT_GRAY8A:
        alpha = avctx->pix_fmt == PIX_FMT_GRAY8A;
    case PIX_FMT_GRAY16LE:
    case PIX_FMT_MONOBLACK:
        s->photometric_interpretation = 1;
        break;
    case PIX_FMT_PAL8:
        s->photometric_interpretation = 3;
        break;
    case PIX_FMT_MONOWHITE:
        s->photometric_interpretation = 0;
        break;
    case PIX_FMT_YUV420P:
    case PIX_FMT_YUV422P:
    case PIX_FMT_YUV440P:
    case PIX_FMT_YUV444P:
    case PIX_FMT_YUV410P:
    case PIX_FMT_YUV411P:
        s->photometric_interpretation = 6;
        avcodec_get_chroma_sub_sample(avctx->pix_fmt,
                &shift_h, &shift_v);
        s->subsampling[0] = 1 << shift_h;
        s->subsampling[1] = 1 << shift_v;
        is_yuv = 1;
        break;
    default:
        av_log(s->avctx, AV_LOG_ERROR,
               "This colors format is not supported\n");
        return -1;
    }
<<<<<<< HEAD

    s->bpp_tab_size = av_pix_fmt_descriptors[avctx->pix_fmt].nb_components;
    for (i = 0; i < s->bpp_tab_size; i++)
        bpp_tab[i] = av_pix_fmt_descriptors[avctx->pix_fmt].comp[i].depth_minus1 + 1;
=======
    if (!s->bpp_tab_size)
        s->bpp_tab_size = (s->bpp >> 3);
>>>>>>> 581281e2

    if (s->compr == TIFF_DEFLATE || s->compr == TIFF_ADOBE_DEFLATE || s->compr == TIFF_LZW)
        //best choose for DEFLATE
        s->rps = s->height;
    else
        s->rps = FFMAX(8192 / (((s->width * s->bpp) >> 3) + 1), 1);     // suggest size of strip
    s->rps = ((s->rps - 1) / s->subsampling[1] + 1) * s->subsampling[1]; // round rps up

    strips = (s->height - 1) / s->rps + 1;

    if ((ret = ff_alloc_packet2(avctx, pkt, avctx->width * avctx->height * s->bpp * 2 +
                                  avctx->height * 4 + FF_MIN_BUFFER_SIZE)) < 0)
        return ret;
    ptr          = pkt->data;
    s->buf_start = pkt->data;
    s->buf       = &ptr;
    s->buf_size  = pkt->size;

    if (check_size(s, 8))
        goto fail;

    // write header
    bytestream_put_le16(&ptr, 0x4949);
    bytestream_put_le16(&ptr, 42);

    offset = ptr;
    bytestream_put_le32(&ptr, 0);

    av_fast_padded_mallocz(&s->strip_sizes, &s->strip_sizes_size, sizeof(s->strip_sizes[0]) * strips);
    av_fast_padded_mallocz(&s->strip_offsets, &s->strip_offsets_size, sizeof(s->strip_offsets[0]) * strips);

    if (!s->strip_sizes || !s->strip_offsets) {
        ret = AVERROR(ENOMEM);
        goto fail;
    }

    bytes_per_row = (((s->width - 1)/s->subsampling[0] + 1) * s->bpp
                    * s->subsampling[0] * s->subsampling[1] + 7) >> 3;
    if (is_yuv){
        av_fast_padded_malloc(&s->yuv_line, &s->yuv_line_size, bytes_per_row);
        if (s->yuv_line == NULL){
            ret = AVERROR(ENOMEM);
            goto fail;
        }
    }

#if CONFIG_ZLIB
    if (s->compr == TIFF_DEFLATE || s->compr == TIFF_ADOBE_DEFLATE) {
        uint8_t *zbuf;
        int zlen, zn;
        int j;

        zlen = bytes_per_row * s->rps;
        zbuf = av_malloc(zlen);
        s->strip_offsets[0] = ptr - pkt->data;
        zn = 0;
        for (j = 0; j < s->rps; j++) {
            if (is_yuv){
                pack_yuv(s, s->yuv_line, j);
                memcpy(zbuf + zn, s->yuv_line, bytes_per_row);
                j += s->subsampling[1] - 1;
            }
            else
                memcpy(zbuf + j * bytes_per_row,
                       p->data[0] + j * p->linesize[0], bytes_per_row);
            zn += bytes_per_row;
        }
        ret = encode_strip(s, zbuf, ptr, zn, s->compr);
        av_free(zbuf);
        if (ret < 0) {
            av_log(s->avctx, AV_LOG_ERROR, "Encode strip failed\n");
            goto fail;
        }
        ptr += ret;
        s->strip_sizes[0] = ptr - pkt->data - s->strip_offsets[0];
    } else
#endif
    {
        if(s->compr == TIFF_LZW)
            s->lzws = av_malloc(ff_lzw_encode_state_size);
        for (i = 0; i < s->height; i++) {
            if (s->strip_sizes[i / s->rps] == 0) {
                if(s->compr == TIFF_LZW){
                    ff_lzw_encode_init(s->lzws, ptr, s->buf_size - (*s->buf - s->buf_start),
                                       12, FF_LZW_TIFF, put_bits);
                }
                s->strip_offsets[i / s->rps] = ptr - pkt->data;
            }
            if (is_yuv){
                 pack_yuv(s, s->yuv_line, i);
                 ret = encode_strip(s, s->yuv_line, ptr, bytes_per_row, s->compr);
                 i += s->subsampling[1] - 1;
            }
            else
                ret = encode_strip(s, p->data[0] + i * p->linesize[0],
                        ptr, bytes_per_row, s->compr);
            if (ret < 0) {
                av_log(s->avctx, AV_LOG_ERROR, "Encode strip failed\n");
                goto fail;
            }
            s->strip_sizes[i / s->rps] += ret;
            ptr += ret;
            if(s->compr == TIFF_LZW && (i==s->height-1 || i%s->rps == s->rps-1)){
                ret = ff_lzw_encode_flush(s->lzws, flush_put_bits);
                s->strip_sizes[(i / s->rps )] += ret ;
                ptr += ret;
            }
        }
        if(s->compr == TIFF_LZW)
            av_free(s->lzws);
    }

    s->num_entries = 0;

    add_entry1(s,TIFF_SUBFILE,           TIFF_LONG,             0);
    add_entry1(s,TIFF_WIDTH,             TIFF_LONG,             s->width);
    add_entry1(s,TIFF_HEIGHT,            TIFF_LONG,             s->height);

    if (s->bpp_tab_size)
    add_entry(s, TIFF_BPP,               TIFF_SHORT,    s->bpp_tab_size, bpp_tab);

    add_entry1(s,TIFF_COMPR,             TIFF_SHORT,            s->compr);
    add_entry1(s,TIFF_INVERT,            TIFF_SHORT,            s->photometric_interpretation);
    add_entry(s, TIFF_STRIP_OFFS,        TIFF_LONG,     strips, s->strip_offsets);

    if (s->bpp_tab_size)
    add_entry1(s,TIFF_SAMPLES_PER_PIXEL, TIFF_SHORT,            s->bpp_tab_size);

    add_entry1(s,TIFF_ROWSPERSTRIP,      TIFF_LONG,             s->rps);
    add_entry(s, TIFF_STRIP_SIZE,        TIFF_LONG,     strips, s->strip_sizes);
    add_entry(s, TIFF_XRES,              TIFF_RATIONAL, 1,      res);
    add_entry(s, TIFF_YRES,              TIFF_RATIONAL, 1,      res);
    add_entry1(s,TIFF_RES_UNIT,          TIFF_SHORT,            2);

    if(!(avctx->flags & CODEC_FLAG_BITEXACT))
    add_entry(s, TIFF_SOFTWARE_NAME,     TIFF_STRING,
              strlen(LIBAVCODEC_IDENT) + 1, LIBAVCODEC_IDENT);

    if (avctx->pix_fmt == PIX_FMT_PAL8) {
        uint16_t pal[256 * 3];
        for (i = 0; i < 256; i++) {
            uint32_t rgb = *(uint32_t *) (p->data[1] + i * 4);
            pal[i]       = ((rgb >> 16) & 0xff) * 257;
            pal[i + 256] = ((rgb >> 8 ) & 0xff) * 257;
            pal[i + 512] = ( rgb        & 0xff) * 257;
        }
        add_entry(s, TIFF_PAL, TIFF_SHORT, 256 * 3, pal);
    }
    if (alpha)
        add_entry1(s,TIFF_EXTRASAMPLES,      TIFF_SHORT,            2);
    if (is_yuv){
        /** according to CCIR Recommendation 601.1 */
        uint32_t refbw[12] = {15, 1, 235, 1, 128, 1, 240, 1, 128, 1, 240, 1};
        add_entry(s, TIFF_YCBCR_SUBSAMPLING, TIFF_SHORT,    2, s->subsampling);
        add_entry(s, TIFF_REFERENCE_BW,      TIFF_RATIONAL, 6, refbw);
    }
    bytestream_put_le32(&offset, ptr - pkt->data);    // write offset to dir

    if (check_size(s, 6 + s->num_entries * 12)) {
        ret = AVERROR(EINVAL);
        goto fail;
    }
    bytestream_put_le16(&ptr, s->num_entries);  // write tag count
    bytestream_put_buffer(&ptr, s->entries, s->num_entries * 12);
    bytestream_put_le32(&ptr, 0);

    pkt->size   = ptr - pkt->data;
    pkt->flags |= AV_PKT_FLAG_KEY;
    *got_packet = 1;

fail:
    return ret < 0 ? ret : 0;
}

static av_cold int encode_close(AVCodecContext *avctx)
{
    TiffEncoderContext *s = avctx->priv_data;

    av_freep(&s->strip_sizes);
    av_freep(&s->strip_offsets);
    av_freep(&s->yuv_line);

    return 0;
}

#define OFFSET(x) offsetof(TiffEncoderContext, x)
#define VE AV_OPT_FLAG_VIDEO_PARAM | AV_OPT_FLAG_ENCODING_PARAM
static const AVOption options[] = {
    {"dpi", "set the image resolution (in dpi)", OFFSET(dpi), AV_OPT_TYPE_INT, {.i64 = 72}, 1, 0x10000, AV_OPT_FLAG_VIDEO_PARAM|AV_OPT_FLAG_ENCODING_PARAM},
    { "compression_algo", NULL, OFFSET(compr), AV_OPT_TYPE_INT, {.i64 = TIFF_PACKBITS}, TIFF_RAW, TIFF_DEFLATE, VE, "compression_algo" },
    { "packbits", NULL, 0, AV_OPT_TYPE_CONST, {.i64 = TIFF_PACKBITS}, 0, 0, VE, "compression_algo" },
    { "raw",      NULL, 0, AV_OPT_TYPE_CONST, {.i64 = TIFF_RAW},      0, 0, VE, "compression_algo" },
    { "lzw",      NULL, 0, AV_OPT_TYPE_CONST, {.i64 = TIFF_LZW},      0, 0, VE, "compression_algo" },
#if CONFIG_ZLIB
    { "deflate",  NULL, 0, AV_OPT_TYPE_CONST, {.i64 = TIFF_DEFLATE},  0, 0, VE, "compression_algo" },
#endif
    { NULL },
};

static const AVClass tiffenc_class = {
    .class_name = "TIFF encoder",
    .item_name  = av_default_item_name,
    .option     = options,
    .version    = LIBAVUTIL_VERSION_INT,
};

AVCodec ff_tiff_encoder = {
    .name           = "tiff",
    .type           = AVMEDIA_TYPE_VIDEO,
    .id             = AV_CODEC_ID_TIFF,
    .priv_data_size = sizeof(TiffEncoderContext),
    .init           = encode_init,
    .encode2        = encode_frame,
    .close          = encode_close,
    .pix_fmts       = (const enum PixelFormat[]) {
<<<<<<< HEAD
        PIX_FMT_RGB24, PIX_FMT_PAL8, PIX_FMT_GRAY8, PIX_FMT_GRAY8A, PIX_FMT_GRAY16LE,
=======
        PIX_FMT_RGB24, PIX_FMT_RGB48LE, PIX_FMT_PAL8,
        PIX_FMT_GRAY8, PIX_FMT_GRAY16LE,
>>>>>>> 581281e2
        PIX_FMT_MONOBLACK, PIX_FMT_MONOWHITE,
        PIX_FMT_YUV420P, PIX_FMT_YUV422P, PIX_FMT_YUV440P, PIX_FMT_YUV444P,
        PIX_FMT_YUV410P, PIX_FMT_YUV411P, PIX_FMT_RGB48LE,
        PIX_FMT_RGBA, PIX_FMT_RGBA64LE,
        PIX_FMT_NONE
    },
    .long_name      = NULL_IF_CONFIG_SMALL("TIFF image"),
    .priv_class     = &tiffenc_class,
};<|MERGE_RESOLUTION|>--- conflicted
+++ resolved
@@ -245,18 +245,10 @@
     uint8_t *offset;
     uint32_t strips;
     int bytes_per_row;
-<<<<<<< HEAD
     uint32_t res[2] = { s->dpi, 1 };        // image resolution (72/1)
     uint16_t bpp_tab[4];
     int ret = -1;
     int is_yuv = 0, alpha = 0;
-=======
-    uint32_t res[2] = { 72, 1 };        // image resolution (72/1)
-    uint16_t bpp_tab[] = { 8, 8, 8, 8 };
-    int ret;
-    int is_yuv = 0;
-    uint8_t *yuv_line = NULL;
->>>>>>> 581281e2
     int shift_h, shift_v;
 
     *p = *pict;
@@ -266,7 +258,6 @@
     s->subsampling[0] = 1;
     s->subsampling[1] = 1;
 
-<<<<<<< HEAD
     avctx->bits_per_coded_sample =
     s->bpp = av_get_bits_per_pixel(&av_pix_fmt_descriptors[avctx->pix_fmt]);
 
@@ -275,24 +266,6 @@
     case PIX_FMT_RGBA:
         alpha = 1;
     case PIX_FMT_RGB48LE:
-=======
-    s->bpp_tab_size = 0;
-    switch (avctx->pix_fmt) {
-    case PIX_FMT_RGB48LE:
-        s->bpp = 48;
-        s->photometric_interpretation = 2;
-        s->bpp_tab_size = 3;
-        for (i = 0; i < s->bpp_tab_size; i++) {
-            bpp_tab[i] = 16;
-        }
-        break;
-    case PIX_FMT_GRAY16LE:
-        s->bpp = 16;
-        s->photometric_interpretation = 1;
-        s->bpp_tab_size = 1;
-        bpp_tab[0] = 16;
-        break;
->>>>>>> 581281e2
     case PIX_FMT_RGB24:
         s->photometric_interpretation = 2;
         break;
@@ -328,15 +301,10 @@
                "This colors format is not supported\n");
         return -1;
     }
-<<<<<<< HEAD
 
     s->bpp_tab_size = av_pix_fmt_descriptors[avctx->pix_fmt].nb_components;
     for (i = 0; i < s->bpp_tab_size; i++)
         bpp_tab[i] = av_pix_fmt_descriptors[avctx->pix_fmt].comp[i].depth_minus1 + 1;
-=======
-    if (!s->bpp_tab_size)
-        s->bpp_tab_size = (s->bpp >> 3);
->>>>>>> 581281e2
 
     if (s->compr == TIFF_DEFLATE || s->compr == TIFF_ADOBE_DEFLATE || s->compr == TIFF_LZW)
         //best choose for DEFLATE
@@ -552,12 +520,8 @@
     .encode2        = encode_frame,
     .close          = encode_close,
     .pix_fmts       = (const enum PixelFormat[]) {
-<<<<<<< HEAD
-        PIX_FMT_RGB24, PIX_FMT_PAL8, PIX_FMT_GRAY8, PIX_FMT_GRAY8A, PIX_FMT_GRAY16LE,
-=======
-        PIX_FMT_RGB24, PIX_FMT_RGB48LE, PIX_FMT_PAL8,
-        PIX_FMT_GRAY8, PIX_FMT_GRAY16LE,
->>>>>>> 581281e2
+        PIX_FMT_RGB24, PIX_FMT_PAL8, PIX_FMT_GRAY8,
+        PIX_FMT_GRAY8A, PIX_FMT_GRAY16LE,
         PIX_FMT_MONOBLACK, PIX_FMT_MONOWHITE,
         PIX_FMT_YUV420P, PIX_FMT_YUV422P, PIX_FMT_YUV440P, PIX_FMT_YUV444P,
         PIX_FMT_YUV410P, PIX_FMT_YUV411P, PIX_FMT_RGB48LE,
