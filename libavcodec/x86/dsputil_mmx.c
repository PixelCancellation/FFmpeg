--- conflicted
+++ resolved
@@ -277,17 +277,10 @@
             "add               %1, %0       \n\t"
             "cmp               %3, %0       \n\t"
             "jb                1b           \n\t"
-<<<<<<< HEAD
-            : "+r"(ptr)
-            : "r"((x86_reg)wrap), "r"((x86_reg)width), "r"(ptr + wrap * height)
-            );
-    } else if(w==16){
-=======
             : "+r" (ptr)
             : "r" ((x86_reg) wrap), "r" ((x86_reg) width),
               "r" (ptr + wrap * height));
-    } else {
->>>>>>> 38675229
+    } else if (w == 16) {
         __asm__ volatile (
             "1:                                 \n\t"
             "movd            (%0), %%mm0        \n\t"
@@ -305,7 +298,6 @@
             "add               %1, %0           \n\t"
             "cmp               %3, %0           \n\t"
             "jb                1b               \n\t"
-<<<<<<< HEAD
             : "+r"(ptr)
             : "r"((x86_reg)wrap), "r"((x86_reg)width), "r"(ptr + wrap * height)
             );
@@ -325,14 +317,9 @@
             "add               %1, %0       \n\t"
             "cmp               %3, %0       \n\t"
             "jb                1b           \n\t"
-            : "+r"(ptr)
-            : "r"((x86_reg)wrap), "r"((x86_reg)width), "r"(ptr + wrap * height)
-            );
-=======
             : "+r" (ptr)
             : "r" ((x86_reg) wrap), "r" ((x86_reg) width),
               "r" (ptr + wrap * height));
->>>>>>> 38675229
     }
 
     /* top and bottom (and hopefully also the corners) */
@@ -401,38 +388,25 @@
     const uint16_t r4[4]   = { r, r, r, r };
     const uint16_t dxy4[4] = { dxys, dxys, dxys, dxys };
     const uint16_t dyy4[4] = { dyys, dyys, dyys, dyys };
-<<<<<<< HEAD
-    const uint64_t shift2 = 2 * shift;
+    const uint64_t shift2  = 2 * shift;
 #define MAX_STRIDE 4096U
 #define MAX_H 8U
     uint8_t edge_buf[(MAX_H + 1) * MAX_STRIDE];
-=======
-    const uint64_t shift2  = 2 * shift;
->>>>>>> 38675229
     int x, y;
 
     const int dxw = (dxx - (1 << (16 + shift))) * (w - 1);
     const int dyh = (dyy - (1 << (16 + shift))) * (h - 1);
     const int dxh = dxy * (h - 1);
     const int dyw = dyx * (w - 1);
-<<<<<<< HEAD
-    int need_emu =  (unsigned)ix >= width  - w ||
-                    (unsigned)iy >= height - h;
-=======
->>>>>>> 38675229
+    int need_emu  =  (unsigned) ix >= width  - w ||
+                     (unsigned) iy >= height - h;
 
     if ( // non-constant fullpel offset (3% of blocks)
         ((ox ^ (ox + dxw)) | (ox ^ (ox + dxh)) | (ox ^ (ox + dxw + dxh)) |
          (oy ^ (oy + dyw)) | (oy ^ (oy + dyh)) | (oy ^ (oy + dyw + dyh))) >> (16 + shift) ||
         // uses more than 16 bits of subpel mv (only at huge resolution)
-<<<<<<< HEAD
-        || (dxx | dxy | dyx | dyy) & 15
-        || (need_emu && (h > MAX_H || stride > MAX_STRIDE))) {
-=======
         (dxx | dxy | dyx | dyy) & 15 ||
-        (unsigned) ix >= width  - w ||
-        (unsigned) iy >= height - h) {
->>>>>>> 38675229
+        (need_emu && (h > MAX_H || stride > MAX_STRIDE))) {
         // FIXME could still use mmx for some of the rows
         ff_gmc_c(dst, src, stride, h, ox, oy, dxx, dxy, dyx, dyy,
                  shift, r, width, height);
