/*
 * Sun Rasterfile (.sun/.ras/im{1,8,24}/.sunras) image decoder
 * Copyright (c) 2007, 2008 Ivo van Poorten
 *
 * This file is part of FFmpeg.
 *
 * FFmpeg is free software; you can redistribute it and/or
 * modify it under the terms of the GNU Lesser General Public
 * License as published by the Free Software Foundation; either
 * version 2.1 of the License, or (at your option) any later version.
 *
 * FFmpeg is distributed in the hope that it will be useful,
 * but WITHOUT ANY WARRANTY; without even the implied warranty of
 * MERCHANTABILITY or FITNESS FOR A PARTICULAR PURPOSE.  See the GNU
 * Lesser General Public License for more details.
 *
 * You should have received a copy of the GNU Lesser General Public
 * License along with FFmpeg; if not, write to the Free Software
 * Foundation, Inc., 51 Franklin Street, Fifth Floor, Boston, MA 02110-1301 USA
 */

#include "libavutil/intreadwrite.h"
#include "libavutil/imgutils.h"
#include "avcodec.h"

#define RT_OLD          0
#define RT_STANDARD     1
#define RT_BYTE_ENCODED 2
#define RT_FORMAT_RGB   3
#define RT_FORMAT_TIFF  4
#define RT_FORMAT_IFF   5

typedef struct SUNRASTContext {
    AVFrame picture;
} SUNRASTContext;

static av_cold int sunrast_init(AVCodecContext *avctx) {
    SUNRASTContext *s = avctx->priv_data;

    avcodec_get_frame_defaults(&s->picture);
    avctx->coded_frame= &s->picture;

    return 0;
}

static int sunrast_decode_frame(AVCodecContext *avctx, void *data,
                                int *data_size, AVPacket *avpkt) {
    const uint8_t *buf = avpkt->data;
    const uint8_t *buf_end = avpkt->data + avpkt->size;
    SUNRASTContext * const s = avctx->priv_data;
    AVFrame *picture = data;
    AVFrame * const p = &s->picture;
    unsigned int w, h, depth, type, maptype, maplength, stride, x, y, len, alen;
    uint8_t *ptr;
    const uint8_t *bufstart = buf;

    if (avpkt->size < 32)
        return AVERROR_INVALIDDATA;

    if (AV_RB32(buf) != 0x59a66a95) {
        av_log(avctx, AV_LOG_ERROR, "this is not sunras encoded data\n");
        return -1;
    }

    w         = AV_RB32(buf+4);
    h         = AV_RB32(buf+8);
    depth     = AV_RB32(buf+12);
    type      = AV_RB32(buf+20);
    maptype   = AV_RB32(buf+24);
    maplength = AV_RB32(buf+28);
<<<<<<< HEAD
    buf += 32;
=======
    buf      += 32;
>>>>>>> 299809de

    if (type < RT_OLD || type > RT_FORMAT_IFF) {
        av_log(avctx, AV_LOG_ERROR, "invalid (compression) type\n");
        return -1;
    }
<<<<<<< HEAD
    if (av_image_check_size(w, h, 0, avctx)) {
        av_log(avctx, AV_LOG_ERROR, "invalid image size\n");
=======
    if (type < RT_OLD || type > RT_FORMAT_IFF) {
        av_log(avctx, AV_LOG_ERROR, "invalid (compression) type\n");
>>>>>>> 299809de
        return -1;
    }
    if (av_image_check_size(w, h, 0, avctx)) {
        av_log(avctx, AV_LOG_ERROR, "invalid image size\n");
        return -1;
    }
    if (maptype & ~1) {
        av_log(avctx, AV_LOG_ERROR, "invalid colormap type\n");
        return -1;
    }

<<<<<<< HEAD
    if (type == RT_FORMAT_TIFF || type == RT_FORMAT_IFF) {
        av_log(avctx, AV_LOG_ERROR, "unsupported (compression) type\n");
        return -1;
    }
=======
>>>>>>> 299809de

    switch (depth) {
        case 1:
            avctx->pix_fmt = PIX_FMT_MONOWHITE;
            break;
        case 8:
            avctx->pix_fmt = PIX_FMT_PAL8;
            break;
        case 24:
            avctx->pix_fmt = (type == RT_FORMAT_RGB) ? PIX_FMT_RGB24 : PIX_FMT_BGR24;
            break;
        default:
            av_log(avctx, AV_LOG_ERROR, "invalid depth\n");
            return -1;
    }

    if (p->data[0])
        avctx->release_buffer(avctx, p);

    if (w != avctx->width || h != avctx->height)
        avcodec_set_dimensions(avctx, w, h);
    if (avctx->get_buffer(avctx, p) < 0) {
        av_log(avctx, AV_LOG_ERROR, "get_buffer() failed\n");
        return -1;
    }

    p->pict_type = AV_PICTURE_TYPE_I;

    if (buf_end - buf < maplength)
        return AVERROR_INVALIDDATA;

    if (depth != 8 && maplength) {
        av_log(avctx, AV_LOG_WARNING, "useless colormap found or file is corrupted, trying to recover\n");

    } else if (depth == 8) {
        unsigned int len = maplength / 3;

        if (!maplength) {
            av_log(avctx, AV_LOG_ERROR, "colormap expected\n");
            return -1;
        }
        if (maplength % 3 || maplength > 768) {
            av_log(avctx, AV_LOG_WARNING, "invalid colormap length\n");
            return -1;
        }

        ptr = p->data[1];
        for (x=0; x<len; x++, ptr+=4)
            *(uint32_t *)ptr = (buf[x]<<16) + (buf[len+x]<<8) + buf[len+len+x];
    }

    buf += maplength;

    ptr    = p->data[0];
    stride = p->linesize[0];

    /* scanlines are aligned on 16 bit boundaries */
    len  = (depth * w + 7) >> 3;
    alen = len + (len&1);

    if (type == RT_BYTE_ENCODED) {
        int value, run;
        uint8_t *end = ptr + h*stride;

        x = 0;
        while (ptr != end && buf < buf_end) {
            run = 1;
            if (buf_end - buf < 1)
                return AVERROR_INVALIDDATA;

            if ((value = *buf++) == 0x80) {
                run = *buf++ + 1;
                if (run != 1)
                    value = *buf++;
            }
            while (run--) {
                if (x < len)
                    ptr[x] = value;
                if (++x >= alen) {
                    x = 0;
                    ptr += stride;
                    if (ptr == end)
                        break;
                }
            }
        }
    } else {
        for (y=0; y<h; y++) {
            if (buf_end - buf < len)
                break;
            memcpy(ptr, buf, len);
            ptr += stride;
            buf += alen;
        }
    }

    *picture = s->picture;
    *data_size = sizeof(AVFrame);

    return buf - bufstart;
}

static av_cold int sunrast_end(AVCodecContext *avctx) {
    SUNRASTContext *s = avctx->priv_data;

    if(s->picture.data[0])
        avctx->release_buffer(avctx, &s->picture);

    return 0;
}

AVCodec ff_sunrast_decoder = {
    .name           = "sunrast",
    .type           = AVMEDIA_TYPE_VIDEO,
    .id             = CODEC_ID_SUNRAST,
    .priv_data_size = sizeof(SUNRASTContext),
    .init           = sunrast_init,
    .close          = sunrast_end,
    .decode         = sunrast_decode_frame,
    .capabilities   = CODEC_CAP_DR1,
    .long_name = NULL_IF_CONFIG_SMALL("Sun Rasterfile image"),
};<|MERGE_RESOLUTION|>--- conflicted
+++ resolved
@@ -68,27 +68,14 @@
     type      = AV_RB32(buf+20);
     maptype   = AV_RB32(buf+24);
     maplength = AV_RB32(buf+28);
-<<<<<<< HEAD
-    buf += 32;
-=======
     buf      += 32;
->>>>>>> 299809de
 
     if (type < RT_OLD || type > RT_FORMAT_IFF) {
         av_log(avctx, AV_LOG_ERROR, "invalid (compression) type\n");
         return -1;
     }
-<<<<<<< HEAD
     if (av_image_check_size(w, h, 0, avctx)) {
         av_log(avctx, AV_LOG_ERROR, "invalid image size\n");
-=======
-    if (type < RT_OLD || type > RT_FORMAT_IFF) {
-        av_log(avctx, AV_LOG_ERROR, "invalid (compression) type\n");
->>>>>>> 299809de
-        return -1;
-    }
-    if (av_image_check_size(w, h, 0, avctx)) {
-        av_log(avctx, AV_LOG_ERROR, "invalid image size\n");
         return -1;
     }
     if (maptype & ~1) {
@@ -96,13 +83,10 @@
         return -1;
     }
 
-<<<<<<< HEAD
     if (type == RT_FORMAT_TIFF || type == RT_FORMAT_IFF) {
         av_log(avctx, AV_LOG_ERROR, "unsupported (compression) type\n");
         return -1;
     }
-=======
->>>>>>> 299809de
 
     switch (depth) {
         case 1:
