#!/bin/sh
#
# FFmpeg configure script
#
# Copyright (c) 2000-2002 Fabrice Bellard
# Copyright (c) 2005-2008 Diego Biurrun
# Copyright (c) 2005-2008 Mans Rullgard
#

# Prevent locale nonsense from breaking basic text processing.
LC_ALL=C
export LC_ALL

# make sure we are running under a compatible shell
# try to make this part work with most shells

try_exec(){
    echo "Trying shell $1"
    type "$1" > /dev/null 2>&1 && exec "$@"
}

unset foo
(: ${foo%%bar}) 2> /dev/null
E1="$?"

(: ${foo?}) 2> /dev/null
E2="$?"

if test "$E1" != 0 || test "$E2" = 0; then
    echo "Broken shell detected.  Trying alternatives."
    export FF_CONF_EXEC
    if test "0$FF_CONF_EXEC" -lt 1; then
        FF_CONF_EXEC=1
        try_exec bash "$0" "$@"
    fi
    if test "0$FF_CONF_EXEC" -lt 2; then
        FF_CONF_EXEC=2
        try_exec ksh "$0" "$@"
    fi
    if test "0$FF_CONF_EXEC" -lt 3; then
        FF_CONF_EXEC=3
        try_exec /usr/xpg4/bin/sh "$0" "$@"
    fi
    echo "No compatible shell script interpreter found."
    echo "This configure script requires a POSIX-compatible shell"
    echo "such as bash or ksh."
    echo "THIS IS NOT A BUG IN FFMPEG, DO NOT REPORT IT AS SUCH."
    echo "Instead, install a working POSIX-compatible shell."
    echo "Disabling this configure test will create a broken FFmpeg."
    if test "$BASH_VERSION" = '2.04.0(1)-release'; then
        echo "This bash version ($BASH_VERSION) is broken on your platform."
        echo "Upgrade to a later version if available."
    fi
    exit 1
fi

test -d /usr/xpg4/bin && PATH=/usr/xpg4/bin:$PATH

show_help(){
    cat <<EOF
Usage: configure [options]
Options: [defaults in brackets after descriptions]

Help options:
  --help                   print this message
  --quiet                  Suppress showing informative output
  --list-decoders          show all available decoders
  --list-encoders          show all available encoders
  --list-hwaccels          show all available hardware accelerators
  --list-demuxers          show all available demuxers
  --list-muxers            show all available muxers
  --list-parsers           show all available parsers
  --list-protocols         show all available protocols
  --list-bsfs              show all available bitstream filters
  --list-indevs            show all available input devices
  --list-outdevs           show all available output devices
  --list-filters           show all available filters

Standard options:
  --logfile=FILE           log tests and output to FILE [ffbuild/config.log]
  --disable-logging        do not log configure debug information
  --fatal-warnings         fail if any configure warning is generated
  --prefix=PREFIX          install in PREFIX [$prefix_default]
  --bindir=DIR             install binaries in DIR [PREFIX/bin]
  --datadir=DIR            install data files in DIR [PREFIX/share/ffmpeg]
  --docdir=DIR             install documentation in DIR [PREFIX/share/doc/ffmpeg]
  --libdir=DIR             install libs in DIR [PREFIX/lib]
  --shlibdir=DIR           install shared libs in DIR [LIBDIR]
  --incdir=DIR             install includes in DIR [PREFIX/include]
  --mandir=DIR             install man page in DIR [PREFIX/share/man]
  --pkgconfigdir=DIR       install pkg-config files in DIR [LIBDIR/pkgconfig]
  --enable-rpath           use rpath to allow installing libraries in paths
                           not part of the dynamic linker search path
                           use rpath when linking programs (USE WITH CARE)
  --install-name-dir=DIR   Darwin directory name for installed targets

Licensing options:
  --enable-gpl             allow use of GPL code, the resulting libs
                           and binaries will be under GPL [no]
  --enable-version3        upgrade (L)GPL to version 3 [no]
  --enable-nonfree         allow use of nonfree code, the resulting libs
                           and binaries will be unredistributable [no]

Configuration options:
  --disable-static         do not build static libraries [no]
  --enable-shared          build shared libraries [no]
  --enable-small           optimize for size instead of speed
  --disable-runtime-cpudetect disable detecting CPU capabilities at runtime (smaller binary)
  --enable-gray            enable full grayscale support (slower color)
  --disable-swscale-alpha  disable alpha channel support in swscale
  --disable-all            disable building components, libraries and programs
  --disable-autodetect     disable automatically detected external libraries [no]

Program options:
  --disable-programs       do not build command line programs
  --disable-ffmpeg         disable ffmpeg build
  --disable-ffplay         disable ffplay build
  --disable-ffprobe        disable ffprobe build
  --disable-ffserver       disable ffserver build

Documentation options:
  --disable-doc            do not build documentation
  --disable-htmlpages      do not build HTML documentation pages
  --disable-manpages       do not build man documentation pages
  --disable-podpages       do not build POD documentation pages
  --disable-txtpages       do not build text documentation pages

Component options:
  --disable-avdevice       disable libavdevice build
  --disable-avcodec        disable libavcodec build
  --disable-avformat       disable libavformat build
  --disable-swresample     disable libswresample build
  --disable-swscale        disable libswscale build
  --disable-postproc       disable libpostproc build
  --disable-avfilter       disable libavfilter build
  --enable-avresample      enable libavresample build [no]
  --disable-pthreads       disable pthreads [autodetect]
  --disable-w32threads     disable Win32 threads [autodetect]
  --disable-os2threads     disable OS/2 threads [autodetect]
  --disable-network        disable network support [no]
  --disable-dct            disable DCT code
  --disable-dwt            disable DWT code
  --disable-error-resilience disable error resilience code
  --disable-lsp            disable LSP code
  --disable-lzo            disable LZO decoder code
  --disable-mdct           disable MDCT code
  --disable-rdft           disable RDFT code
  --disable-fft            disable FFT code
  --disable-faan           disable floating point AAN (I)DCT code
  --disable-pixelutils     disable pixel utils in libavutil

Individual component options:
  --disable-everything     disable all components listed below
  --disable-encoder=NAME   disable encoder NAME
  --enable-encoder=NAME    enable encoder NAME
  --disable-encoders       disable all encoders
  --disable-decoder=NAME   disable decoder NAME
  --enable-decoder=NAME    enable decoder NAME
  --disable-decoders       disable all decoders
  --disable-hwaccel=NAME   disable hwaccel NAME
  --enable-hwaccel=NAME    enable hwaccel NAME
  --disable-hwaccels       disable all hwaccels
  --disable-muxer=NAME     disable muxer NAME
  --enable-muxer=NAME      enable muxer NAME
  --disable-muxers         disable all muxers
  --disable-demuxer=NAME   disable demuxer NAME
  --enable-demuxer=NAME    enable demuxer NAME
  --disable-demuxers       disable all demuxers
  --enable-parser=NAME     enable parser NAME
  --disable-parser=NAME    disable parser NAME
  --disable-parsers        disable all parsers
  --enable-bsf=NAME        enable bitstream filter NAME
  --disable-bsf=NAME       disable bitstream filter NAME
  --disable-bsfs           disable all bitstream filters
  --enable-protocol=NAME   enable protocol NAME
  --disable-protocol=NAME  disable protocol NAME
  --disable-protocols      disable all protocols
  --enable-indev=NAME      enable input device NAME
  --disable-indev=NAME     disable input device NAME
  --disable-indevs         disable input devices
  --enable-outdev=NAME     enable output device NAME
  --disable-outdev=NAME    disable output device NAME
  --disable-outdevs        disable output devices
  --disable-devices        disable all devices
  --enable-filter=NAME     enable filter NAME
  --disable-filter=NAME    disable filter NAME
  --disable-filters        disable all filters
  --disable-v4l2_m2m       disable V4L2 mem2mem code [autodetect]

External library support:

  Using any of the following switches will allow FFmpeg to link to the
  corresponding external library. All the components depending on that library
  will become enabled, if all their other dependencies are met and they are not
  explicitly disabled. E.g. --enable-libwavpack will enable linking to
  libwavpack and allow the libwavpack encoder to be built, unless it is
  specifically disabled with --disable-encoder=libwavpack.

  Note that only the system libraries are auto-detected. All the other external
  libraries must be explicitly enabled.

  Also note that the following help text describes the purpose of the libraries
  themselves, not all their features will necessarily be usable by FFmpeg.

  --disable-alsa           disable ALSA support [autodetect]
  --disable-appkit         disable Apple AppKit framework [autodetect]
  --disable-avfoundation   disable Apple AVFoundation framework [autodetect]
  --enable-avisynth        enable reading of AviSynth script files [no]
  --disable-bzlib          disable bzlib [autodetect]
  --disable-coreimage      disable Apple CoreImage framework [autodetect]
  --enable-chromaprint     enable audio fingerprinting with chromaprint [no]
  --enable-frei0r          enable frei0r video filtering [no]
  --enable-gcrypt          enable gcrypt, needed for rtmp(t)e support
                           if openssl, librtmp or gmp is not used [no]
  --enable-gmp             enable gmp, needed for rtmp(t)e support
                           if openssl or librtmp is not used [no]
  --enable-gnutls          enable gnutls, needed for https support
                           if openssl is not used [no]
  --disable-iconv          disable iconv [autodetect]
  --enable-jni             enable JNI support [no]
  --enable-ladspa          enable LADSPA audio filtering [no]
  --enable-libass          enable libass subtitles rendering,
                           needed for subtitles and ass filter [no]
  --enable-libbluray       enable BluRay reading using libbluray [no]
  --enable-libbs2b         enable bs2b DSP library [no]
  --enable-libcaca         enable textual display using libcaca [no]
  --enable-libcelt         enable CELT decoding via libcelt [no]
  --enable-libcdio         enable audio CD grabbing with libcdio [no]
  --enable-libdc1394       enable IIDC-1394 grabbing using libdc1394
                           and libraw1394 [no]
  --enable-libfdk-aac      enable AAC de/encoding via libfdk-aac [no]
  --enable-libflite        enable flite (voice synthesis) support via libflite [no]
  --enable-libfontconfig   enable libfontconfig, useful for drawtext filter [no]
  --enable-libfreetype     enable libfreetype, needed for drawtext filter [no]
  --enable-libfribidi      enable libfribidi, improves drawtext filter [no]
  --enable-libgme          enable Game Music Emu via libgme [no]
  --enable-libgsm          enable GSM de/encoding via libgsm [no]
  --enable-libiec61883     enable iec61883 via libiec61883 [no]
  --enable-libilbc         enable iLBC de/encoding via libilbc [no]
  --enable-libjack         enable JACK audio sound server [no]
  --enable-libkvazaar      enable HEVC encoding via libkvazaar [no]
  --enable-libmodplug      enable ModPlug via libmodplug [no]
  --enable-libmp3lame      enable MP3 encoding via libmp3lame [no]
  --enable-libopencore-amrnb enable AMR-NB de/encoding via libopencore-amrnb [no]
  --enable-libopencore-amrwb enable AMR-WB decoding via libopencore-amrwb [no]
  --enable-libopencv       enable video filtering via libopencv [no]
  --enable-libopenh264     enable H.264 encoding via OpenH264 [no]
  --enable-libopenjpeg     enable JPEG 2000 de/encoding via OpenJPEG [no]
  --enable-libopenmpt      enable decoding tracked files via libopenmpt [no]
  --enable-libopus         enable Opus de/encoding via libopus [no]
  --enable-libpulse        enable Pulseaudio input via libpulse [no]
  --enable-librsvg         enable SVG rasterization via librsvg [no]
  --enable-librubberband   enable rubberband needed for rubberband filter [no]
  --enable-librtmp         enable RTMP[E] support via librtmp [no]
  --enable-libshine        enable fixed-point MP3 encoding via libshine [no]
  --enable-libsmbclient    enable Samba protocol via libsmbclient [no]
  --enable-libsnappy       enable Snappy compression, needed for hap encoding [no]
  --enable-libsoxr         enable Include libsoxr resampling [no]
  --enable-libspeex        enable Speex de/encoding via libspeex [no]
  --enable-libssh          enable SFTP protocol via libssh [no]
  --enable-libtesseract    enable Tesseract, needed for ocr filter [no]
  --enable-libtheora       enable Theora encoding via libtheora [no]
  --enable-libtwolame      enable MP2 encoding via libtwolame [no]
  --enable-libv4l2         enable libv4l2/v4l-utils [no]
  --enable-libvidstab      enable video stabilization using vid.stab [no]
  --enable-libvmaf         enable vmaf filter via libvmaf [no]
  --enable-libvo-amrwbenc  enable AMR-WB encoding via libvo-amrwbenc [no]
  --enable-libvorbis       enable Vorbis en/decoding via libvorbis,
                           native implementation exists [no]
  --enable-libvpx          enable VP8 and VP9 de/encoding via libvpx [no]
  --enable-libwavpack      enable wavpack encoding via libwavpack [no]
  --enable-libwebp         enable WebP encoding via libwebp [no]
  --enable-libx264         enable H.264 encoding via x264 [no]
  --enable-libx265         enable HEVC encoding via x265 [no]
  --enable-libxavs         enable AVS encoding via xavs [no]
  --enable-libxcb          enable X11 grabbing using XCB [autodetect]
  --enable-libxcb-shm      enable X11 grabbing shm communication [autodetect]
  --enable-libxcb-xfixes   enable X11 grabbing mouse rendering [autodetect]
  --enable-libxcb-shape    enable X11 grabbing shape rendering [autodetect]
  --enable-libxvid         enable Xvid encoding via xvidcore,
                           native MPEG-4/Xvid encoder exists [no]
  --enable-libxml2         enable XML parsing using the C library libxml2 [no]
  --enable-libzimg         enable z.lib, needed for zscale filter [no]
  --enable-libzmq          enable message passing via libzmq [no]
  --enable-libzvbi         enable teletext support via libzvbi [no]
  --disable-lzma           disable lzma [autodetect]
  --enable-decklink        enable Blackmagic DeckLink I/O support [no]
  --enable-libndi_newtek   enable Newteck NDI I/O support [no]
  --enable-mediacodec      enable Android MediaCodec support [no]
  --enable-libmysofa       enable libmysofa, needed for sofalizer filter [no]
  --enable-openal          enable OpenAL 1.1 capture support [no]
  --enable-opencl          enable OpenCL code
  --enable-opengl          enable OpenGL rendering [no]
  --enable-openssl         enable openssl, needed for https support
                           if gnutls is not used [no]
  --disable-sndio          disable sndio support [autodetect]
  --disable-schannel       disable SChannel SSP, needed for TLS support on
                           Windows if openssl and gnutls are not used [autodetect]
  --disable-sdl2           disable sdl2 [autodetect]
  --disable-securetransport disable Secure Transport, needed for TLS support
                           on OSX if openssl and gnutls are not used [autodetect]
  --disable-xlib           disable xlib [autodetect]
  --disable-zlib           disable zlib [autodetect]

  The following libraries provide various hardware acceleration features:
  --disable-audiotoolbox   disable Apple AudioToolbox code [autodetect]
  --disable-cuda           disable dynamically linked Nvidia CUDA code [autodetect]
  --enable-cuda-sdk        enable CUDA features that require the CUDA SDK [no]
  --disable-cuvid          disable Nvidia CUVID support [autodetect]
  --disable-d3d11va        disable Microsoft Direct3D 11 video acceleration code [autodetect]
  --disable-dxva2          disable Microsoft DirectX 9 video acceleration code [autodetect]
  --enable-libdrm          enable DRM code (Linux) [no]
  --enable-libmfx          enable Intel MediaSDK (AKA Quick Sync Video) code via libmfx [no]
  --enable-libnpp          enable Nvidia Performance Primitives-based code [no]
  --enable-mmal            enable Broadcom Multi-Media Abstraction Layer (Raspberry Pi) via MMAL [no]
  --disable-nvdec          disable Nvidia video decoding acceleration (via hwaccel) [autodetect]
  --disable-nvenc          disable Nvidia video encoding code [autodetect]
  --enable-omx             enable OpenMAX IL code [no]
  --enable-omx-rpi         enable OpenMAX IL code for Raspberry Pi [no]
  --enable-rkmpp           enable Rockchip Media Process Platform code [no]
  --disable-vaapi          disable Video Acceleration API (mainly Unix/Intel) code [autodetect]
  --disable-vdpau          disable Nvidia Video Decode and Presentation API for Unix code [autodetect]
  --disable-videotoolbox   disable VideoToolbox code [autodetect]

Toolchain options:
  --arch=ARCH              select architecture [$arch]
  --cpu=CPU                select the minimum required CPU (affects
                           instruction selection, may crash on older CPUs)
  --cross-prefix=PREFIX    use PREFIX for compilation tools [$cross_prefix]
  --progs-suffix=SUFFIX    program name suffix []
  --enable-cross-compile   assume a cross-compiler is used
  --sysroot=PATH           root of cross-build tree
  --sysinclude=PATH        location of cross-build system headers
  --target-os=OS           compiler targets OS [$target_os]
  --target-exec=CMD        command to run executables on target
  --target-path=DIR        path to view of build directory on target
  --target-samples=DIR     path to samples directory on target
  --tempprefix=PATH        force fixed dir/prefix instead of mktemp for checks
  --toolchain=NAME         set tool defaults according to NAME
  --nm=NM                  use nm tool NM [$nm_default]
  --ar=AR                  use archive tool AR [$ar_default]
  --as=AS                  use assembler AS [$as_default]
  --ln_s=LN_S              use symbolic link tool LN_S [$ln_s_default]
  --strip=STRIP            use strip tool STRIP [$strip_default]
  --windres=WINDRES        use windows resource compiler WINDRES [$windres_default]
  --x86asmexe=EXE          use nasm-compatible assembler EXE [$x86asmexe_default]
  --cc=CC                  use C compiler CC [$cc_default]
  --cxx=CXX                use C compiler CXX [$cxx_default]
  --objcc=OCC              use ObjC compiler OCC [$cc_default]
  --dep-cc=DEPCC           use dependency generator DEPCC [$cc_default]
  --nvcc=NVCC              use Nvidia CUDA compiler NVCC [$nvcc_default]
  --ld=LD                  use linker LD [$ld_default]
  --pkg-config=PKGCONFIG   use pkg-config tool PKGCONFIG [$pkg_config_default]
  --pkg-config-flags=FLAGS pass additional flags to pkgconf []
  --ranlib=RANLIB          use ranlib RANLIB [$ranlib_default]
  --doxygen=DOXYGEN        use DOXYGEN to generate API doc [$doxygen_default]
  --host-cc=HOSTCC         use host C compiler HOSTCC
  --host-cflags=HCFLAGS    use HCFLAGS when compiling for host
  --host-cppflags=HCPPFLAGS use HCPPFLAGS when compiling for host
  --host-ld=HOSTLD         use host linker HOSTLD
  --host-ldflags=HLDFLAGS  use HLDFLAGS when linking for host
  --host-libs=HLIBS        use libs HLIBS when linking for host
  --host-os=OS             compiler host OS [$target_os]
  --extra-cflags=ECFLAGS   add ECFLAGS to CFLAGS [$CFLAGS]
  --extra-cxxflags=ECFLAGS add ECFLAGS to CXXFLAGS [$CXXFLAGS]
  --extra-objcflags=FLAGS  add FLAGS to OBJCFLAGS [$CFLAGS]
  --extra-ldflags=ELDFLAGS add ELDFLAGS to LDFLAGS [$LDFLAGS]
  --extra-ldexeflags=ELDFLAGS add ELDFLAGS to LDEXEFLAGS [$LDEXEFLAGS]
  --extra-ldsoflags=ELDFLAGS add ELDFLAGS to LDSOFLAGS [$LDSOFLAGS]
  --extra-libs=ELIBS       add ELIBS [$ELIBS]
  --extra-version=STRING   version string suffix []
  --optflags=OPTFLAGS      override optimization-related compiler flags
  --nvccflags=NVCCFLAGS    override nvcc flags [$nvccflags_default]
  --build-suffix=SUFFIX    library name suffix []
  --enable-pic             build position-independent code
  --enable-thumb           compile for Thumb instruction set
  --enable-lto             use link-time optimization
  --env="ENV=override"     override the environment variables

Advanced options (experts only):
  --malloc-prefix=PREFIX   prefix malloc and related names with PREFIX
  --custom-allocator=NAME  use a supported custom allocator
  --disable-symver         disable symbol versioning
  --enable-hardcoded-tables use hardcoded tables instead of runtime generation
  --disable-safe-bitstream-reader
                           disable buffer boundary checking in bitreaders
                           (faster, but may crash)
  --sws-max-filter-size=N  the max filter size swscale uses [$sws_max_filter_size_default]

Optimization options (experts only):
  --disable-asm            disable all assembly optimizations
  --disable-altivec        disable AltiVec optimizations
  --disable-vsx            disable VSX optimizations
  --disable-power8         disable POWER8 optimizations
  --disable-amd3dnow       disable 3DNow! optimizations
  --disable-amd3dnowext    disable 3DNow! extended optimizations
  --disable-mmx            disable MMX optimizations
  --disable-mmxext         disable MMXEXT optimizations
  --disable-sse            disable SSE optimizations
  --disable-sse2           disable SSE2 optimizations
  --disable-sse3           disable SSE3 optimizations
  --disable-ssse3          disable SSSE3 optimizations
  --disable-sse4           disable SSE4 optimizations
  --disable-sse42          disable SSE4.2 optimizations
  --disable-avx            disable AVX optimizations
  --disable-xop            disable XOP optimizations
  --disable-fma3           disable FMA3 optimizations
  --disable-fma4           disable FMA4 optimizations
  --disable-avx2           disable AVX2 optimizations
  --disable-aesni          disable AESNI optimizations
  --disable-armv5te        disable armv5te optimizations
  --disable-armv6          disable armv6 optimizations
  --disable-armv6t2        disable armv6t2 optimizations
  --disable-vfp            disable VFP optimizations
  --disable-neon           disable NEON optimizations
  --disable-inline-asm     disable use of inline assembly
  --disable-x86asm         disable use of standalone x86 assembly
  --disable-mipsdsp        disable MIPS DSP ASE R1 optimizations
  --disable-mipsdspr2      disable MIPS DSP ASE R2 optimizations
  --disable-msa            disable MSA optimizations
  --disable-mipsfpu        disable floating point MIPS optimizations
  --disable-mmi            disable Loongson SIMD optimizations
  --disable-fast-unaligned consider unaligned accesses slow

Developer options (useful when working on FFmpeg itself):
  --disable-debug          disable debugging symbols
  --enable-debug=LEVEL     set the debug level [$debuglevel]
  --disable-optimizations  disable compiler optimizations
  --enable-extra-warnings  enable more compiler warnings
  --disable-stripping      disable stripping of executables and shared libraries
  --assert-level=level     0(default), 1 or 2, amount of assertion testing,
                           2 causes a slowdown at runtime.
  --enable-memory-poisoning fill heap uninitialized allocated space with arbitrary data
  --valgrind=VALGRIND      run "make fate" tests through valgrind to detect memory
                           leaks and errors, using the specified valgrind binary.
                           Cannot be combined with --target-exec
  --enable-ftrapv          Trap arithmetic overflows
  --samples=PATH           location of test samples for FATE, if not set use
                           \$FATE_SAMPLES at make invocation time.
  --enable-neon-clobber-test check NEON registers for clobbering (should be
                           used only for debugging purposes)
  --enable-xmm-clobber-test check XMM registers for clobbering (Win64-only;
                           should be used only for debugging purposes)
  --enable-random          randomly enable/disable components
  --disable-random
  --enable-random=LIST     randomly enable/disable specific components or
  --disable-random=LIST    component groups. LIST is a comma-separated list
                           of NAME[:PROB] entries where NAME is a component
                           (group) and PROB the probability associated with
                           NAME (default 0.5).
  --random-seed=VALUE      seed value for --enable/disable-random
  --disable-valgrind-backtrace do not print a backtrace under Valgrind
                           (only applies to --disable-optimizations builds)
  --enable-osfuzz          Enable building fuzzer tool
  --libfuzzer=PATH         path to libfuzzer
  --ignore-tests=TESTS     comma-separated list (without "fate-" prefix
                           in the name) of tests whose result is ignored
  --enable-linux-perf      enable Linux Performance Monitor API

NOTE: Object files are built at the place where configure is launched.
EOF
  exit 0
}

if test -t 1 && which tput >/dev/null 2>&1; then
    ncolors=$(tput colors)
    if test -n "$ncolors" && test $ncolors -ge 8; then
        bold_color=$(tput bold)
        warn_color=$(tput setaf 3)
        error_color=$(tput setaf 1)
        reset_color=$(tput sgr0)
    fi
    # 72 used instead of 80 since that's the default of pr
    ncols=$(tput cols)
fi
: ${ncols:=72}

log(){
    echo "$@" >> $logfile
}

log_file(){
    log BEGIN $1
    pr -n -t $1 >> $logfile
    log END $1
}

warn(){
    log "WARNING: $*"
    WARNINGS="${WARNINGS}WARNING: $*\n"
}

die(){
    log "$@"
    echo "$error_color$bold_color$@$reset_color"
    cat <<EOF

If you think configure made a mistake, make sure you are using the latest
version from Git.  If the latest version fails, report the problem to the
ffmpeg-user@ffmpeg.org mailing list or IRC #ffmpeg on irc.freenode.net.
EOF
    if disabled logging; then
        cat <<EOF
Rerun configure with logging enabled (do not use --disable-logging), and
include the log this produces with your report.
EOF
    else
        cat <<EOF
Include the log file "$logfile" produced by configure as this will help
solve the problem.
EOF
    fi
    exit 1
}

# Avoid locale weirdness, besides we really just want to translate ASCII.
toupper(){
    echo "$@" | tr abcdefghijklmnopqrstuvwxyz ABCDEFGHIJKLMNOPQRSTUVWXYZ
}

tolower(){
    echo "$@" | tr ABCDEFGHIJKLMNOPQRSTUVWXYZ abcdefghijklmnopqrstuvwxyz
}

c_escape(){
    echo "$*" | sed 's/["\\]/\\\0/g'
}

sh_quote(){
    v=$(echo "$1" | sed "s/'/'\\\\''/g")
    test "x$v" = "x${v#*[!A-Za-z0-9_/.+-]}" || v="'$v'"
    echo "$v"
}

cleanws(){
    echo "$@" | sed 's/^ *//;s/[[:space:]][[:space:]]*/ /g;s/ *$//'
}

filter(){
    pat=$1
    shift
    for v; do
        eval "case '$v' in $pat) printf '%s ' '$v' ;; esac"
    done
}

filter_out(){
    pat=$1
    shift
    for v; do
        eval "case '$v' in $pat) ;; *) printf '%s ' '$v' ;; esac"
    done
}

map(){
    m=$1
    shift
    for v; do eval $m; done
}

add_suffix(){
    suffix=$1
    shift
    for v; do echo ${v}${suffix}; done
}

set_all(){
    value=$1
    shift
    for var in $*; do
        eval $var=$value
    done
}

set_weak(){
    value=$1
    shift
    for var; do
        eval : \${$var:=$value}
    done
}

sanitize_var_name(){
    echo $@ | sed 's/[^A-Za-z0-9_]/_/g'
}

set_sanitized(){
    var=$1
    shift
    eval $(sanitize_var_name "$var")='$*'
}

get_sanitized(){
    eval echo \$$(sanitize_var_name "$1")
}

pushvar(){
    for pvar in $*; do
        eval level=\${${pvar}_level:=0}
        eval ${pvar}_${level}="\$$pvar"
        eval ${pvar}_level=$(($level+1))
    done
}

popvar(){
    for pvar in $*; do
        eval level=\${${pvar}_level:-0}
        test $level = 0 && continue
        eval level=$(($level-1))
        eval $pvar="\${${pvar}_${level}}"
        eval ${pvar}_level=$level
        eval unset ${pvar}_${level}
    done
}

request(){
    for var in $*; do
        eval ${var}_requested=yes
        eval $var=
    done
}

enable(){
    set_all yes $*
}

disable(){
    set_all no $*
}

enable_weak(){
    set_weak yes $*
}

disable_weak(){
    set_weak no $*
}

enable_sanitized(){
    for var; do
        enable $(sanitize_var_name $var)
    done
}

disable_sanitized(){
    for var; do
        disable $(sanitize_var_name $var)
    done
}

do_enable_deep(){
    for var; do
        enabled $var && continue
        eval sel="\$${var}_select"
        eval sgs="\$${var}_suggest"
        pushvar var sgs
        enable_deep $sel
        popvar sgs
        enable_deep_weak $sgs
        popvar var
    done
}

enable_deep(){
    do_enable_deep $*
    enable $*
}

enable_deep_weak(){
    for var; do
        disabled $var && continue
        pushvar var
        do_enable_deep $var
        popvar var
        enable_weak $var
    done
}

requested(){
    test "${1#!}" = "$1" && op="=" || op="!="
    eval test "x\$${1#!}_requested" $op "xyes"
}

enabled(){
    test "${1#!}" = "$1" && op="=" || op="!="
    eval test "x\$${1#!}" $op "xyes"
}

disabled(){
    test "${1#!}" = "$1" && op="=" || op="!="
    eval test "x\$${1#!}" $op "xno"
}

enabled_all(){
    for opt; do
        enabled $opt || return 1
    done
}

disabled_all(){
    for opt; do
        disabled $opt || return 1
    done
}

enabled_any(){
    for opt; do
        enabled $opt && return 0
    done
}

disabled_any(){
    for opt; do
        disabled $opt && return 0
    done
    return 1
}

set_default(){
    for opt; do
        eval : \${$opt:=\$${opt}_default}
    done
}

is_in(){
    value=$1
    shift
    for var in $*; do
        [ $var = $value ] && return 0
    done
    return 1
}

check_deps(){
    for cfg; do
        enabled ${cfg}_checking && die "Circular dependency for $cfg."
        disabled ${cfg}_checking && continue
        enable ${cfg}_checking

        eval dep_all="\$${cfg}_deps"
        eval dep_any="\$${cfg}_deps_any"
        eval dep_con="\$${cfg}_conflict"
        eval dep_sel="\$${cfg}_select"
        eval dep_sgs="\$${cfg}_suggest"
        eval dep_ifa="\$${cfg}_if"
        eval dep_ifn="\$${cfg}_if_any"

        pushvar cfg dep_all dep_any dep_con dep_sel dep_sgs dep_ifa dep_ifn
        check_deps $dep_all $dep_any $dep_con $dep_sel $dep_sgs $dep_ifa $dep_ifn
        popvar cfg dep_all dep_any dep_con dep_sel dep_sgs dep_ifa dep_ifn

        [ -n "$dep_ifa" ] && { enabled_all $dep_ifa && enable_weak $cfg; }
        [ -n "$dep_ifn" ] && { enabled_any $dep_ifn && enable_weak $cfg; }
        enabled_all  $dep_all || { disable $cfg && requested $cfg && die "ERROR: $cfg requested, but not all dependencies are satisfied: $dep_all"; }
        enabled_any  $dep_any || { disable $cfg && requested $cfg && die "ERROR: $cfg requested, but not any dependency is satisfied: $dep_any"; }
        disabled_all $dep_con || { disable $cfg && requested $cfg && die "ERROR: $cfg requested, but some conflicting dependencies are unsatisfied: $dep_con"; }
        disabled_any $dep_sel && { disable $cfg && requested $cfg && die "ERROR: $cfg requested, but some selected dependency is unsatisfied: $dep_sel"; }

        enabled $cfg && enable_deep_weak $dep_sel $dep_sgs

        for dep in $dep_all $dep_any $dep_sel $dep_sgs; do
            # filter out library deps, these do not belong in extralibs
            is_in $dep $LIBRARY_LIST && continue
            enabled $dep && eval append ${cfg}_extralibs ${dep}_extralibs
        done

        disable ${cfg}_checking
    done
}

print_config(){
    pfx=$1
    files=$2
    shift 2
    map 'eval echo "$v \${$v:-no}"' "$@" |
    awk "BEGIN { split(\"$files\", files) }
        {
            c = \"$pfx\" toupper(\$1);
            v = \$2;
            sub(/yes/, 1, v);
            sub(/no/,  0, v);
            for (f in files) {
                file = files[f];
                if (file ~ /\\.h\$/) {
                    printf(\"#define %s %d\\n\", c, v) >>file;
                } else if (file ~ /\\.asm\$/) {
                    printf(\"%%define %s %d\\n\", c, v) >>file;
                } else if (file ~ /\\.mak\$/) {
                    n = -v ? \"\" : \"!\";
                    printf(\"%s%s=yes\\n\", n, c) >>file;
                } else if (file ~ /\\.texi\$/) {
                    pre = -v ? \"\" : \"@c \";
                    yesno = \$2;
                    c2 = tolower(c);
                    gsub(/_/, \"-\", c2);
                    printf(\"%s@set %s %s\\n\", pre, c2, yesno) >>file;
                }
            }
        }"
}

print_enabled(){
    suf=$1
    shift
    for v; do
        enabled $v && printf "%s\n" ${v%$suf}
    done
}

append(){
    var=$1
    shift
    eval "$var=\"\$$var $*\""
}

prepend(){
    var=$1
    shift
    eval "$var=\"$* \$$var\""
}

unique(){
    var=$1
    uniq_list=""
    for tok in $(eval echo \$$var); do
        uniq_list="$(filter_out $tok $uniq_list) $tok"
    done
    eval "$var=\"${uniq_list}\""
}

resolve(){
    var=$1
    tmpvar=
    for entry in $(eval echo \$$var); do
        tmpvar="$tmpvar $(eval echo \$${entry})"
    done
    eval "$var=\"${tmpvar}\""
}

add_cppflags(){
    append CPPFLAGS "$@"
}

add_cflags(){
    append CFLAGS $($cflags_filter "$@")
}

add_cflags_headers(){
    append CFLAGS_HEADERS $($cflags_filter "$@")
}

add_cxxflags(){
    append CXXFLAGS $($cflags_filter "$@")
}

add_asflags(){
    append ASFLAGS $($asflags_filter "$@")
}

add_objcflags(){
    append OBJCFLAGS $($objcflags_filter "$@")
}

add_ldflags(){
    append LDFLAGS $($ldflags_filter "$@")
}

add_ldexeflags(){
    append LDEXEFLAGS $($ldflags_filter "$@")
}

add_ldsoflags(){
    append LDSOFLAGS $($ldflags_filter "$@")
}

add_stripflags(){
    append ASMSTRIPFLAGS "$@"
}

add_extralibs(){
    prepend extralibs $($ldflags_filter "$@")
}

add_host_cppflags(){
    append host_cppflags "$@"
}

add_host_cflags(){
    append host_cflags $($host_cflags_filter "$@")
}

add_host_ldflags(){
    append host_ldflags $($host_ldflags_filter "$@")
}

add_compat(){
    append compat_objs $1
    shift
    map 'add_cppflags -D$v' "$@"
}

check_cmd(){
    log "$@"
    "$@" >> $logfile 2>&1
}

check_stat(){
    log check_stat "$@"
    stat "$1" >> $logfile 2>&1
}

cc_o(){
    eval printf '%s\\n' $CC_O
}

cc_e(){
    eval printf '%s\\n' $CC_E
}

check_cc(){
    log check_cc "$@"
    cat > $TMPC
    log_file $TMPC
    check_cmd $cc $CPPFLAGS $CFLAGS "$@" $CC_C $(cc_o $TMPO) $TMPC
}

check_cxx(){
    log check_cxx "$@"
    cat > $TMPCPP
    log_file $TMPCPP
    check_cmd $cxx $CPPFLAGS $CFLAGS $CXXFLAGS "$@" $CXX_C -o $TMPO $TMPCPP
}

check_objcc(){
    log check_objcc "$@"
    cat > $TMPM
    log_file $TMPM
    check_cmd $objcc -Werror=missing-prototypes $CPPFLAGS $CFLAGS $OBJCFLAGS "$@" $OBJCC_C $(cc_o $TMPO) $TMPM
}

check_cpp(){
    log check_cpp "$@"
    cat > $TMPC
    log_file $TMPC
    check_cmd $cc $CPPFLAGS $CFLAGS "$@" $(cc_e $TMPO) $TMPC
}

as_o(){
    eval printf '%s\\n' $AS_O
}

check_as(){
    log check_as "$@"
    cat > $TMPS
    log_file $TMPS
    check_cmd $as $CPPFLAGS $ASFLAGS "$@" $AS_C $(as_o $TMPO) $TMPS
}

check_inline_asm(){
    log check_inline_asm "$@"
    name="$1"
    code="$2"
    shift 2
    disable $name
    check_cc "$@" <<EOF && enable $name
void foo(void){ __asm__ volatile($code); }
EOF
}

check_inline_asm_flags(){
    log check_inline_asm_flags "$@"
    name="$1"
    code="$2"
    flags=''
    shift 2
    while [ "$1" != "" ]; do
      append flags $1
      shift
    done;
    disable $name
    cat > $TMPC <<EOF
void foo(void){ __asm__ volatile($code); }
EOF
    log_file $TMPC
    check_cmd $cc $CPPFLAGS $CFLAGS $flags "$@" $CC_C $(cc_o $TMPO) $TMPC &&
    enable $name && add_cflags $flags && add_asflags $flags && add_ldflags $flags
}

check_insn(){
    log check_insn "$@"
    check_inline_asm ${1}_inline "\"$2\""
    echo "$2" | check_as && enable ${1}_external || disable ${1}_external
}

check_x86asm(){
    log check_x86asm "$@"
    echo "$1" > $TMPS
    log_file $TMPS
    shift 1
    check_cmd $x86asmexe $X86ASMFLAGS -Werror "$@" -o $TMPO $TMPS
}

ld_o(){
    eval printf '%s\\n' $LD_O
}

check_ld(){
    log check_ld "$@"
    type=$1
    shift 1
    flags=$(filter_out '-l*|*.so' $@)
    libs=$(filter '-l*|*.so' $@)
    check_$type $($cflags_filter $flags) || return
    flags=$($ldflags_filter $flags)
    libs=$($ldflags_filter $libs)
    check_cmd $ld $LDFLAGS $LDEXEFLAGS $flags $(ld_o $TMPE) $TMPO $libs $extralibs
}

print_include(){
    hdr=$1
    test "${hdr%.h}" = "${hdr}" &&
        echo "#include $hdr"    ||
        echo "#include <$hdr>"
}

check_code(){
    log check_code "$@"
    check=$1
    headers=$2
    code=$3
    shift 3
    {
        for hdr in $headers; do
            print_include $hdr
        done
        echo "int main(void) { $code; return 0; }"
    } | check_$check "$@"
}

check_cppflags(){
    log check_cppflags "$@"
    check_cpp "$@" <<EOF && append CPPFLAGS "$@"
#include <stdlib.h>
EOF
}

test_cflags(){
    log test_cflags "$@"
    set -- $($cflags_filter "$@")
    check_cc "$@" <<EOF
int x;
EOF
}

check_cflags(){
    log check_cflags "$@"
    test_cflags "$@" && add_cflags "$@"
}

check_cxxflags(){
    log check_cxxflags "$@"
    set -- $($cflags_filter "$@")
    check_cxx "$@" <<EOF && append CXXFLAGS "$@"
int x;
EOF
}

test_objcflags(){
    log test_objcflags "$@"
    set -- $($objcflags_filter "$@")
    check_objcc "$@" <<EOF
int x;
EOF
}

check_objcflags(){
    log check_objcflags "$@"
    test_objcflags "$@" && add_objcflags "$@"
}

test_ldflags(){
    log test_ldflags "$@"
    set -- $($ldflags_filter "$@")
    check_ld "cc" "$@" <<EOF
int main(void){ return 0; }
EOF
}

check_ldflags(){
    log check_ldflags "$@"
    test_ldflags "$@" && add_ldflags "$@"
}

test_stripflags(){
    log test_stripflags "$@"
    # call check_cc to get a fresh TMPO
    check_cc <<EOF
int main(void) { return 0; }
EOF
    check_cmd $strip $ASMSTRIPFLAGS "$@" $TMPO
}

check_stripflags(){
    log check_stripflags "$@"
    test_stripflags "$@" && add_stripflags "$@"
}

check_header(){
    log check_header "$@"
    headers=$1
    shift
    disable_sanitized $headers
    {
        for hdr in $headers; do
            print_include $hdr
        done
        echo "int x;"
    } | check_cpp "$@" && enable_sanitized $headers
}

check_header_objcc(){
    log check_header_objcc "$@"
    rm -f -- "$TMPO"
    header=$1
    shift
    disable_sanitized $header
    {
       echo "#include <$header>"
       echo "int main(void) { return 0; }"
    } | check_objcc && check_stat "$TMPO" && enable_sanitized $header
}

check_apple_framework(){
    log check_apple_framework "$@"
    framework="$1"
    name="$(tolower $framework)"
    header="${framework}/${framework}.h"
    disable $name
    check_header_objcc $header &&
        enable $name && eval ${name}_extralibs='"-framework $framework"'
}

check_func(){
    log check_func "$@"
    func=$1
    shift
    disable $func
    check_ld "cc" "$@" <<EOF && enable $func
extern int $func();
int main(void){ $func(); }
EOF
}

check_complexfunc(){
    log check_complexfunc "$@"
    func=$1
    narg=$2
    shift 2
    test $narg = 2 && args="f, g" || args="f * I"
    disable $func
    check_ld "cc" "$@" <<EOF && enable $func
#include <complex.h>
#include <math.h>
float foo(complex float f, complex float g) { return $func($args); }
int main(void){ return (int) foo; }
EOF
}

check_mathfunc(){
    log check_mathfunc "$@"
    func=$1
    narg=$2
    shift 2
    test $narg = 2 && args="f, g" || args="f"
    disable $func
    check_ld "cc" "$@" <<EOF && enable $func
#include <math.h>
float foo(float f, float g) { return $func($args); }
int main(void){ return (int) foo; }
EOF
}

check_func_headers(){
    log check_func_headers "$@"
    headers=$1
    funcs=$2
    shift 2
    {
        for hdr in $headers; do
            print_include $hdr
        done
        echo "#include <stdint.h>"
        for func in $funcs; do
            echo "long check_$func(void) { return (long) $func; }"
        done
        echo "int main(void) { int ret = 0;"
        # LTO could optimize out the test functions without this
        for func in $funcs; do
            echo " ret |= ((intptr_t)check_$func) & 0xFFFF;"
        done
        echo "return ret; }"
    } | check_ld "cc" "$@" && enable $funcs && enable_sanitized $headers
}

check_class_headers_cpp(){
    log check_class_headers_cpp "$@"
    headers=$1
    classes=$2
    shift 2
    {
        for hdr in $headers; do
            echo "#include <$hdr>"
        done
        echo "int main(void) { "
        i=1
        for class in $classes; do
            echo "$class obj$i;"
            i=$(expr $i + 1)
        done
        echo "return 0; }"
    } | check_ld "cxx" "$@" && enable $funcs && enable_sanitized $headers
}

check_cpp_condition(){
    log check_cpp_condition "$@"
    header=$1
    condition=$2
    shift 2
    check_cpp "$@" <<EOF
#include <$header>
#if !($condition)
#error "unsatisfied condition: $condition"
#endif
EOF
}

test_cflags_cc(){
    log test_cflags_cc "$@"
    flags=$1
    header=$2
    condition=$3
    shift 3
    set -- $($cflags_filter "$flags")
    check_cc "$@" <<EOF
#include <$header>
#if !($condition)
#error "unsatisfied condition: $condition"
#endif
EOF
}

check_lib(){
    log check_lib "$@"
    name="$1"
    headers="$2"
    funcs="$3"
    shift 3
    disable $name
    check_func_headers "$headers" "$funcs" "$@" &&
        enable $name && eval ${name}_extralibs="\$@"
}

check_lib_cpp(){
    log check_lib_cpp "$@"
    name="$1"
    headers="$2"
    classes="$3"
    shift 3
    disable $name
    check_class_headers_cpp "$headers" "$classes" "$@" &&
        enable $name && eval ${name}_extralibs="\$@"
}

test_pkg_config(){
    log test_pkg_config "$@"
    name="$1"
    pkg_version="$2"
    pkg="${2%% *}"
    headers="$3"
    funcs="$4"
    shift 4
    disable $name
    check_cmd $pkg_config --exists --print-errors $pkg_version || return
    pkg_cflags=$($pkg_config --cflags $pkg_config_flags $pkg)
    pkg_libs=$($pkg_config --libs $pkg_config_flags $pkg)
    check_func_headers "$headers" "$funcs" $pkg_cflags $pkg_libs "$@" &&
        enable $name &&
        set_sanitized "${name}_cflags"    $pkg_cflags &&
        set_sanitized "${name}_extralibs" $pkg_libs
}

check_pkg_config(){
    log check_pkg_config "$@"
    name="$1"
    test_pkg_config "$@" &&
        eval add_cflags \$${name}_cflags
}

check_exec(){
    check_ld "cc" "$@" && { enabled cross_compile || $TMPE >> $logfile 2>&1; }
}

check_exec_crash(){
    log check_exec_crash "$@"
    code=$(cat)

    # exit() is not async signal safe.  _Exit (C99) and _exit (POSIX)
    # are safe but may not be available everywhere.  Thus we use
    # raise(SIGTERM) instead.  The check is run in a subshell so we
    # can redirect the "Terminated" message from the shell.  SIGBUS
    # is not defined by standard C so it is used conditionally.

    (check_exec "$@") >> $logfile 2>&1 <<EOF
#include <signal.h>
static void sighandler(int sig){
    raise(SIGTERM);
}
int foo(void){
    $code
}
int (*func_ptr)(void) = foo;
int main(void){
    signal(SIGILL, sighandler);
    signal(SIGFPE, sighandler);
    signal(SIGSEGV, sighandler);
#ifdef SIGBUS
    signal(SIGBUS, sighandler);
#endif
    return func_ptr();
}
EOF
}

check_type(){
    log check_type "$@"
    headers=$1
    type=$2
    shift 2
    disable_sanitized "$type"
    check_code cc "$headers" "$type v" "$@" && enable_sanitized "$type"
}

check_struct(){
    log check_struct "$@"
    headers=$1
    struct=$2
    member=$3
    shift 3
    disable_sanitized "${struct}_${member}"
    check_code cc "$headers" "const void *p = &(($struct *)0)->$member" "$@" &&
        enable_sanitized "${struct}_${member}"
}

check_builtin(){
    log check_builtin "$@"
    name=$1
    headers=$2
    builtin=$3
    shift 3
    disable "$name"
    check_code ld "$headers" "$builtin" "cc" "$@" && enable "$name"
}

check_compile_assert(){
    log check_compile_assert "$@"
    name=$1
    headers=$2
    condition=$3
    shift 3
    disable "$name"
    check_code cc "$headers" "char c[2 * !!($condition) - 1]" "$@" && enable "$name"
}

require(){
    log require "$@"
    name_version="$1"
    name="${1%% *}"
    headers="$2"
    func="$3"
    shift 3
    check_lib $name "$headers" $func "$@" || die "ERROR: $name_version not found"
}

require_cpp(){
    name="$1"
    headers="$2"
    classes="$3"
    shift 3
    check_lib_cpp "$headers" "$classes" "$@" || die "ERROR: $name not found"
}

require_header(){
    log require_header "$@"
    headers="$1"
    shift
    check_header "$headers" "$@" || die "ERROR: $headers not found"
}

require_cpp_condition(){
    log require_cpp_condition "$@"
    header="$1"
    condition="$2"
    shift 2
    check_cpp_condition "$header" "$condition" "$@" || die "ERROR: $condition not satisfied"
}

require_pkg_config(){
    log require_pkg_config "$@"
    pkg_version="$2"
    check_pkg_config "$@" || die "ERROR: $pkg_version not found using pkg-config$pkg_config_fail_message"
}

hostcc_e(){
    eval printf '%s\\n' $HOSTCC_E
}

hostcc_o(){
    eval printf '%s\\n' $HOSTCC_O
}

check_host_cc(){
    log check_host_cc "$@"
    cat > $TMPC
    log_file $TMPC
    check_cmd $host_cc $host_cflags "$@" $HOSTCC_C $(hostcc_o $TMPO) $TMPC
}

check_host_cpp(){
    log check_host_cpp "$@"
    cat > $TMPC
    log_file $TMPC
    check_cmd $host_cc $host_cppflags $host_cflags "$@" $(hostcc_e $TMPO) $TMPC
}

check_host_cppflags(){
    log check_host_cppflags "$@"
    check_host_cpp "$@" <<EOF && append host_cppflags "$@"
#include <stdlib.h>
EOF
}

check_host_cflags(){
    log check_host_cflags "$@"
    set -- $($host_cflags_filter "$@")
    check_host_cc "$@" <<EOF && append host_cflags "$@"
int x;
EOF
}

check_host_cpp_condition(){
    log check_host_cpp_condition "$@"
    header=$1
    condition=$2
    shift 2
    check_host_cpp "$@" <<EOF
#include <$header>
#if !($condition)
#error "unsatisfied condition: $condition"
#endif
EOF
}

cp_if_changed(){
    cmp -s "$1" "$2" && { test "$quiet" != "yes" && echo "$2 is unchanged"; } && return
    mkdir -p "$(dirname $2)"
    cp -f "$1" "$2"
}

# CONFIG_LIST contains configurable options, while HAVE_LIST is for
# system-dependent things.

AVCODEC_COMPONENTS="
    bsfs
    decoders
    encoders
    hwaccels
    parsers
"

AVDEVICE_COMPONENTS="
    indevs
    outdevs
"

AVFILTER_COMPONENTS="
    filters
"

AVFORMAT_COMPONENTS="
    demuxers
    muxers
    protocols
"

COMPONENT_LIST="
    $AVCODEC_COMPONENTS
    $AVDEVICE_COMPONENTS
    $AVFILTER_COMPONENTS
    $AVFORMAT_COMPONENTS
"

EXAMPLE_LIST="
    avio_dir_cmd_example
    avio_reading_example
    decode_audio_example
    decode_video_example
    demuxing_decoding_example
    encode_audio_example
    encode_video_example
    extract_mvs_example
    filter_audio_example
    filtering_audio_example
    filtering_video_example
    http_multiclient_example
    hw_decode_example
    metadata_example
    muxing_example
    qsvdec_example
    remuxing_example
    resampling_audio_example
    scaling_video_example
    transcode_aac_example
    transcoding_example
"

EXTERNAL_AUTODETECT_LIBRARY_LIST="
    alsa
    appkit
    avfoundation
    bzlib
    coreimage
    iconv
    libxcb
    libxcb_shm
    libxcb_shape
    libxcb_xfixes
    lzma
    schannel
    sdl2
    securetransport
    sndio
    xlib
    zlib
"

EXTERNAL_LIBRARY_GPL_LIST="
    avisynth
    frei0r
    libcdio
    librubberband
    libvidstab
    libx264
    libx265
    libxavs
    libxvid
"

EXTERNAL_LIBRARY_NONFREE_LIST="
    decklink
    libndi_newtek
    libfdk_aac
    openssl
"

EXTERNAL_LIBRARY_VERSION3_LIST="
    gmp
    libopencore_amrnb
    libopencore_amrwb
    libvmaf
    libvo_amrwbenc
    rkmpp
"

EXTERNAL_LIBRARY_GPLV3_LIST="
    libsmbclient
"

EXTERNAL_LIBRARY_LIST="
    $EXTERNAL_LIBRARY_GPL_LIST
    $EXTERNAL_LIBRARY_NONFREE_LIST
    $EXTERNAL_LIBRARY_VERSION3_LIST
    $EXTERNAL_LIBRARY_GPLV3_LIST
    chromaprint
    gcrypt
    gnutls
    jni
    ladspa
    libass
    libbluray
    libbs2b
    libcaca
    libcelt
    libdc1394
    libdrm
    libflite
    libfontconfig
    libfreetype
    libfribidi
    libgme
    libgsm
    libiec61883
    libilbc
    libjack
    libkvazaar
    libmodplug
    libmp3lame
    libmysofa
    libopencv
    libopenh264
    libopenjpeg
    libopenmpt
    libopus
    libpulse
    librsvg
    librtmp
    libshine
    libsmbclient
    libsnappy
    libsoxr
    libspeex
    libssh
    libtesseract
    libtheora
    libtwolame
    libv4l2
    libvorbis
    libvpx
    libwavpack
    libwebp
    libxml2
    libzimg
    libzmq
    libzvbi
    mediacodec
    openal
    opencl
    opengl
"

HWACCEL_AUTODETECT_LIBRARY_LIST="
    audiotoolbox
    crystalhd
    cuda
    cuvid
    d3d11va
    dxva2
    nvdec
    nvenc
    vaapi
    vdpau
    videotoolbox
    v4l2_m2m
    xvmc
"

# catchall list of things that require external libs to link
EXTRALIBS_LIST="
    cpu_init
    cws2fws
"

HWACCEL_LIBRARY_NONFREE_LIST="
    cuda_sdk
    libnpp
"

HWACCEL_LIBRARY_LIST="
    $HWACCEL_LIBRARY_NONFREE_LIST
    libmfx
    mmal
    omx
"

DOCUMENT_LIST="
    doc
    htmlpages
    manpages
    podpages
    txtpages
"

FEATURE_LIST="
    ftrapv
    gray
    hardcoded_tables
    omx_rpi
    runtime_cpudetect
    safe_bitstream_reader
    shared
    small
    static
    swscale_alpha
"

LIBRARY_LIST="
    avcodec
    avdevice
    avfilter
    avformat
    avresample
    avutil
    postproc
    swresample
    swscale
"

LICENSE_LIST="
    gpl
    nonfree
    version3
"

PROGRAM_LIST="
    ffplay
    ffprobe
    ffserver
    ffmpeg
"

SUBSYSTEM_LIST="
    dct
    dwt
    error_resilience
    faan
    fast_unaligned
    fft
    lsp
    lzo
    mdct
    pixelutils
    network
    rdft
"

# COMPONENT_LIST needs to come last to ensure correct dependency checking
CONFIG_LIST="
    $DOCUMENT_LIST
    $EXAMPLE_LIST
    $EXTERNAL_LIBRARY_LIST
    $EXTERNAL_AUTODETECT_LIBRARY_LIST
    $HWACCEL_LIBRARY_LIST
    $HWACCEL_AUTODETECT_LIBRARY_LIST
    $FEATURE_LIST
    $LICENSE_LIST
    $LIBRARY_LIST
    $PROGRAM_LIST
    $SUBSYSTEM_LIST
    autodetect
    fontconfig
    linux_perf
    memory_poisoning
    neon_clobber_test
    ossfuzz
    pic
    thumb
    valgrind_backtrace
    xmm_clobber_test
    $COMPONENT_LIST
"

THREADS_LIST="
    pthreads
    os2threads
    w32threads
"

ATOMICS_LIST="
    atomics_gcc
    atomics_suncc
    atomics_win32
"

AUTODETECT_LIBS="
    $EXTERNAL_AUTODETECT_LIBRARY_LIST
    $HWACCEL_AUTODETECT_LIBRARY_LIST
    $THREADS_LIST
"

ARCH_LIST="
    aarch64
    alpha
    arm
    avr32
    avr32_ap
    avr32_uc
    bfin
    ia64
    m68k
    mips
    mips64
    parisc
    ppc
    ppc64
    s390
    sh4
    sparc
    sparc64
    tilegx
    tilepro
    tomi
    x86
    x86_32
    x86_64
"

ARCH_EXT_LIST_ARM="
    armv5te
    armv6
    armv6t2
    armv8
    neon
    vfp
    vfpv3
    setend
"

ARCH_EXT_LIST_MIPS="
    mipsfpu
    mips32r2
    mips32r5
    mips64r2
    mips32r6
    mips64r6
    mipsdsp
    mipsdspr2
    msa
"

ARCH_EXT_LIST_LOONGSON="
    loongson2
    loongson3
    mmi
"

ARCH_EXT_LIST_X86_SIMD="
    aesni
    amd3dnow
    amd3dnowext
    avx
    avx2
    fma3
    fma4
    mmx
    mmxext
    sse
    sse2
    sse3
    sse4
    sse42
    ssse3
    xop
"

ARCH_EXT_LIST_PPC="
    altivec
    dcbzl
    ldbrx
    power8
    ppc4xx
    vsx
"

ARCH_EXT_LIST_X86="
    $ARCH_EXT_LIST_X86_SIMD
    cpunop
    i686
"

ARCH_EXT_LIST="
    $ARCH_EXT_LIST_ARM
    $ARCH_EXT_LIST_PPC
    $ARCH_EXT_LIST_X86
    $ARCH_EXT_LIST_MIPS
    $ARCH_EXT_LIST_LOONGSON
"

ARCH_FEATURES="
    aligned_stack
    fast_64bit
    fast_clz
    fast_cmov
    local_aligned
    simd_align_16
    simd_align_32
"

BUILTIN_LIST="
    atomic_cas_ptr
    machine_rw_barrier
    MemoryBarrier
    mm_empty
    rdtsc
    sarestart
    sem_timedwait
    sync_val_compare_and_swap
"
HAVE_LIST_CMDLINE="
    inline_asm
    symver
    x86asm
"

HAVE_LIST_PUB="
    bigendian
    fast_unaligned
"

HEADERS_LIST="
    arpa_inet_h
    asm_types_h
    cdio_paranoia_h
    cdio_paranoia_paranoia_h
    cuda_h
    dispatch_dispatch_h
    dev_bktr_ioctl_bt848_h
    dev_bktr_ioctl_meteor_h
    dev_ic_bt8xx_h
    dev_video_bktr_ioctl_bt848_h
    dev_video_meteor_ioctl_meteor_h
    direct_h
    dirent_h
    dxgidebug_h
    dxva_h
    ES2_gl_h
    gsm_h
    io_h
    machine_ioctl_bt848_h
    machine_ioctl_meteor_h
    malloc_h
    opencv2_core_core_c_h
    OpenGL_gl3_h
    poll_h
    sys_param_h
    sys_resource_h
    sys_select_h
    sys_soundcard_h
    sys_time_h
    sys_un_h
    sys_videoio_h
    termios_h
    udplite_h
    unistd_h
    valgrind_valgrind_h
    windows_h
    winsock2_h
"

INTRINSICS_LIST="
    intrinsics_neon
"

COMPLEX_FUNCS="
    cabs
    cexp
"

MATH_FUNCS="
    atanf
    atan2f
    cbrt
    cbrtf
    copysign
    cosf
    erf
    exp2
    exp2f
    expf
    hypot
    isfinite
    isinf
    isnan
    ldexpf
    llrint
    llrintf
    log2
    log2f
    log10f
    lrint
    lrintf
    powf
    rint
    round
    roundf
    sinf
    trunc
    truncf
"

SYSTEM_FEATURES="
    atomics_native
    dos_paths
    libc_msvcrt
    MMAL_PARAMETER_VIDEO_MAX_NUM_CALLBACKS
    section_data_rel_ro
    threads
    uwp
    winrt
"

SYSTEM_FUNCS="
    access
    aligned_malloc
    arc4random
    clock_gettime
    closesocket
    CommandLineToArgvW
    fcntl
    getaddrinfo
    gethrtime
    getopt
    GetProcessAffinityMask
    GetProcessMemoryInfo
    GetProcessTimes
    getrusage
    GetSystemTimeAsFileTime
    gettimeofday
    glob
    glXGetProcAddress
    gmtime_r
    inet_aton
    isatty
    kbhit
    localtime_r
    lstat
    lzo1x_999_compress
    mach_absolute_time
    MapViewOfFile
    memalign
    mkstemp
    mmap
    mprotect
    nanosleep
    PeekNamedPipe
    posix_memalign
    pthread_cancel
    sched_getaffinity
    SecItemImport
    SetConsoleTextAttribute
    SetConsoleCtrlHandler
    setmode
    setrlimit
    Sleep
    strerror_r
    sysconf
    sysctl
    usleep
    UTGetOSTypeFromString
    VirtualAlloc
    wglGetProcAddress
"

SYSTEM_LIBRARIES="
    vaapi_drm
    vaapi_x11
    vdpau_x11
    wincrypt
"

TOOLCHAIN_FEATURES="
    as_arch_directive
    as_fpu_directive
    as_func
    as_object_arch
    asm_mod_q
    blocks_extension
    ebp_available
    ebx_available
    gnu_as
    gnu_windres
    ibm_asm
    inline_asm_direct_symbol_refs
    inline_asm_labels
    inline_asm_nonlocal_labels
    pragma_deprecated
    rsync_contimeout
    symver_asm_label
    symver_gnu_asm
    vfp_args
    xform_asm
    xmm_clobbers
"

TYPES_LIST="
    CONDITION_VARIABLE_Ptr
    kCMVideoCodecType_HEVC
    socklen_t
    struct_addrinfo
    struct_group_source_req
    struct_ip_mreq_source
    struct_ipv6_mreq
    struct_msghdr_msg_flags
    struct_pollfd
    struct_rusage_ru_maxrss
    struct_sctp_event_subscribe
    struct_sockaddr_in6
    struct_sockaddr_sa_len
    struct_sockaddr_storage
    struct_stat_st_mtim_tv_nsec
    struct_v4l2_frmivalenum_discrete
"

HAVE_LIST="
    $ARCH_EXT_LIST
    $(add_suffix _external $ARCH_EXT_LIST)
    $(add_suffix _inline   $ARCH_EXT_LIST)
    $ARCH_FEATURES
    $ATOMICS_LIST
    $BUILTIN_LIST
    $COMPLEX_FUNCS
    $HAVE_LIST_CMDLINE
    $HAVE_LIST_PUB
    $HEADERS_LIST
    $INTRINSICS_LIST
    $MATH_FUNCS
    $SYSTEM_FEATURES
    $SYSTEM_FUNCS
    $SYSTEM_LIBRARIES
    $THREADS_LIST
    $TOOLCHAIN_FEATURES
    $TYPES_LIST
    makeinfo
    makeinfo_html
    perl
    pod2man
    texi2html
"

# options emitted with CONFIG_ prefix but not available on the command line
CONFIG_EXTRA="
    aandcttables
    ac3dsp
    adts_header
    audio_frame_queue
    audiodsp
    blockdsp
    bswapdsp
    cabac
    cbs
    cbs_h264
    cbs_h265
    cbs_mpeg2
    dirac_parse
    dvprofile
    exif
    faandct
    faanidct
    fdctdsp
    flacdsp
    fmtconvert
    frame_thread_encoder
    g722dsp
    golomb
    gplv3
    h263dsp
    h264chroma
    h264dsp
    h264parse
    h264pred
    h264qpel
    hevcparse
    hpeldsp
    huffman
    huffyuvdsp
    huffyuvencdsp
    idctdsp
    iirfilter
    mdct15
    intrax8
    iso_media
    ividsp
    jpegtables
    lgplv3
    libx262
    llauddsp
    llviddsp
    llvidencdsp
    lpc
    lzf
    me_cmp
    mpeg_er
    mpegaudio
    mpegaudiodsp
    mpegaudioheader
    mpegvideo
    mpegvideoenc
    mss34dsp
    pixblockdsp
    qpeldsp
    qsv
    qsvdec
    qsvenc
    qsvvpp
    rangecoder
    riffdec
    riffenc
    rtpdec
    rtpenc_chain
    rv34dsp
    sinewin
    snappy
    srtp
    startcode
    texturedsp
    texturedspenc
    tpeldsp
    vaapi_1
    vaapi_encode
    vc1dsp
    videodsp
    vp3dsp
    vp56dsp
    vp8dsp
    wma_freqs
    wmv2dsp
"

CMDLINE_SELECT="
    $ARCH_EXT_LIST
    $CONFIG_LIST
    $HAVE_LIST_CMDLINE
    $THREADS_LIST
    asm
    cross_compile
    debug
    extra_warnings
    logging
    lto
    optimizations
    rpath
    stripping
"

PATHS_LIST="
    bindir
    datadir
    docdir
    incdir
    libdir
    mandir
    pkgconfigdir
    prefix
    shlibdir
    install_name_dir
"

CMDLINE_SET="
    $PATHS_LIST
    ar
    arch
    as
    assert_level
    build_suffix
    cc
    objcc
    cpu
    cross_prefix
    custom_allocator
    cxx
    dep_cc
    doxygen
    env
    extra_version
    gas
    host_cc
    host_cflags
    host_extralibs
    host_ld
    host_ldflags
    host_os
    ignore_tests
    install
    ld
    ln_s
    logfile
    malloc_prefix
    nm
    optflags
    nvccflags
    pkg_config
    pkg_config_flags
    progs_suffix
    random_seed
    ranlib
    samples
    strip
    sws_max_filter_size
    sysinclude
    sysroot
    target_exec
    target_os
    target_path
    target_samples
    tempprefix
    toolchain
    valgrind
    x86asmexe
"

CMDLINE_APPEND="
    extra_cflags
    extra_cxxflags
    extra_objcflags
    host_cppflags
"

# code dependency declarations

# architecture extensions

armv5te_deps="arm"
armv6_deps="arm"
armv6t2_deps="arm"
armv8_deps="aarch64"
neon_deps_any="aarch64 arm"
intrinsics_neon_deps="neon"
vfp_deps_any="aarch64 arm"
vfpv3_deps="vfp"
setend_deps="arm"

map 'eval ${v}_inline_deps=inline_asm' $ARCH_EXT_LIST_ARM

altivec_deps="ppc"
dcbzl_deps="ppc"
ldbrx_deps="ppc"
ppc4xx_deps="ppc"
vsx_deps="altivec"
power8_deps="vsx"

loongson2_deps="mips"
loongson3_deps="mips"
mips32r2_deps="mips"
mips32r5_deps="mips"
mips32r6_deps="mips"
mips64r2_deps="mips"
mips64r6_deps="mips"
mipsfpu_deps="mips"
mipsdsp_deps="mips"
mipsdspr2_deps="mips"
mmi_deps="mips"
msa_deps="mipsfpu"

cpunop_deps="i686"
x86_64_select="i686"
x86_64_suggest="fast_cmov"

amd3dnow_deps="mmx"
amd3dnowext_deps="amd3dnow"
i686_deps="x86"
mmx_deps="x86"
mmxext_deps="mmx"
sse_deps="mmxext"
sse2_deps="sse"
sse3_deps="sse2"
ssse3_deps="sse3"
sse4_deps="ssse3"
sse42_deps="sse4"
aesni_deps="sse42"
avx_deps="sse42"
xop_deps="avx"
fma3_deps="avx"
fma4_deps="avx"
avx2_deps="avx"

mmx_external_deps="x86asm"
mmx_inline_deps="inline_asm x86"
mmx_suggest="mmx_external mmx_inline"

for ext in $(filter_out mmx $ARCH_EXT_LIST_X86_SIMD); do
    eval dep=\$${ext}_deps
    eval ${ext}_external_deps='"${dep}_external"'
    eval ${ext}_inline_deps='"${dep}_inline"'
    eval ${ext}_suggest='"${ext}_external ${ext}_inline"'
done

aligned_stack_if_any="aarch64 ppc x86"
fast_64bit_if_any="aarch64 alpha ia64 mips64 parisc64 ppc64 sparc64 x86_64"
fast_clz_if_any="aarch64 alpha avr32 mips ppc x86"
fast_unaligned_if_any="aarch64 ppc x86"
simd_align_16_if_any="altivec neon sse"
simd_align_32_if_any="avx"

# system capabilities
symver_if_any="symver_asm_label symver_gnu_asm"
valgrind_backtrace_conflict="optimizations"
valgrind_backtrace_deps="valgrind_valgrind_h"

# threading support
atomics_gcc_if="sync_val_compare_and_swap"
atomics_suncc_if="atomic_cas_ptr machine_rw_barrier"
atomics_win32_if="MemoryBarrier"
atomics_native_if_any="$ATOMICS_LIST"
w32threads_deps="atomics_native"
threads_if_any="$THREADS_LIST"

# subsystems
cbs_h264_select="cbs golomb"
cbs_h265_select="cbs golomb"
cbs_mpeg2_select="cbs"
dct_select="rdft"
dirac_parse_select="golomb"
error_resilience_select="me_cmp"
faandct_deps="faan"
faandct_select="fdctdsp"
faanidct_deps="faan"
faanidct_select="idctdsp"
h264dsp_select="startcode"
hevcparse_select="golomb"
frame_thread_encoder_deps="encoders threads"
intrax8_select="blockdsp idctdsp"
mdct_select="fft"
mdct15_select="fft"
me_cmp_select="fdctdsp idctdsp pixblockdsp"
mpeg_er_select="error_resilience"
mpegaudio_select="mpegaudiodsp mpegaudioheader"
mpegaudiodsp_select="dct"
mpegvideo_select="blockdsp h264chroma hpeldsp idctdsp me_cmp mpeg_er videodsp"
mpegvideoenc_select="me_cmp mpegvideo pixblockdsp qpeldsp"
vc1dsp_select="h264chroma qpeldsp startcode"
rdft_select="fft"

# decoders / encoders
aac_decoder_select="adts_header mdct15 mdct sinewin"
aac_fixed_decoder_select="mdct sinewin"
aac_encoder_select="audio_frame_queue iirfilter lpc mdct sinewin"
aac_latm_decoder_select="aac_decoder aac_latm_parser"
ac3_decoder_select="ac3_parser ac3dsp bswapdsp fmtconvert mdct"
ac3_fixed_decoder_select="ac3_parser ac3dsp bswapdsp mdct"
ac3_encoder_select="ac3dsp audiodsp mdct me_cmp"
ac3_fixed_encoder_select="ac3dsp audiodsp mdct me_cmp"
adpcm_g722_decoder_select="g722dsp"
adpcm_g722_encoder_select="g722dsp"
aic_decoder_select="golomb idctdsp"
alac_encoder_select="lpc"
als_decoder_select="bswapdsp"
amrnb_decoder_select="lsp"
amrwb_decoder_select="lsp"
amv_decoder_select="sp5x_decoder exif"
amv_encoder_select="aandcttables jpegtables mpegvideoenc"
ape_decoder_select="bswapdsp llauddsp"
apng_decoder_select="zlib"
apng_encoder_select="llvidencdsp zlib"
asv1_decoder_select="blockdsp bswapdsp idctdsp"
asv1_encoder_select="bswapdsp fdctdsp pixblockdsp"
asv2_decoder_select="blockdsp bswapdsp idctdsp"
asv2_encoder_select="bswapdsp fdctdsp pixblockdsp"
atrac1_decoder_select="mdct sinewin"
atrac3_decoder_select="mdct"
atrac3p_decoder_select="mdct sinewin"
avrn_decoder_select="exif jpegtables"
bink_decoder_select="blockdsp hpeldsp"
binkaudio_dct_decoder_select="mdct rdft dct sinewin wma_freqs"
binkaudio_rdft_decoder_select="mdct rdft sinewin wma_freqs"
cavs_decoder_select="blockdsp golomb h264chroma idctdsp qpeldsp videodsp"
clearvideo_decoder_select="idctdsp"
cllc_decoder_select="bswapdsp"
comfortnoise_encoder_select="lpc"
cook_decoder_select="audiodsp mdct sinewin"
cscd_decoder_select="lzo"
cscd_decoder_suggest="zlib"
dca_decoder_select="mdct"
dds_decoder_select="texturedsp"
dirac_decoder_select="dirac_parse dwt golomb videodsp mpegvideoenc"
dnxhd_decoder_select="blockdsp idctdsp"
dnxhd_encoder_select="aandcttables blockdsp fdctdsp idctdsp mpegvideoenc pixblockdsp"
dolby_e_decoder_select="mdct"
dvvideo_decoder_select="dvprofile idctdsp"
dvvideo_encoder_select="dvprofile fdctdsp me_cmp pixblockdsp"
dxa_decoder_select="zlib"
dxv_decoder_select="lzf texturedsp"
eac3_decoder_select="ac3_decoder"
eac3_encoder_select="ac3_encoder"
eamad_decoder_select="aandcttables blockdsp bswapdsp idctdsp mpegvideo"
eatgq_decoder_select="aandcttables"
eatqi_decoder_select="aandcttables blockdsp bswapdsp idctdsp"
exr_decoder_select="zlib"
ffv1_decoder_select="rangecoder"
ffv1_encoder_select="rangecoder"
ffvhuff_decoder_select="huffyuv_decoder"
ffvhuff_encoder_select="huffyuv_encoder"
fic_decoder_select="golomb"
flac_decoder_select="flacdsp"
flac_encoder_select="bswapdsp flacdsp lpc"
flashsv2_decoder_select="zlib"
flashsv2_encoder_select="zlib"
flashsv_decoder_select="zlib"
flashsv_encoder_select="zlib"
flv_decoder_select="h263_decoder"
flv_encoder_select="h263_encoder"
fourxm_decoder_select="blockdsp bswapdsp"
fraps_decoder_select="bswapdsp huffman"
g2m_decoder_select="blockdsp idctdsp jpegtables zlib"
g729_decoder_select="audiodsp"
h261_decoder_select="mpegvideo"
h261_encoder_select="aandcttables mpegvideoenc"
h263_decoder_select="h263_parser h263dsp mpegvideo qpeldsp"
h263_encoder_select="aandcttables h263dsp mpegvideoenc"
h263i_decoder_select="h263_decoder"
h263p_decoder_select="h263_decoder"
h263p_encoder_select="h263_encoder"
h264_decoder_select="cabac golomb h264chroma h264dsp h264parse h264pred h264qpel videodsp"
h264_decoder_suggest="error_resilience"
hap_decoder_select="snappy texturedsp"
hap_encoder_deps="libsnappy"
hap_encoder_select="texturedspenc"
hevc_decoder_select="bswapdsp cabac golomb hevcparse videodsp"
huffyuv_decoder_select="bswapdsp huffyuvdsp llviddsp"
huffyuv_encoder_select="bswapdsp huffman huffyuvencdsp llvidencdsp"
iac_decoder_select="imc_decoder"
imc_decoder_select="bswapdsp fft mdct sinewin"
indeo3_decoder_select="hpeldsp"
indeo4_decoder_select="ividsp"
indeo5_decoder_select="ividsp"
interplay_video_decoder_select="hpeldsp"
jpegls_decoder_select="mjpeg_decoder"
jv_decoder_select="blockdsp"
lagarith_decoder_select="llviddsp"
ljpeg_encoder_select="aandcttables idctdsp jpegtables mpegvideoenc"
magicyuv_decoder_select="llviddsp"
magicyuv_encoder_select="llvidencdsp"
mdec_decoder_select="blockdsp idctdsp mpegvideo"
metasound_decoder_select="lsp mdct sinewin"
mimic_decoder_select="blockdsp bswapdsp hpeldsp idctdsp"
mjpeg_decoder_select="blockdsp hpeldsp exif idctdsp jpegtables"
mjpeg_encoder_select="aandcttables jpegtables mpegvideoenc"
mjpegb_decoder_select="mjpeg_decoder"
mlp_decoder_select="mlp_parser"
mlp_encoder_select="lpc"
motionpixels_decoder_select="bswapdsp"
mp1_decoder_select="mpegaudio"
mp1float_decoder_select="mpegaudio"
mp2_decoder_select="mpegaudio"
mp2float_decoder_select="mpegaudio"
mp3_decoder_select="mpegaudio"
mp3adu_decoder_select="mpegaudio"
mp3adufloat_decoder_select="mpegaudio"
mp3float_decoder_select="mpegaudio"
mp3on4_decoder_select="mpegaudio"
mp3on4float_decoder_select="mpegaudio"
mpc7_decoder_select="bswapdsp mpegaudiodsp"
mpc8_decoder_select="mpegaudiodsp"
mpegvideo_decoder_select="mpegvideo"
mpeg1video_decoder_select="mpegvideo"
mpeg1video_encoder_select="aandcttables mpegvideoenc h263dsp"
mpeg2video_decoder_select="mpegvideo"
mpeg2video_encoder_select="aandcttables mpegvideoenc h263dsp"
mpeg4_decoder_select="h263_decoder mpeg4video_parser"
mpeg4_encoder_select="h263_encoder"
msa1_decoder_select="mss34dsp"
mscc_decoder_select="zlib"
msmpeg4v1_decoder_select="h263_decoder"
msmpeg4v2_decoder_select="h263_decoder"
msmpeg4v2_encoder_select="h263_encoder"
msmpeg4v3_decoder_select="h263_decoder"
msmpeg4v3_encoder_select="h263_encoder"
mss2_decoder_select="mpegvideo qpeldsp vc1_decoder"
mts2_decoder_select="mss34dsp"
mxpeg_decoder_select="mjpeg_decoder"
nellymoser_decoder_select="mdct sinewin"
nellymoser_encoder_select="audio_frame_queue mdct sinewin"
nuv_decoder_select="idctdsp lzo"
on2avc_decoder_select="mdct"
opus_decoder_deps="swresample"
opus_decoder_select="mdct15"
opus_encoder_select="audio_frame_queue mdct15"
png_decoder_select="zlib"
png_encoder_select="llvidencdsp zlib"
prores_decoder_select="blockdsp idctdsp"
prores_encoder_select="fdctdsp"
qcelp_decoder_select="lsp"
qdm2_decoder_select="mdct rdft mpegaudiodsp"
ra_144_decoder_select="audiodsp"
ra_144_encoder_select="audio_frame_queue lpc audiodsp"
ralf_decoder_select="golomb"
rawvideo_decoder_select="bswapdsp"
rscc_decoder_select="zlib"
rtjpeg_decoder_select="me_cmp"
rv10_decoder_select="h263_decoder"
rv10_encoder_select="h263_encoder"
rv20_decoder_select="h263_decoder"
rv20_encoder_select="h263_encoder"
rv30_decoder_select="golomb h264pred h264qpel mpegvideo rv34dsp"
rv40_decoder_select="golomb h264pred h264qpel mpegvideo rv34dsp"
screenpresso_decoder_select="zlib"
shorten_decoder_select="bswapdsp"
sipr_decoder_select="lsp"
snow_decoder_select="dwt h264qpel hpeldsp me_cmp rangecoder videodsp"
snow_encoder_select="aandcttables dwt h264qpel hpeldsp me_cmp mpegvideoenc rangecoder"
sonic_decoder_select="golomb rangecoder"
sonic_encoder_select="golomb rangecoder"
sonic_ls_encoder_select="golomb rangecoder"
sp5x_decoder_select="mjpeg_decoder"
srgc_decoder_select="zlib"
svq1_decoder_select="hpeldsp"
svq1_encoder_select="aandcttables hpeldsp me_cmp mpegvideoenc"
svq3_decoder_select="golomb h264dsp h264parse h264pred hpeldsp tpeldsp videodsp"
svq3_decoder_suggest="zlib"
tak_decoder_select="audiodsp"
tdsc_decoder_select="zlib mjpeg_decoder"
theora_decoder_select="vp3_decoder"
thp_decoder_select="mjpeg_decoder"
tiff_decoder_suggest="zlib lzma"
tiff_encoder_suggest="zlib"
truehd_decoder_select="mlp_parser"
truehd_encoder_select="lpc"
truemotion2_decoder_select="bswapdsp"
truespeech_decoder_select="bswapdsp"
tscc_decoder_select="zlib"
twinvq_decoder_select="mdct lsp sinewin"
txd_decoder_select="texturedsp"
utvideo_decoder_select="bswapdsp llviddsp"
utvideo_encoder_select="bswapdsp huffman llvidencdsp"
vble_decoder_select="llviddsp"
vc1_decoder_select="blockdsp h263_decoder h264qpel intrax8 mpegvideo vc1dsp"
vc1image_decoder_select="vc1_decoder"
vorbis_decoder_select="mdct"
vorbis_encoder_select="mdct"
vp3_decoder_select="hpeldsp vp3dsp videodsp"
vp5_decoder_select="h264chroma hpeldsp videodsp vp3dsp vp56dsp"
vp6_decoder_select="h264chroma hpeldsp huffman videodsp vp3dsp vp56dsp"
vp6a_decoder_select="vp6_decoder"
vp6f_decoder_select="vp6_decoder"
vp7_decoder_select="h264pred videodsp vp8dsp"
vp8_decoder_select="h264pred videodsp vp8dsp"
vp9_decoder_select="videodsp vp9_parser"
webp_decoder_select="vp8_decoder exif"
wmalossless_decoder_select="llauddsp"
wmapro_decoder_select="mdct sinewin wma_freqs"
wmav1_decoder_select="mdct sinewin wma_freqs"
wmav1_encoder_select="mdct sinewin wma_freqs"
wmav2_decoder_select="mdct sinewin wma_freqs"
wmav2_encoder_select="mdct sinewin wma_freqs"
wmavoice_decoder_select="lsp rdft dct mdct sinewin"
wmv1_decoder_select="h263_decoder"
wmv1_encoder_select="h263_encoder"
wmv2_decoder_select="blockdsp error_resilience h263_decoder idctdsp intrax8 videodsp wmv2dsp"
wmv2_encoder_select="h263_encoder wmv2dsp"
wmv3_decoder_select="vc1_decoder"
wmv3image_decoder_select="wmv3_decoder"
xma1_decoder_select="wmapro_decoder"
xma2_decoder_select="wmapro_decoder"
zerocodec_decoder_select="zlib"
zlib_decoder_select="zlib"
zlib_encoder_select="zlib"
zmbv_decoder_select="zlib"
zmbv_encoder_select="zlib"

# hardware accelerators
crystalhd_deps="libcrystalhd_libcrystalhd_if_h"
cuda_deps_any="libdl LoadLibrary"
cuvid_deps="cuda"
d3d11va_deps="dxva_h ID3D11VideoDecoder ID3D11VideoContext"
dxva2_deps="dxva2api_h DXVA2_ConfigPictureDecode ole32 user32"
nvdec_deps="cuda"
videotoolbox_hwaccel_deps="videotoolbox pthreads"
videotoolbox_hwaccel_extralibs="-framework QuartzCore"
xvmc_deps="X11_extensions_XvMClib_h"

h263_vaapi_hwaccel_deps="vaapi"
h263_vaapi_hwaccel_select="h263_decoder"
h263_videotoolbox_hwaccel_deps="videotoolbox"
h263_videotoolbox_hwaccel_select="h263_decoder"
h264_cuvid_hwaccel_select="h264_cuvid_decoder"
h264_d3d11va_hwaccel_deps="d3d11va"
h264_d3d11va_hwaccel_select="h264_decoder"
h264_d3d11va2_hwaccel_deps="d3d11va"
h264_d3d11va2_hwaccel_select="h264_decoder"
h264_dxva2_hwaccel_deps="dxva2"
h264_dxva2_hwaccel_select="h264_decoder"
h264_mediacodec_hwaccel_deps="mediacodec"
h264_mmal_hwaccel_deps="mmal"
h264_nvdec_hwaccel_deps="nvdec"
h264_nvdec_hwaccel_select="h264_decoder"
h264_qsv_hwaccel_deps="libmfx"
h264_vaapi_hwaccel_deps="vaapi"
h264_vaapi_hwaccel_select="h264_decoder"
h264_vdpau_hwaccel_deps="vdpau"
h264_vdpau_hwaccel_select="h264_decoder"
h264_videotoolbox_hwaccel_deps="videotoolbox"
h264_videotoolbox_hwaccel_select="h264_decoder"
hevc_cuvid_hwaccel_select="hevc_cuvid_decoder"
hevc_d3d11va_hwaccel_deps="d3d11va DXVA_PicParams_HEVC"
hevc_d3d11va_hwaccel_select="hevc_decoder"
hevc_mediacodec_hwaccel_deps="mediacodec"
hevc_d3d11va2_hwaccel_deps="d3d11va DXVA_PicParams_HEVC"
hevc_d3d11va2_hwaccel_select="hevc_decoder"
hevc_dxva2_hwaccel_deps="dxva2 DXVA_PicParams_HEVC"
hevc_dxva2_hwaccel_select="hevc_decoder"
hevc_nvdec_hwaccel_deps="nvdec"
hevc_nvdec_hwaccel_select="hevc_decoder"
hevc_qsv_hwaccel_deps="libmfx"
hevc_vaapi_hwaccel_deps="vaapi VAPictureParameterBufferHEVC"
hevc_vaapi_hwaccel_select="hevc_decoder"
hevc_vdpau_hwaccel_deps="vdpau VdpPictureInfoHEVC"
hevc_vdpau_hwaccel_select="hevc_decoder"
hevc_videotoolbox_hwaccel_deps="videotoolbox"
hevc_videotoolbox_hwaccel_select="hevc_decoder"
mjpeg_cuvid_hwaccel_select="mjpeg_cuvid_decoder"
mpeg_xvmc_hwaccel_deps="xvmc"
mpeg_xvmc_hwaccel_select="mpeg2video_decoder"
mpeg1_cuvid_hwaccel_select="mpeg1_cuvid_decoder"
mpeg1_vdpau_hwaccel_deps="vdpau"
mpeg1_vdpau_hwaccel_select="mpeg1video_decoder"
mpeg1_videotoolbox_hwaccel_deps="videotoolbox"
mpeg1_videotoolbox_hwaccel_select="mpeg1video_decoder"
mpeg1_xvmc_hwaccel_deps="xvmc"
mpeg1_xvmc_hwaccel_select="mpeg1video_decoder"
mpeg2_cuvid_hwaccel_select="mpeg2_cuvid_decoder"
mpeg2_d3d11va_hwaccel_deps="d3d11va"
mpeg2_d3d11va_hwaccel_select="mpeg2video_decoder"
mpeg2_d3d11va2_hwaccel_deps="d3d11va"
mpeg2_d3d11va2_hwaccel_select="mpeg2video_decoder"
mpeg2_dxva2_hwaccel_deps="dxva2"
mpeg2_dxva2_hwaccel_select="mpeg2video_decoder"
mpeg2_mediacodec_hwaccel_deps="mediacodec"
mpeg2_mmal_hwaccel_deps="mmal"
mpeg2_qsv_hwaccel_deps="libmfx"
mpeg2_vaapi_hwaccel_deps="vaapi"
mpeg2_vaapi_hwaccel_select="mpeg2video_decoder"
mpeg2_vdpau_hwaccel_deps="vdpau"
mpeg2_vdpau_hwaccel_select="mpeg2video_decoder"
mpeg2_videotoolbox_hwaccel_deps="videotoolbox"
mpeg2_videotoolbox_hwaccel_select="mpeg2video_decoder"
mpeg2_xvmc_hwaccel_deps="xvmc"
mpeg2_xvmc_hwaccel_select="mpeg2video_decoder"
mpeg4_cuvid_hwaccel_select="mpeg4_cuvid_decoder"
mpeg4_mediacodec_hwaccel_deps="mediacodec"
mpeg4_mmal_hwaccel_deps="mmal"
mpeg4_vaapi_hwaccel_deps="vaapi"
mpeg4_vaapi_hwaccel_select="mpeg4_decoder"
mpeg4_vdpau_hwaccel_deps="vdpau"
mpeg4_vdpau_hwaccel_select="mpeg4_decoder"
mpeg4_videotoolbox_hwaccel_deps="videotoolbox"
mpeg4_videotoolbox_hwaccel_select="mpeg4_decoder"
vc1_cuvid_hwaccel_select="vc1_cuvid_decoder"
vc1_d3d11va_hwaccel_deps="d3d11va"
vc1_d3d11va_hwaccel_select="vc1_decoder"
vc1_d3d11va2_hwaccel_deps="d3d11va"
vc1_d3d11va2_hwaccel_select="vc1_decoder"
vc1_dxva2_hwaccel_deps="dxva2"
vc1_dxva2_hwaccel_select="vc1_decoder"
vc1_mmal_hwaccel_deps="mmal"
vc1_nvdec_hwaccel_deps="nvdec"
vc1_nvdec_hwaccel_select="vc1_decoder"
vc1_qsv_hwaccel_deps="libmfx"
vc1_vaapi_hwaccel_deps="vaapi"
vc1_vaapi_hwaccel_select="vc1_decoder"
vc1_vdpau_hwaccel_deps="vdpau"
vc1_vdpau_hwaccel_select="vc1_decoder"
vp8_cuvid_hwaccel_select="vp8_cuvid_decoder"
vp9_cuvid_hwaccel_select="vp9_cuvid_decoder"
vp8_mediacodec_hwaccel_deps="mediacodec"
vp8_qsv_hwaccel_deps="libmfx"
vp9_d3d11va_hwaccel_deps="d3d11va DXVA_PicParams_VP9"
vp9_d3d11va_hwaccel_select="vp9_decoder"
vp9_d3d11va2_hwaccel_deps="d3d11va DXVA_PicParams_VP9"
vp9_d3d11va2_hwaccel_select="vp9_decoder"
vp9_dxva2_hwaccel_deps="dxva2 DXVA_PicParams_VP9"
vp9_dxva2_hwaccel_select="vp9_decoder"
vp9_mediacodec_hwaccel_deps="mediacodec"
vp9_nvdec_hwaccel_deps="nvdec"
vp9_nvdec_hwaccel_select="vp9_decoder"
vp9_vaapi_hwaccel_deps="vaapi VADecPictureParameterBufferVP9_bit_depth"
vp9_vaapi_hwaccel_select="vp9_decoder"
wmv3_d3d11va_hwaccel_select="vc1_d3d11va_hwaccel"
wmv3_d3d11va2_hwaccel_select="vc1_d3d11va2_hwaccel"
wmv3_dxva2_hwaccel_select="vc1_dxva2_hwaccel"
wmv3_nvdec_hwaccel_select="vc1_nvdec_hwaccel"
wmv3_vaapi_hwaccel_select="vc1_vaapi_hwaccel"
wmv3_vdpau_hwaccel_select="vc1_vdpau_hwaccel"

# hardware-accelerated codecs
omx_deps="libdl pthreads"
omx_rpi_select="omx"
qsv_deps="libmfx"
qsvdec_select="qsv"
qsvenc_select="qsv"
qsvvpp_select="qsv"
vaapi_encode_deps="vaapi"
v4l2_m2m_deps_any="linux_videodev2_h"

hwupload_cuda_filter_deps="cuda"
scale_npp_filter_deps="cuda libnpp"
scale_cuda_filter_deps="cuda_sdk"
thumbnail_cuda_filter_deps="cuda_sdk"

nvenc_deps="cuda"
nvenc_deps_any="libdl LoadLibrary"
nvenc_encoder_deps="nvenc"

h263_v4l2m2m_decoder_deps="v4l2_m2m h263_v4l2_m2m"
h263_v4l2m2m_encoder_deps="v4l2_m2m h263_v4l2_m2m"
h264_crystalhd_decoder_select="crystalhd h264_mp4toannexb_bsf h264_parser"
h264_cuvid_decoder_deps="cuvid"
h264_cuvid_decoder_select="h264_mp4toannexb_bsf"
h264_mediacodec_decoder_deps="mediacodec"
h264_mediacodec_decoder_select="h264_mp4toannexb_bsf h264_parser"
h264_mmal_decoder_deps="mmal"
h264_nvenc_encoder_deps="nvenc"
h264_omx_encoder_deps="omx"
h264_qsv_decoder_select="h264_mp4toannexb_bsf h264_parser qsvdec h264_qsv_hwaccel"
h264_qsv_encoder_select="qsvenc"
h264_rkmpp_decoder_deps="rkmpp"
h264_rkmpp_decoder_select="h264_mp4toannexb_bsf"
h264_vaapi_encoder_deps="VAEncPictureParameterBufferH264"
h264_vaapi_encoder_select="cbs_h264 vaapi_encode"
h264_v4l2m2m_decoder_deps="v4l2_m2m h264_v4l2_m2m"
h264_v4l2m2m_encoder_deps="v4l2_m2m h264_v4l2_m2m"
hevc_cuvid_decoder_deps="cuvid"
hevc_cuvid_decoder_select="hevc_mp4toannexb_bsf"
hevc_mediacodec_decoder_deps="mediacodec"
hevc_mediacodec_decoder_select="hevc_mp4toannexb_bsf hevc_parser"
hevc_nvenc_encoder_deps="nvenc"
hevc_qsv_decoder_select="hevc_mp4toannexb_bsf hevc_parser qsvdec hevc_qsv_hwaccel"
hevc_qsv_encoder_select="hevcparse qsvenc"
hevc_rkmpp_decoder_deps="rkmpp"
hevc_rkmpp_decoder_select="hevc_mp4toannexb_bsf"
hevc_vaapi_encoder_deps="VAEncPictureParameterBufferHEVC"
hevc_vaapi_encoder_select="cbs_h265 vaapi_encode"
hevc_v4l2m2m_decoder_deps="v4l2_m2m hevc_v4l2_m2m"
hevc_v4l2m2m_encoder_deps="v4l2_m2m hevc_v4l2_m2m"
mjpeg_cuvid_decoder_deps="cuvid"
mjpeg_qsv_encoder_deps="libmfx"
mjpeg_qsv_encoder_select="qsvenc"
mjpeg_vaapi_encoder_deps="VAEncPictureParameterBufferJPEG"
mjpeg_vaapi_encoder_select="vaapi_encode jpegtables"
mpeg1_cuvid_decoder_deps="cuvid"
mpeg1_v4l2m2m_decoder_deps="v4l2_m2m mpeg1_v4l2_m2m"
mpeg2_crystalhd_decoder_select="crystalhd"
mpeg2_cuvid_decoder_deps="cuvid"
mpeg2_mmal_decoder_deps="mmal"
mpeg2_mediacodec_decoder_deps="mediacodec"
mpeg2_qsv_decoder_select="qsvdec mpeg2_qsv_hwaccel"
mpeg2_qsv_encoder_select="qsvenc"
mpeg2_vaapi_encoder_deps="VAEncPictureParameterBufferMPEG2"
mpeg2_vaapi_encoder_select="cbs_mpeg2 vaapi_encode"
mpeg2_v4l2m2m_decoder_deps="v4l2_m2m mpeg2_v4l2_m2m"
mpeg4_crystalhd_decoder_select="crystalhd"
mpeg4_cuvid_decoder_deps="cuvid"
mpeg4_mediacodec_decoder_deps="mediacodec"
mpeg4_mmal_decoder_deps="mmal"
mpeg4_omx_encoder_deps="omx"
mpeg4_v4l2m2m_decoder_deps="v4l2_m2m mpeg4_v4l2_m2m"
mpeg4_v4l2m2m_encoder_deps="v4l2_m2m mpeg4_v4l2_m2m"
msmpeg4_crystalhd_decoder_select="crystalhd"
nvenc_h264_encoder_select="h264_nvenc_encoder"
nvenc_hevc_encoder_select="hevc_nvenc_encoder"
vc1_crystalhd_decoder_select="crystalhd"
vc1_cuvid_decoder_deps="cuvid"
vc1_mmal_decoder_deps="mmal"
vc1_qsv_decoder_select="qsvdec vc1_qsv_hwaccel vc1_parser"
vc1_v4l2m2m_decoder_deps="v4l2_m2m vc1_v4l2_m2m"
vp8_cuvid_decoder_deps="cuvid"
vp8_mediacodec_decoder_deps="mediacodec"
vp8_qsv_decoder_select="qsvdec vp8_qsv_hwaccel vp8_parser"
vp8_rkmpp_decoder_deps="rkmpp"
vp8_vaapi_encoder_deps="VAEncPictureParameterBufferVP8"
vp8_vaapi_encoder_select="vaapi_encode"
vp8_v4l2m2m_decoder_deps="v4l2_m2m vp8_v4l2_m2m"
vp8_v4l2m2m_encoder_deps="v4l2_m2m vp8_v4l2_m2m"
vp9_cuvid_decoder_deps="cuvid"
vp9_mediacodec_decoder_deps="mediacodec"
vp9_rkmpp_decoder_deps="rkmpp"
vp9_vaapi_encoder_deps="VAEncPictureParameterBufferVP9"
vp9_vaapi_encoder_select="vaapi_encode"
vp9_v4l2m2m_decoder_deps="v4l2_m2m vp9_v4l2_m2m"
wmv3_crystalhd_decoder_select="crystalhd"

# parsers
aac_parser_select="adts_header"
h264_parser_select="golomb h264dsp h264parse"
hevc_parser_select="hevcparse"
mpegaudio_parser_select="mpegaudioheader"
mpegvideo_parser_select="mpegvideo"
mpeg4video_parser_select="h263dsp mpegvideo qpeldsp"
vc1_parser_select="vc1dsp"

# bitstream_filters
aac_adtstoasc_bsf_select="adts_header"
h264_metadata_bsf_select="cbs_h264"
h264_redundant_pps_bsf_select="cbs_h264"
hevc_metadata_bsf_select="cbs_h265"
mjpeg2jpeg_bsf_select="jpegtables"
mpeg2_metadata_bsf_select="cbs_mpeg2"
trace_headers_bsf_select="cbs_h264 cbs_h265 cbs_mpeg2"

# external libraries
aac_at_decoder_deps="audiotoolbox"
ac3_at_decoder_deps="audiotoolbox"
ac3_at_decoder_select="ac3_parser"
adpcm_ima_qt_at_decoder_deps="audiotoolbox"
alac_at_decoder_deps="audiotoolbox"
amr_nb_at_decoder_deps="audiotoolbox"
avisynth_deps_any="libdl LoadLibrary"
avisynth_demuxer_deps="avisynth"
avisynth_demuxer_select="riffdec"
eac3_at_decoder_deps="audiotoolbox"
eac3_at_decoder_select="ac3_parser"
gsm_ms_at_decoder_deps="audiotoolbox"
ilbc_at_decoder_deps="audiotoolbox"
mp1_at_decoder_deps="audiotoolbox"
mp2_at_decoder_deps="audiotoolbox"
mp3_at_decoder_deps="audiotoolbox"
mp1_at_decoder_select="mpegaudioheader"
mp2_at_decoder_select="mpegaudioheader"
mp3_at_decoder_select="mpegaudioheader"
pcm_alaw_at_decoder_deps="audiotoolbox"
pcm_mulaw_at_decoder_deps="audiotoolbox"
qdmc_at_decoder_deps="audiotoolbox"
qdm2_at_decoder_deps="audiotoolbox"
aac_at_encoder_deps="audiotoolbox"
aac_at_encoder_select="audio_frame_queue"
alac_at_encoder_deps="audiotoolbox"
alac_at_encoder_select="audio_frame_queue"
ilbc_at_encoder_deps="audiotoolbox"
ilbc_at_encoder_select="audio_frame_queue"
pcm_alaw_at_encoder_deps="audiotoolbox"
pcm_alaw_at_encoder_select="audio_frame_queue"
pcm_mulaw_at_encoder_deps="audiotoolbox"
pcm_mulaw_at_encoder_select="audio_frame_queue"
chromaprint_muxer_deps="chromaprint"
h264_videotoolbox_encoder_deps="pthreads"
h264_videotoolbox_encoder_select="videotoolbox_encoder"
hevc_videotoolbox_encoder_deps="pthreads"
hevc_videotoolbox_encoder_select="videotoolbox_encoder"
libcelt_decoder_deps="libcelt"
libfdk_aac_decoder_deps="libfdk_aac"
libfdk_aac_encoder_deps="libfdk_aac"
libfdk_aac_encoder_select="audio_frame_queue"
libgme_demuxer_deps="libgme"
libgsm_decoder_deps="libgsm"
libgsm_encoder_deps="libgsm"
libgsm_ms_decoder_deps="libgsm"
libgsm_ms_encoder_deps="libgsm"
libilbc_decoder_deps="libilbc"
libilbc_encoder_deps="libilbc"
libkvazaar_encoder_deps="libkvazaar"
libmodplug_demuxer_deps="libmodplug"
libmp3lame_encoder_deps="libmp3lame"
libmp3lame_encoder_select="audio_frame_queue mpegaudioheader"
libopencore_amrnb_decoder_deps="libopencore_amrnb"
libopencore_amrnb_encoder_deps="libopencore_amrnb"
libopencore_amrnb_encoder_select="audio_frame_queue"
libopencore_amrwb_decoder_deps="libopencore_amrwb"
libopenh264_decoder_deps="libopenh264"
libopenh264_decoder_select="h264_mp4toannexb_bsf"
libopenh264_encoder_deps="libopenh264"
libopenjpeg_decoder_deps="libopenjpeg"
libopenjpeg_encoder_deps="libopenjpeg"
libopenmpt_demuxer_deps="libopenmpt"
libopus_decoder_deps="libopus"
libopus_encoder_deps="libopus"
libopus_encoder_select="audio_frame_queue"
librsvg_decoder_deps="librsvg"
libshine_encoder_deps="libshine"
libshine_encoder_select="audio_frame_queue"
libspeex_decoder_deps="libspeex"
libspeex_encoder_deps="libspeex"
libspeex_encoder_select="audio_frame_queue"
libtheora_encoder_deps="libtheora"
libtwolame_encoder_deps="libtwolame"
libvo_amrwbenc_encoder_deps="libvo_amrwbenc"
libvorbis_decoder_deps="libvorbis"
libvorbis_encoder_deps="libvorbis libvorbisenc"
libvorbis_encoder_select="audio_frame_queue"
libvpx_vp8_decoder_deps="libvpx"
libvpx_vp8_encoder_deps="libvpx"
libvpx_vp9_decoder_deps="libvpx"
libvpx_vp9_encoder_deps="libvpx"
libwavpack_encoder_deps="libwavpack"
libwavpack_encoder_select="audio_frame_queue"
libwebp_encoder_deps="libwebp"
libwebp_anim_encoder_deps="libwebp"
libx262_encoder_deps="libx262"
libx264_encoder_deps="libx264"
libx264rgb_encoder_deps="libx264 x264_csp_bgr"
libx264rgb_encoder_select="libx264_encoder"
libx265_encoder_deps="libx265"
libxavs_encoder_deps="libxavs"
libxvid_encoder_deps="libxvid"
libzvbi_teletext_decoder_deps="libzvbi"
videotoolbox_suggest="coreservices"
videotoolbox_deps="corefoundation coremedia corevideo"
videotoolbox_encoder_deps="videotoolbox VTCompressionSessionPrepareToEncodeFrames"

# demuxers / muxers
ac3_demuxer_select="ac3_parser"
aiff_muxer_select="iso_media"
asf_demuxer_select="riffdec"
asf_o_demuxer_select="riffdec"
asf_muxer_select="riffenc"
asf_stream_muxer_select="asf_muxer"
avi_demuxer_select="iso_media riffdec exif"
avi_muxer_select="riffenc"
caf_demuxer_select="iso_media riffdec"
caf_muxer_select="iso_media"
dash_muxer_select="mp4_muxer"
dash_demuxer_deps="libxml2"
dirac_demuxer_select="dirac_parser"
dts_demuxer_select="dca_parser"
dtshd_demuxer_select="dca_parser"
dv_demuxer_select="dvprofile"
dv_muxer_select="dvprofile"
dxa_demuxer_select="riffdec"
eac3_demuxer_select="ac3_parser"
f4v_muxer_select="mov_muxer"
fifo_muxer_deps="threads"
flac_demuxer_select="flac_parser"
hds_muxer_select="flv_muxer"
hls_muxer_select="mpegts_muxer"
hls_muxer_suggest="gcrypt openssl"
image2_alias_pix_demuxer_select="image2_demuxer"
image2_brender_pix_demuxer_select="image2_demuxer"
ipod_muxer_select="mov_muxer"
ismv_muxer_select="mov_muxer"
matroska_audio_muxer_select="matroska_muxer"
matroska_demuxer_select="iso_media riffdec"
matroska_demuxer_suggest="bzlib lzo zlib"
matroska_muxer_select="iso_media riffenc"
mmf_muxer_select="riffenc"
mov_demuxer_select="iso_media riffdec"
mov_demuxer_suggest="zlib"
mov_muxer_select="iso_media riffenc rtpenc_chain"
mp3_demuxer_select="mpegaudio_parser"
mp3_muxer_select="mpegaudioheader"
mp4_muxer_select="mov_muxer"
mpegts_demuxer_select="iso_media"
mpegts_muxer_select="adts_muxer latm_muxer"
mpegtsraw_demuxer_select="mpegts_demuxer"
mxf_d10_muxer_select="mxf_muxer"
mxf_opatom_muxer_select="mxf_muxer"
nut_muxer_select="riffenc"
nuv_demuxer_select="riffdec"
oga_muxer_select="ogg_muxer"
ogg_demuxer_select="dirac_parse"
ogv_muxer_select="ogg_muxer"
opus_muxer_select="ogg_muxer"
psp_muxer_select="mov_muxer"
rtp_demuxer_select="sdp_demuxer"
rtp_muxer_select="golomb"
rtpdec_select="asf_demuxer jpegtables mov_demuxer mpegts_demuxer rm_demuxer rtp_protocol srtp"
rtsp_demuxer_select="http_protocol rtpdec"
rtsp_muxer_select="rtp_muxer http_protocol rtp_protocol rtpenc_chain"
sap_demuxer_select="sdp_demuxer"
sap_muxer_select="rtp_muxer rtp_protocol rtpenc_chain"
sdp_demuxer_select="rtpdec"
smoothstreaming_muxer_select="ismv_muxer"
spdif_demuxer_select="adts_header"
spdif_muxer_select="adts_header"
spx_muxer_select="ogg_muxer"
swf_demuxer_suggest="zlib"
tak_demuxer_select="tak_parser"
tg2_muxer_select="mov_muxer"
tgp_muxer_select="mov_muxer"
vobsub_demuxer_select="mpegps_demuxer"
w64_demuxer_select="wav_demuxer"
w64_muxer_select="wav_muxer"
wav_demuxer_select="riffdec"
wav_muxer_select="riffenc"
webm_muxer_select="iso_media riffenc"
webm_dash_manifest_demuxer_select="matroska_demuxer"
wtv_demuxer_select="mpegts_demuxer riffdec"
wtv_muxer_select="mpegts_muxer riffenc"
xmv_demuxer_select="riffdec"
xwma_demuxer_select="riffdec"

# indevs / outdevs
alsa_indev_deps="alsa"
alsa_outdev_deps="alsa"
avfoundation_indev_deps="avfoundation corevideo coremedia pthreads"
avfoundation_indev_suggest="coregraphics applicationservices"
avfoundation_indev_extralibs="-framework Foundation"
bktr_indev_deps_any="dev_bktr_ioctl_bt848_h machine_ioctl_bt848_h dev_video_bktr_ioctl_bt848_h dev_ic_bt8xx_h"
caca_outdev_deps="libcaca"
decklink_deps_any="libdl LoadLibrary"
decklink_indev_deps="decklink threads"
decklink_indev_extralibs="-lstdc++"
decklink_outdev_deps="decklink threads"
decklink_outdev_extralibs="-lstdc++"
libndi_newtek_indev_deps="libndi_newtek"
libndi_newtek_indev_extralibs="-lndi"
libndi_newtek_outdev_deps="libndi_newtek"
libndi_newtek_outdev_extralibs="-lndi"
dshow_indev_deps="IBaseFilter"
dshow_indev_extralibs="-lpsapi -lole32 -lstrmiids -luuid -loleaut32 -lshlwapi"
fbdev_indev_deps="linux_fb_h"
fbdev_outdev_deps="linux_fb_h"
gdigrab_indev_deps="CreateDIBSection"
gdigrab_indev_extralibs="-lgdi32"
gdigrab_indev_select="bmp_decoder"
iec61883_indev_deps="libiec61883"
jack_indev_deps="libjack"
jack_indev_deps_any="sem_timedwait dispatch_dispatch_h"
kmsgrab_indev_deps="libdrm"
lavfi_indev_deps="avfilter"
libcdio_indev_deps="libcdio"
libdc1394_indev_deps="libdc1394"
openal_indev_deps="openal"
opengl_outdev_deps="opengl"
oss_indev_deps_any="sys_soundcard_h"
oss_outdev_deps_any="sys_soundcard_h"
pulse_indev_deps="libpulse"
pulse_outdev_deps="libpulse"
sdl2_outdev_deps="sdl2"
sndio_indev_deps="sndio"
sndio_outdev_deps="sndio"
v4l2_indev_deps_any="linux_videodev2_h sys_videoio_h"
v4l2_indev_suggest="libv4l2"
v4l2_outdev_deps_any="linux_videodev2_h sys_videoio_h"
v4l2_outdev_suggest="libv4l2"
vfwcap_indev_deps="vfw32 vfwcap_defines"
xcbgrab_indev_deps="libxcb"
xcbgrab_indev_suggest="libxcb_shm libxcb_shape libxcb_xfixes"
xv_outdev_deps="X11_extensions_Xvlib_h XvGetPortAttribute"
xv_outdev_extralibs="-lXv -lX11 -lXext"

# protocols
async_protocol_deps="threads"
bluray_protocol_deps="libbluray"
ffrtmpcrypt_protocol_conflict="librtmp_protocol"
ffrtmpcrypt_protocol_deps_any="gcrypt gmp openssl"
ffrtmpcrypt_protocol_select="tcp_protocol"
ffrtmphttp_protocol_conflict="librtmp_protocol"
ffrtmphttp_protocol_select="http_protocol"
ftp_protocol_select="tcp_protocol"
gopher_protocol_select="network"
http_protocol_select="tcp_protocol"
http_protocol_suggest="zlib"
httpproxy_protocol_select="tcp_protocol"
httpproxy_protocol_suggest="zlib"
https_protocol_select="tls_protocol"
https_protocol_suggest="zlib"
icecast_protocol_select="http_protocol"
librtmp_protocol_deps="librtmp"
librtmpe_protocol_deps="librtmp"
librtmps_protocol_deps="librtmp"
librtmpt_protocol_deps="librtmp"
librtmpte_protocol_deps="librtmp"
libsmbclient_protocol_deps="libsmbclient gplv3"
libssh_protocol_deps="libssh"
mmsh_protocol_select="http_protocol"
mmst_protocol_select="network"
rtmp_protocol_conflict="librtmp_protocol"
rtmp_protocol_select="tcp_protocol"
rtmp_protocol_suggest="zlib"
rtmpe_protocol_select="ffrtmpcrypt_protocol"
rtmpe_protocol_suggest="zlib"
rtmps_protocol_conflict="librtmp_protocol"
rtmps_protocol_select="tls_protocol"
rtmps_protocol_suggest="zlib"
rtmpt_protocol_select="ffrtmphttp_protocol"
rtmpt_protocol_suggest="zlib"
rtmpte_protocol_select="ffrtmpcrypt_protocol ffrtmphttp_protocol"
rtmpte_protocol_suggest="zlib"
rtmpts_protocol_select="ffrtmphttp_protocol https_protocol"
rtmpts_protocol_suggest="zlib"
rtp_protocol_select="udp_protocol"
schannel_conflict="openssl gnutls"
sctp_protocol_deps="struct_sctp_event_subscribe struct_msghdr_msg_flags"
sctp_protocol_select="network"
securetransport_conflict="openssl gnutls"
srtp_protocol_select="rtp_protocol srtp"
tcp_protocol_select="network"
tls_protocol_deps_any="gnutls openssl schannel securetransport"
tls_protocol_select="tcp_protocol"
udp_protocol_select="network"
udplite_protocol_select="network"
unix_protocol_deps="sys_un_h"
unix_protocol_select="network"

# filters
afftfilt_filter_deps="avcodec"
afftfilt_filter_select="fft"
afir_filter_deps="avcodec"
afir_filter_select="fft"
amovie_filter_deps="avcodec avformat"
aresample_filter_deps="swresample"
ass_filter_deps="libass"
atempo_filter_deps="avcodec"
atempo_filter_select="rdft"
azmq_filter_deps="libzmq"
blackframe_filter_deps="gpl"
boxblur_filter_deps="gpl"
bs2b_filter_deps="libbs2b"
colormatrix_filter_deps="gpl"
coreimage_filter_deps="coreimage appkit"
coreimage_filter_extralibs="-framework OpenGL"
coreimagesrc_filter_deps="coreimage appkit"
coreimagesrc_filter_extralibs="-framework OpenGL"
cover_rect_filter_deps="avcodec avformat gpl"
cropdetect_filter_deps="gpl"
deinterlace_qsv_filter_deps="libmfx"
deinterlace_vaapi_filter_deps="vaapi"
delogo_filter_deps="gpl"
deshake_filter_select="pixelutils"
deshake_filter_suggest="opencl"
drawtext_filter_deps="libfreetype"
drawtext_filter_suggest="libfontconfig libfribidi"
elbg_filter_deps="avcodec"
eq_filter_deps="gpl"
fftfilt_filter_deps="avcodec"
fftfilt_filter_select="rdft"
find_rect_filter_deps="avcodec avformat gpl"
firequalizer_filter_deps="avcodec"
firequalizer_filter_select="rdft"
flite_filter_deps="libflite"
framerate_filter_select="pixelutils"
frei0r_filter_deps="frei0r libdl"
frei0r_src_filter_deps="frei0r libdl"
fspp_filter_deps="gpl"
geq_filter_deps="gpl"
histeq_filter_deps="gpl"
hqdn3d_filter_deps="gpl"
interlace_filter_deps="gpl"
kerndeint_filter_deps="gpl"
ladspa_filter_deps="ladspa libdl"
mcdeint_filter_deps="avcodec gpl"
movie_filter_deps="avcodec avformat"
mpdecimate_filter_deps="gpl"
mpdecimate_filter_select="pixelutils"
mptestsrc_filter_deps="gpl"
negate_filter_deps="lut_filter"
nnedi_filter_deps="gpl"
ocr_filter_deps="libtesseract"
ocv_filter_deps="libopencv"
overlay_qsv_filter_deps="libmfx"
overlay_qsv_filter_select="qsvvpp"
owdenoise_filter_deps="gpl"
pan_filter_deps="swresample"
perspective_filter_deps="gpl"
phase_filter_deps="gpl"
pp7_filter_deps="gpl"
pp_filter_deps="gpl postproc"
pullup_filter_deps="gpl"
removelogo_filter_deps="avcodec avformat swscale"
repeatfields_filter_deps="gpl"
resample_filter_deps="avresample"
rubberband_filter_deps="librubberband"
sab_filter_deps="gpl swscale"
scale2ref_filter_deps="swscale"
scale_filter_deps="swscale"
scale_qsv_filter_deps="libmfx"
select_filter_select="pixelutils"
showcqt_filter_deps="avcodec avformat swscale"
showcqt_filter_suggest="libfontconfig libfreetype"
showcqt_filter_select="fft"
showfreqs_filter_deps="avcodec"
showfreqs_filter_select="fft"
showspectrum_filter_deps="avcodec"
showspectrum_filter_select="fft"
showspectrumpic_filter_deps="avcodec"
showspectrumpic_filter_select="fft"
signature_filter_deps="gpl avcodec avformat"
smartblur_filter_deps="gpl swscale"
sofalizer_filter_deps="libmysofa avcodec"
sofalizer_filter_select="fft"
spectrumsynth_filter_deps="avcodec"
spectrumsynth_filter_select="fft"
spp_filter_deps="gpl avcodec"
spp_filter_select="fft idctdsp fdctdsp me_cmp pixblockdsp"
stereo3d_filter_deps="gpl"
subtitles_filter_deps="avformat avcodec libass"
super2xsai_filter_deps="gpl"
pixfmts_super2xsai_test_deps="super2xsai_filter"
tinterlace_filter_deps="gpl"
tinterlace_merge_test_deps="tinterlace_filter"
tinterlace_pad_test_deps="tinterlace_filter"
tonemap_filter_deps="const_nan"
uspp_filter_deps="gpl avcodec"
unsharp_filter_suggest="opencl"
vaguedenoiser_filter_deps="gpl"
vidstabdetect_filter_deps="libvidstab"
vidstabtransform_filter_deps="libvidstab"
libvmaf_filter_deps="libvmaf"
zmq_filter_deps="libzmq"
zoompan_filter_deps="swscale"
zscale_filter_deps="libzimg const_nan"
scale_vaapi_filter_deps="vaapi VAProcPipelineParameterBuffer"
vpp_qsv_filter_deps="libmfx"
vpp_qsv_filter_select="qsvvpp"

# examples
avio_dir_cmd_deps="avformat avutil"
avio_reading_deps="avformat avcodec avutil"
decode_audio_example_deps="avcodec avutil"
decode_video_example_deps="avcodec avutil"
demuxing_decoding_example_deps="avcodec avformat avutil"
encode_audio_example_deps="avcodec avutil"
encode_video_example_deps="avcodec avutil"
extract_mvs_example_deps="avcodec avformat avutil"
filter_audio_example_deps="avfilter avutil"
filtering_audio_example_deps="avfilter avcodec avformat avutil"
filtering_video_example_deps="avfilter avcodec avformat avutil"
http_multiclient_example_deps="avformat avutil fork"
hw_decode_example_deps="avcodec avformat avutil"
metadata_example_deps="avformat avutil"
muxing_example_deps="avcodec avformat avutil swscale"
qsvdec_example_deps="avcodec avutil libmfx h264_qsv_decoder"
remuxing_example_deps="avcodec avformat avutil"
resampling_audio_example_deps="avutil swresample"
scaling_video_example_deps="avutil swscale"
transcode_aac_example_deps="avcodec avformat swresample"
transcoding_example_deps="avfilter avcodec avformat avutil"

# EXTRALIBS_LIST
cpu_init_extralibs="pthreads_extralibs"
cws2fws_extralibs="zlib_extralibs"

# libraries, in linking order
avcodec_deps="avutil"
avcodec_suggest="libm"
avcodec_select="null_bsf"
avdevice_deps="avformat avcodec avutil"
avdevice_suggest="libm"
avfilter_deps="avutil"
avfilter_suggest="libm"
avformat_deps="avcodec avutil"
avformat_suggest="libm network zlib"
avresample_deps="avutil"
avresample_suggest="libm"
avutil_suggest="clock_gettime cuda libm libdrm libmfx opencl user32 vaapi videotoolbox corefoundation corevideo coremedia wincrypt"
postproc_deps="avutil gpl"
postproc_suggest="libm"
swresample_deps="avutil"
swresample_suggest="libm libsoxr"
swscale_deps="avutil"
swscale_suggest="libm"

avcodec_extralibs="pthreads_extralibs iconv_extralibs"
avfilter_extralibs="pthreads_extralibs"
avutil_extralibs="d3d11va_extralibs nanosleep_extralibs pthreads_extralibs vaapi_drm_extralibs vaapi_x11_extralibs vdpau_x11_extralibs"

# programs
ffmpeg_deps="avcodec avfilter avformat swresample"
ffmpeg_select="aformat_filter anull_filter atrim_filter format_filter
               null_filter
               trim_filter"
ffmpeg_suggest="ole32 psapi shell32"
ffplay_deps="avcodec avformat swscale swresample sdl2"
ffplay_select="rdft crop_filter transpose_filter hflip_filter vflip_filter rotate_filter"
ffplay_suggest="shell32"
ffprobe_deps="avcodec avformat"
ffprobe_suggest="shell32"
ffserver_deps="avformat fork sarestart"
ffserver_select="ffm_muxer rtp_protocol rtsp_demuxer"

# documentation
podpages_deps="perl"
manpages_deps="perl pod2man"
htmlpages_deps="perl"
htmlpages_deps_any="makeinfo_html texi2html"
txtpages_deps="perl makeinfo"
doc_deps_any="manpages htmlpages podpages txtpages"

# default parameters

logfile="ffbuild/config.log"

# installation paths
prefix_default="/usr/local"
bindir_default='${prefix}/bin'
datadir_default='${prefix}/share/ffmpeg'
docdir_default='${prefix}/share/doc/ffmpeg'
incdir_default='${prefix}/include'
libdir_default='${prefix}/lib'
mandir_default='${prefix}/share/man'

# toolchain
ar_default="ar"
cc_default="gcc"
cxx_default="g++"
host_cc_default="gcc"
doxygen_default="doxygen"
install="install"
ln_s_default="ln -s -f"
nm_default="nm -g"
pkg_config_default=pkg-config
ranlib_default="ranlib"
strip_default="strip"
version_script='--version-script'
objformat="elf32"
x86asmexe_default="nasm"
windres_default="windres"
nvcc_default="nvcc"
nvccflags_default="-gencode arch=compute_30,code=sm_30 -O2"
striptype="direct"

# OS
target_os_default=$(tolower $(uname -s))
host_os=$target_os_default

# machine
if test "$target_os_default" = aix; then
    arch_default=$(uname -p)
    strip_default="strip -X32_64"
else
    arch_default=$(uname -m)
fi
cpu="generic"
intrinsics="none"

# configurable options
enable $PROGRAM_LIST
enable $DOCUMENT_LIST
enable $EXAMPLE_LIST
enable $(filter_out avresample $LIBRARY_LIST)
enable stripping

enable asm
enable debug
enable doc
enable faan faandct faanidct
enable optimizations
enable runtime_cpudetect
enable safe_bitstream_reader
enable static
enable swscale_alpha
enable valgrind_backtrace

sws_max_filter_size_default=256
set_default sws_max_filter_size

# internal components are enabled by default
enable $EXTRALIBS_LIST

# Avoid external, non-system, libraries getting enabled by dependency resolution
disable $EXTERNAL_LIBRARY_LIST $HWACCEL_LIBRARY_LIST

# build settings
SHFLAGS='-shared -Wl,-soname,$$(@F)'
LIBPREF="lib"
LIBSUF=".a"
FULLNAME='$(NAME)$(BUILDSUF)'
LIBNAME='$(LIBPREF)$(FULLNAME)$(LIBSUF)'
SLIBPREF="lib"
SLIBSUF=".so"
SLIBNAME='$(SLIBPREF)$(FULLNAME)$(SLIBSUF)'
SLIBNAME_WITH_VERSION='$(SLIBNAME).$(LIBVERSION)'
SLIBNAME_WITH_MAJOR='$(SLIBNAME).$(LIBMAJOR)'
LIB_INSTALL_EXTRA_CMD='$$(RANLIB) "$(LIBDIR)/$(LIBNAME)"'
SLIB_INSTALL_NAME='$(SLIBNAME_WITH_VERSION)'
SLIB_INSTALL_LINKS='$(SLIBNAME_WITH_MAJOR) $(SLIBNAME)'
VERSION_SCRIPT_POSTPROCESS_CMD="cat"

asflags_filter=echo
cflags_filter=echo
ldflags_filter=echo

AS_C='-c'
AS_O='-o $@'
CC_C='-c'
CC_E='-E -o $@'
CC_O='-o $@'
CXX_C='-c'
CXX_O='-o $@'
OBJCC_C='-c'
OBJCC_E='-E -o $@'
OBJCC_O='-o $@'
X86ASM_O='-o $@'
LD_O='-o $@'
LD_LIB='-l%'
LD_PATH='-L'
HOSTCC_C='-c'
HOSTCC_E='-E -o $@'
HOSTCC_O='-o $@'
HOSTLD_O='-o $@'
NVCC_C='-c'
NVCC_O='-o $@'

host_extralibs='-lm'
host_cflags_filter=echo
host_ldflags_filter=echo

target_path='$(CURDIR)'

# since the object filename is not given with the -MM flag, the compiler
# is only able to print the basename, and we must add the path ourselves
DEPCMD='$(DEP$(1)) $(DEP$(1)FLAGS) $($(1)DEP_FLAGS) $< 2>/dev/null | sed -e "/^\#.*/d" -e "s,^[[:space:]]*$(@F),$(@D)/$(@F)," > $(@:.o=.d)'
DEPFLAGS='-MM'

mkdir -p ffbuild

# find source path
if test -f configure; then
    source_path=.
else
    source_path=$(cd $(dirname "$0"); pwd)
    case "$source_path" in
        *[[:blank:]]*) die "Out of tree builds are impossible with whitespace in source path." ;;
    esac
    test -e "$source_path/config.h" &&
        die "Out of tree builds are impossible with config.h in source dir."
fi

for v in "$@"; do
    r=${v#*=}
    l=${v%"$r"}
    r=$(sh_quote "$r")
    FFMPEG_CONFIGURATION="${FFMPEG_CONFIGURATION# } ${l}${r}"
done

find_things(){
    thing=$1
    pattern=$2
    file=$source_path/$3
    sed -n "s/^[^#]*$pattern.*([^,]*, *\([^,]*\)\(,.*\)*).*/\1_$thing/p" "$file"
}

ENCODER_LIST=$(find_things  encoder  ENC      libavcodec/allcodecs.c)
DECODER_LIST=$(find_things  decoder  DEC      libavcodec/allcodecs.c)
HWACCEL_LIST=$(find_things  hwaccel  HWACCEL  libavcodec/allcodecs.c)
PARSER_LIST=$(find_things   parser   PARSER   libavcodec/allcodecs.c)
MUXER_LIST=$(find_things    muxer    _MUX     libavformat/allformats.c)
DEMUXER_LIST=$(find_things  demuxer  DEMUX    libavformat/allformats.c)
OUTDEV_LIST=$(find_things   outdev   OUTDEV   libavdevice/alldevices.c)
INDEV_LIST=$(find_things    indev    _IN      libavdevice/alldevices.c)
FILTER_LIST=$(find_things   filter   FILTER   libavfilter/allfilters.c)

find_things_extern(){
    thing=$1
    pattern=$2
    file=$source_path/$3
    sed -n "s/^[^#]*extern.*$pattern *ff_\([^ ]*\)_$thing;/\1_$thing/p" "$file"
}

BSF_LIST=$(find_things_extern bsf AVBitStreamFilter libavcodec/bitstream_filters.c)
PROTOCOL_LIST=$(find_things_extern protocol URLProtocol libavformat/protocols.c)

AVCODEC_COMPONENTS_LIST="
    $BSF_LIST
    $DECODER_LIST
    $ENCODER_LIST
    $HWACCEL_LIST
    $PARSER_LIST
"

AVDEVICE_COMPONENTS_LIST="
    $INDEV_LIST
    $OUTDEV_LIST
"

AVFILTER_COMPONENTS_LIST="
    $FILTER_LIST
"

AVFORMAT_COMPONENTS_LIST="
    $DEMUXER_LIST
    $MUXER_LIST
    $PROTOCOL_LIST
"

ALL_COMPONENTS="
    $AVCODEC_COMPONENTS_LIST
    $AVDEVICE_COMPONENTS_LIST
    $AVFILTER_COMPONENTS_LIST
    $AVFORMAT_COMPONENTS_LIST
"

for n in $COMPONENT_LIST; do
    v=$(toupper ${n%s})_LIST
    eval enable \$$v
    eval ${n}_if_any="\$$v"
done

enable $ARCH_EXT_LIST

die_unknown(){
    echo "Unknown option \"$1\"."
    echo "See $0 --help for available options."
    exit 1
}

print_in_columns() {
    cols=$(expr $ncols / 24)
    cat | tr ' ' '\n' | sort | pr -r "-$cols" -w $ncols -t
}

show_list() {
    suffix=_$1
    shift
    echo $* | sed s/$suffix//g | print_in_columns
    exit 0
}

rand_list(){
    IFS=', '
    set -- $*
    unset IFS
    for thing; do
        comp=${thing%:*}
        prob=${thing#$comp}
        prob=${prob#:}
        is_in ${comp} $COMPONENT_LIST && eval comp=\$$(toupper ${comp%s})_LIST
        echo "prob ${prob:-0.5}"
        printf '%s\n' $comp
    done
}

do_random(){
    action=$1
    shift
    random_seed=$(awk "BEGIN { srand($random_seed); print srand() }")
    $action $(rand_list "$@" | awk "BEGIN { srand($random_seed) } \$1 == \"prob\" { prob = \$2; next } rand() < prob { print }")
}

for opt do
    optval="${opt#*=}"
    case "$opt" in
        --extra-ldflags=*)
            add_ldflags $optval
        ;;
        --extra-ldexeflags=*)
            add_ldexeflags $optval
        ;;
        --extra-ldsoflags=*)
            add_ldsoflags $optval
        ;;
        --extra-ldlibflags=*)
            warn "The --extra-ldlibflags option is only provided for compatibility and will be\n"\
                 "removed in the future. Use --extra-ldsoflags instead."
            add_ldsoflags $optval
        ;;
        --extra-libs=*)
            add_extralibs $optval
        ;;
        --disable-devices)
            disable $INDEV_LIST $OUTDEV_LIST
        ;;
        --enable-debug=*)
            debuglevel="$optval"
        ;;
        --disable-programs)
            disable $PROGRAM_LIST
        ;;
        --disable-everything)
            map 'eval unset \${$(toupper ${v%s})_LIST}' $COMPONENT_LIST
        ;;
        --disable-all)
            map 'eval unset \${$(toupper ${v%s})_LIST}' $COMPONENT_LIST
            disable $LIBRARY_LIST $PROGRAM_LIST doc
            enable avutil
        ;;
        --enable-random|--disable-random)
            action=${opt%%-random}
            do_random ${action#--} $COMPONENT_LIST
        ;;
        --enable-random=*|--disable-random=*)
            action=${opt%%-random=*}
            do_random ${action#--} $optval
        ;;
        --enable-sdl)
            enable sdl2
        ;;
        --enable-*=*|--disable-*=*)
            eval $(echo "${opt%%=*}" | sed 's/--/action=/;s/-/ thing=/')
            is_in "${thing}s" $COMPONENT_LIST || die_unknown "$opt"
            eval list=\$$(toupper $thing)_LIST
            name=$(echo "${optval}" | sed "s/,/_${thing}|/g")_${thing}
            list=$(filter "$name" $list)
            [ "$list" = "" ] && warn "Option $opt did not match anything"
            $action $list
        ;;
        --enable-yasm|--disable-yasm)
            warn "The ${opt} option is only provided for compatibility and will be\n"\
                 "removed in the future. Use --enable-x86asm / --disable-x86asm instead."
            test $opt = --enable-yasm && x86asm=yes || x86asm=no
        ;;
        --yasmexe=*)
            warn "The --yasmexe option is only provided for compatibility and will be\n"\
                 "removed in the future. Use --x86asmexe instead."
            x86asmexe="$optval"
        ;;
        --enable-?*|--disable-?*)
            eval $(echo "$opt" | sed 's/--/action=/;s/-/ option=/;s/-/_/g')
            if is_in $option $COMPONENT_LIST; then
                test $action = disable && action=unset
                eval $action \$$(toupper ${option%s})_LIST
            elif is_in $option $CMDLINE_SELECT; then
                $action $option
            else
                die_unknown $opt
            fi
        ;;
        --list-*)
            NAME="${opt#--list-}"
            is_in $NAME $COMPONENT_LIST || die_unknown $opt
            NAME=${NAME%s}
            eval show_list $NAME \$$(toupper $NAME)_LIST
        ;;
        --help|-h) show_help
        ;;
        --quiet|-q) quiet=yes
        ;;
        --fatal-warnings) enable fatal_warnings
        ;;
        --libfuzzer=*)
            libfuzzer_path="$optval"
        ;;
        *)
            optname="${opt%%=*}"
            optname="${optname#--}"
            optname=$(echo "$optname" | sed 's/-/_/g')
            if is_in $optname $CMDLINE_SET; then
                eval $optname='$optval'
            elif is_in $optname $CMDLINE_APPEND; then
                append $optname "$optval"
            else
                die_unknown $opt
            fi
        ;;
    esac
done

for e in $env; do
    eval "export $e"
done

if disabled autodetect; then

    # Unless iconv is explicitely disabled by the user, we still want to probe
    # for the iconv from the libc.
    disabled iconv || enable libc_iconv

    disable_weak $EXTERNAL_AUTODETECT_LIBRARY_LIST
    disable_weak $HWACCEL_AUTODETECT_LIBRARY_LIST
fi
# Mark specifically enabled, but normally autodetected libraries as requested.
for lib in $AUTODETECT_LIBS; do
    enabled $lib && request $lib
done
#TODO: switch to $AUTODETECT_LIBS when $THREADS_LIST is supported the same way
enable_weak $EXTERNAL_AUTODETECT_LIBRARY_LIST
enable_weak $HWACCEL_AUTODETECT_LIBRARY_LIST

disabled logging && logfile=/dev/null

# command line configuration sanity checks

# we need to build at least one lib type
if ! enabled_any static shared; then
    cat <<EOF
At least one library type must be built.
Specify --enable-static to build the static libraries or --enable-shared to
build the shared libraries as well. To only build the shared libraries specify
--disable-static in addition to --enable-shared.
EOF
    exit 1
fi

die_license_disabled() {
    enabled $1 || { enabled $v && die "$v is $1 and --enable-$1 is not specified."; }
}

die_license_disabled_gpl() {
    enabled $1 || { enabled $v && die "$v is incompatible with the gpl and --enable-$1 is not specified."; }
}

map "die_license_disabled gpl"      $EXTERNAL_LIBRARY_GPL_LIST $EXTERNAL_LIBRARY_GPLV3_LIST
map "die_license_disabled version3" $EXTERNAL_LIBRARY_VERSION3_LIST $EXTERNAL_LIBRARY_GPLV3_LIST

enabled gpl && map "die_license_disabled_gpl nonfree" $EXTERNAL_LIBRARY_NONFREE_LIST
map "die_license_disabled nonfree" $HWACCEL_LIBRARY_NONFREE_LIST

enabled version3 && { enabled gpl && enable gplv3 || enable lgplv3; }

enabled_all gnutls openssl &&
    die "GnuTLS and OpenSSL must not be enabled at the same time."

# Disable all the library-specific components if the library itself
# is disabled, see AVCODEC_LIST and following _LIST variables.

disable_components(){
    disabled ${1} && disable $(
        eval components="\$$(toupper ${1})_COMPONENTS"
        map 'eval echo \${$(toupper ${v%s})_LIST}' $components
    )
}

map 'disable_components $v' $LIBRARY_LIST

echo "# $0 $FFMPEG_CONFIGURATION" > $logfile
set >> $logfile

test -n "$valgrind" && toolchain="valgrind-memcheck"

enabled ossfuzz && {
    add_cflags  -fsanitize=address,undefined -fsanitize-coverage=trace-pc-guard,trace-cmp -fno-omit-frame-pointer
    add_ldflags -fsanitize=address,undefined -fsanitize-coverage=trace-pc-guard,trace-cmp
}

case "$toolchain" in
    *-asan)
        cc_default="${toolchain%-asan}"
        add_cflags  -fsanitize=address
        add_ldflags -fsanitize=address
    ;;
    *-msan)
        cc_default="${toolchain%-msan}"
        add_cflags  -fsanitize=memory -fsanitize-memory-track-origins
        add_ldflags -fsanitize=memory
    ;;
    *-tsan)
        cc_default="${toolchain%-tsan}"
        add_cflags  -fsanitize=thread -fPIE
        add_ldflags -fsanitize=thread -pie
        case "$toolchain" in
            gcc-tsan)
                add_cflags  -fPIC
                add_ldflags -fPIC
                ;;
        esac
    ;;
    *-usan)
        cc_default="${toolchain%-usan}"
        add_cflags  -fsanitize=undefined
        add_ldflags -fsanitize=undefined
    ;;
    valgrind-*)
        target_exec_default="valgrind"
        case "$toolchain" in
            valgrind-massif)
                target_exec_args="--tool=massif --alloc-fn=av_malloc --alloc-fn=av_mallocz --alloc-fn=av_calloc --alloc-fn=av_fast_padded_malloc --alloc-fn=av_fast_malloc --alloc-fn=av_realloc_f --alloc-fn=av_fast_realloc --alloc-fn=av_realloc"
                ;;
            valgrind-memcheck)
                target_exec_args="--error-exitcode=1 --malloc-fill=0x2a --track-origins=yes --leak-check=full --gen-suppressions=all --suppressions=$source_path/tests/fate-valgrind.supp"
                ;;
        esac
    ;;
    msvc)
        # Check whether the current MSVC version needs the C99 converter.
        # From MSVC 2013 (compiler major version 18) onwards, it does actually
        # support enough of C99 to build ffmpeg. Default to the new
        # behaviour if the regexp was unable to match anything, since this
        # successfully parses the version number of existing supported
        # versions that require the converter (MSVC 2010 and 2012).
        cl_major_ver=$(cl 2>&1 | sed -n 's/.*Version \([[:digit:]]\{1,\}\)\..*/\1/p')
        if [ -z "$cl_major_ver" ] || [ $cl_major_ver -ge 18 ]; then
            cc_default="cl"
            cxx_default="cl"
        else
            cc_default="c99wrap cl"
            cxx_default="c99wrap cl"
        fi
        ld_default="$source_path/compat/windows/mslink"
        nm_default="dumpbin -symbols"
        ar_default="lib"
        case "$arch" in
        aarch64|arm64)
            as_default="armasm64"
            ;;
        arm*)
            as_default="armasm"
            ;;
        esac
        target_os_default="win32"
        # Use a relative path for TMPDIR. This makes sure all the
        # ffconf temp files are written with a relative path, avoiding
        # issues with msys/win32 path conversion for MSVC parameters
        # such as -Fo<file> or -out:<file>.
        TMPDIR=.
    ;;
    icl)
        cc_default="icl"
        ld_default="xilink"
        nm_default="dumpbin -symbols"
        ar_default="xilib"
        target_os_default="win32"
        TMPDIR=.
    ;;
    gcov)
        add_cflags  -fprofile-arcs -ftest-coverage
        add_ldflags -fprofile-arcs -ftest-coverage
    ;;
    llvm-cov)
        add_cflags -fprofile-arcs -ftest-coverage
        add_ldflags --coverage
    ;;
    hardened)
        add_cppflags -U_FORTIFY_SOURCE -D_FORTIFY_SOURCE=2
        add_cflags   -fno-strict-overflow -fstack-protector-all
        add_ldflags  -Wl,-z,relro -Wl,-z,now
        add_cflags   -fPIE
        add_ldexeflags -fPIE -pie
    ;;
    ?*)
        die "Unknown toolchain $toolchain"
    ;;
esac

if test -n "$cross_prefix"; then
    test -n "$arch" && test -n "$target_os" ||
        die "Must specify target arch (--arch) and OS (--target-os) when cross-compiling"
    enable cross_compile
fi

ar_default="${cross_prefix}${ar_default}"
cc_default="${cross_prefix}${cc_default}"
cxx_default="${cross_prefix}${cxx_default}"
nm_default="${cross_prefix}${nm_default}"
pkg_config_default="${cross_prefix}${pkg_config_default}"
if ${cross_prefix}${ranlib_default} 2>&1 | grep -q "\-D "; then
    ranlib_default="${cross_prefix}${ranlib_default} -D"
else
    ranlib_default="${cross_prefix}${ranlib_default}"
fi
strip_default="${cross_prefix}${strip_default}"
windres_default="${cross_prefix}${windres_default}"

sysinclude_default="${sysroot}/usr/include"

set_default arch cc cxx doxygen pkg_config ranlib strip sysinclude \
    target_exec target_os x86asmexe nvcc
enabled cross_compile || host_cc_default=$cc
set_default host_cc

pkg_config_fail_message=""
if ! $pkg_config --version >/dev/null 2>&1; then
    warn "$pkg_config not found, library detection may fail."
    pkg_config=false
elif is_in -static $cc $LDFLAGS && ! is_in --static $pkg_config $pkg_config_flags; then
    pkg_config_fail_message="
Note: When building a static binary, add --pkg-config-flags=\"--static\"."
fi

if test $doxygen != $doxygen_default && \
  ! $doxygen --version >/dev/null 2>&1; then
    warn "Specified doxygen \"$doxygen\" not found, API documentation will fail to build."
fi

exesuf() {
    case $1 in
        mingw32*|mingw64*|win32|win64|cygwin*|*-dos|freedos|opendos|os/2*|symbian) echo .exe ;;
    esac
}

EXESUF=$(exesuf $target_os)
HOSTEXESUF=$(exesuf $host_os)

# set temporary file name
: ${TMPDIR:=$TEMPDIR}
: ${TMPDIR:=$TMP}
: ${TMPDIR:=/tmp}

if [ -n "$tempprefix" ] ; then
    mktemp(){
        tmpname="$tempprefix.${HOSTNAME}.${UID}"
        echo "$tmpname"
        mkdir "$tmpname"
    }
elif ! check_cmd mktemp -u XXXXXX; then
    # simple replacement for missing mktemp
    # NOT SAFE FOR GENERAL USE
    mktemp(){
        tmpname="${2%%XXX*}.${HOSTNAME}.${UID}.$$"
        echo "$tmpname"
        mkdir "$tmpname"
    }
fi

FFTMPDIR=$(mktemp -d "${TMPDIR}/ffconf.XXXXXXXX" 2> /dev/null) ||
    die "Unable to create temporary directory in $TMPDIR."

tmpfile(){
    tmp="${FFTMPDIR}/test"$2
    (set -C; exec > $tmp) 2> /dev/null ||
        die "Unable to create temporary file in $FFTMPDIR."
    eval $1=$tmp
}

trap 'rm -rf -- "$FFTMPDIR"' EXIT
trap 'exit 2' INT

tmpfile TMPASM .asm
tmpfile TMPC   .c
tmpfile TMPCPP .cpp
tmpfile TMPE   $EXESUF
tmpfile TMPH   .h
tmpfile TMPM   .m
tmpfile TMPO   .o
tmpfile TMPS   .S
tmpfile TMPSH  .sh
tmpfile TMPV   .ver

unset -f mktemp

chmod +x $TMPE

# make sure we can execute files in $TMPDIR
cat > $TMPSH 2>> $logfile <<EOF
#! /bin/sh
EOF
chmod +x $TMPSH >> $logfile 2>&1
if ! $TMPSH >> $logfile 2>&1; then
    cat <<EOF
Unable to create and execute files in $TMPDIR.  Set the TMPDIR environment
variable to another directory and make sure that it is not mounted noexec.
EOF
    die "Sanity test failed."
fi

armasm_flags(){
    for flag; do
        case $flag in
            # Filter out MSVC cl.exe options from cflags that shouldn't
            # be passed to gas-preprocessor
            -M[TD]*)                                            ;;
            *)                  echo $flag                      ;;
        esac
   done
}

cparser_flags(){
    for flag; do
        case $flag in
            -Wno-switch)             echo -Wno-switch-enum ;;
            -Wno-format-zero-length) ;;
            -Wdisabled-optimization) ;;
            -Wno-pointer-sign)       echo -Wno-other ;;
            *)                       echo $flag ;;
        esac
    done
}

msvc_common_flags(){
    for flag; do
        case $flag in
            # In addition to specifying certain flags under the compiler
            # specific filters, they must be specified here as well or else the
            # generic catch all at the bottom will print the original flag.
            -Wall)                ;;
            -Wextra)              ;;
            -std=c99)             ;;
            # Common flags
            -fomit-frame-pointer) ;;
            -g)                   echo -Z7 ;;
            -fno-math-errno)      ;;
            -fno-common)          ;;
            -fno-signed-zeros)    ;;
            -fPIC)                ;;
            -mthumb)              ;;
            -march=*)             ;;
            -lz)                  echo zlib.lib ;;
            -lx264)               echo libx264.lib ;;
            -lstdc++)             ;;
            -l*)                  echo ${flag#-l}.lib ;;
            -LARGEADDRESSAWARE)   echo $flag ;;
            -L*)                  echo -libpath:${flag#-L} ;;
            *)                    echo $flag ;;
        esac
    done
}

msvc_flags(){
    msvc_common_flags "$@"
    for flag; do
        case $flag in
            -Wall)                echo -W3 -wd4018 -wd4146 -wd4244 -wd4305     \
                                       -wd4554 ;;
            -Wextra)              echo -W4 -wd4244 -wd4127 -wd4018 -wd4389     \
                                       -wd4146 -wd4057 -wd4204 -wd4706 -wd4305 \
                                       -wd4152 -wd4324 -we4013 -wd4100 -wd4214 \
                                       -wd4307 \
                                       -wd4273 -wd4554 -wd4701 -wd4703 ;;
        esac
    done
}

icl_flags(){
    msvc_common_flags "$@"
    for flag; do
        case $flag in
            # Despite what Intel's documentation says -Wall, which is supported
            # on Windows, does enable remarks so disable them here.
            -Wall)                echo $flag -Qdiag-disable:remark ;;
            -std=c99)             echo -Qstd=c99 ;;
            -flto)                echo -ipo ;;
        esac
    done
}

icc_flags(){
    for flag; do
        case $flag in
            -flto)                echo -ipo ;;
            *)                    echo $flag ;;
        esac
    done
}

suncc_flags(){
    for flag; do
        case $flag in
            -march=*|-mcpu=*)
                case "${flag#*=}" in
                    native)                   echo -xtarget=native       ;;
                    v9|niagara)               echo -xarch=sparc          ;;
                    ultrasparc)               echo -xarch=sparcvis       ;;
                    ultrasparc3|niagara2)     echo -xarch=sparcvis2      ;;
                    i586|pentium)             echo -xchip=pentium        ;;
                    i686|pentiumpro|pentium2) echo -xtarget=pentium_pro  ;;
                    pentium3*|c3-2)           echo -xtarget=pentium3     ;;
                    pentium-m)          echo -xarch=sse2 -xchip=pentium3 ;;
                    pentium4*)          echo -xtarget=pentium4           ;;
                    prescott|nocona)    echo -xarch=sse3 -xchip=pentium4 ;;
                    *-sse3)             echo -xarch=sse3                 ;;
                    core2)              echo -xarch=ssse3 -xchip=core2   ;;
                    bonnell)                   echo -xarch=ssse3         ;;
                    corei7|nehalem)            echo -xtarget=nehalem     ;;
                    westmere)                  echo -xtarget=westmere    ;;
                    silvermont)                echo -xarch=sse4_2        ;;
                    corei7-avx|sandybridge)    echo -xtarget=sandybridge ;;
                    core-avx*|ivybridge|haswell|broadwell|skylake*|knl)
                                               echo -xarch=avx           ;;
                    amdfam10|barcelona)        echo -xtarget=barcelona   ;;
                    btver1)                    echo -xarch=amdsse4a      ;;
                    btver2|bdver*|znver*)      echo -xarch=avx           ;;
                    athlon-4|athlon-[mx]p)     echo -xarch=ssea          ;;
                    k8|opteron|athlon64|athlon-fx)
                                               echo -xarch=sse2a         ;;
                    athlon*)                   echo -xarch=pentium_proa  ;;
                esac
                ;;
            -std=c99)             echo -xc99              ;;
            -fomit-frame-pointer) echo -xregs=frameptr    ;;
            -fPIC)                echo -KPIC -xcode=pic32 ;;
            -W*,*)                echo $flag              ;;
            -f*-*|-W*|-mimpure-text)                      ;;
            -shared)              echo -G                 ;;
            *)                    echo $flag              ;;
        esac
    done
}

probe_cc(){
    pfx=$1
    _cc=$2
    first=$3

    unset _type _ident _cc_c _cc_e _cc_o _flags _cflags
    unset _ld_o _ldflags _ld_lib _ld_path
    unset _depflags _DEPCMD _DEPFLAGS
    _flags_filter=echo

    if $_cc --version 2>&1 | grep -q '^GNU assembler'; then
        true # no-op to avoid reading stdin in following checks
    elif $_cc -v 2>&1 | grep -q '^gcc.*LLVM'; then
        _type=llvm_gcc
        gcc_extra_ver=$(expr "$($_cc --version 2>/dev/null | head -n1)" : '.*\((.*)\)')
        _ident="llvm-gcc $($_cc -dumpversion 2>/dev/null) $gcc_extra_ver"
        _depflags='-MMD -MF $(@:.o=.d) -MT $@'
        _cflags_speed='-O3'
        _cflags_size='-Os'
    elif $_cc -v 2>&1 | grep -qi ^gcc; then
        _type=gcc
        gcc_version=$($_cc --version | head -n1)
        gcc_basever=$($_cc -dumpversion)
        gcc_pkg_ver=$(expr "$gcc_version" : '[^ ]* \(([^)]*)\)')
        gcc_ext_ver=$(expr "$gcc_version" : ".*$gcc_pkg_ver $gcc_basever \\(.*\\)")
        _ident=$(cleanws "gcc $gcc_basever $gcc_pkg_ver $gcc_ext_ver")
        case $gcc_basever in
            2) ;;
            2.*) ;;
            *) _depflags='-MMD -MF $(@:.o=.d) -MT $@' ;;
        esac
        if [ "$first" = true ]; then
            case $gcc_basever in
                4.2*)
                warn "gcc 4.2 is outdated and may miscompile FFmpeg. Please use a newer compiler." ;;
            esac
        fi
        _cflags_speed='-O3'
        _cflags_size='-Os'
    elif $_cc --version 2>/dev/null | grep -q ^icc; then
        _type=icc
        _ident=$($_cc --version | head -n1)
        _depflags='-MMD'
        _cflags_speed='-O3'
        _cflags_size='-Os'
        _cflags_noopt='-O1'
        _flags_filter=icc_flags
    elif $_cc -v 2>&1 | grep -q xlc; then
        _type=xlc
        _ident=$($_cc -qversion 2>/dev/null | head -n1)
        _cflags_speed='-O5'
        _cflags_size='-O5 -qcompact'
    elif $_cc --vsn 2>/dev/null | grep -Eq "ARM (C/C\+\+ )?Compiler"; then
        test -d "$sysroot" || die "No valid sysroot specified."
        _type=armcc
        _ident=$($_cc --vsn | grep -i build | head -n1 | sed 's/.*: //')
        armcc_conf="$PWD/armcc.conf"
        $_cc --arm_linux_configure                 \
             --arm_linux_config_file="$armcc_conf" \
             --configure_sysroot="$sysroot"        \
             --configure_cpp_headers="$sysinclude" >>$logfile 2>&1 ||
             die "Error creating armcc configuration file."
        $_cc --vsn | grep -q RVCT && armcc_opt=rvct || armcc_opt=armcc
        _flags="--arm_linux_config_file=$armcc_conf --translate_gcc"
        as_default="${cross_prefix}gcc"
        _depflags='-MMD'
        _cflags_speed='-O3'
        _cflags_size='-Os'
    elif $_cc -v 2>&1 | grep -q clang; then
        _type=clang
        _ident=$($_cc --version 2>/dev/null | head -n1)
        _depflags='-MMD -MF $(@:.o=.d) -MT $@'
        _cflags_speed='-O3'
        _cflags_size='-Oz'
    elif $_cc -V 2>&1 | grep -q Sun; then
        _type=suncc
        _ident=$($_cc -V 2>&1 | head -n1 | cut -d' ' -f 2-)
        _DEPCMD='$(DEP$(1)) $(DEP$(1)FLAGS) $($(1)DEP_FLAGS) $< | sed -e "1s,^.*: ,$@: ," -e "\$$!s,\$$, \\\," -e "1!s,^.*: , ," > $(@:.o=.d)'
        _DEPFLAGS='-xM1 -xc99'
        _ldflags='-std=c99'
        _cflags_speed='-O5'
        _cflags_size='-O5 -xspace'
        _flags_filter=suncc_flags
    elif $_cc -v 2>&1 | grep -q 'PathScale\|Path64'; then
        _type=pathscale
        _ident=$($_cc -v 2>&1 | head -n1 | tr -d :)
        _depflags='-MMD -MF $(@:.o=.d) -MT $@'
        _cflags_speed='-O2'
        _cflags_size='-Os'
        _flags_filter='filter_out -Wdisabled-optimization'
    elif $_cc -v 2>&1 | grep -q Open64; then
        _type=open64
        _ident=$($_cc -v 2>&1 | head -n1 | tr -d :)
        _depflags='-MMD -MF $(@:.o=.d) -MT $@'
        _cflags_speed='-O2'
        _cflags_size='-Os'
        _flags_filter='filter_out -Wdisabled-optimization|-Wtype-limits|-fno-signed-zeros'
    elif $_cc 2>&1 | grep -q 'Microsoft.*ARM.*Assembler'; then
        _type=armasm
        _ident=$($_cc | head -n1)
        # 4509: "This form of conditional instruction is deprecated"
        _flags="-nologo -ignore 4509"
        _flags_filter=armasm_flags
    elif $_cc 2>&1 | grep -q Intel; then
        _type=icl
        _ident=$($_cc 2>&1 | head -n1)
        _depflags='-QMMD -QMF$(@:.o=.d) -QMT$@'
        # Not only is O3 broken on 13.x+ but it is slower on all previous
        # versions (tested) as well.
        _cflags_speed="-O2"
        _cflags_size="-O1 -Oi" # -O1 without -Oi miscompiles stuff
        if $_cc 2>&1 | grep -q Linker; then
            _ld_o='-out:$@'
        else
            _ld_o='-Fe$@'
        fi
        _cc_o='-Fo$@'
        _cc_e='-P'
        _flags_filter=icl_flags
        _ld_lib='lib%.a'
        _ld_path='-libpath:'
        # -Qdiag-error to make icl error when seeing certain unknown arguments
        _flags='-nologo -Qdiag-error:4044,10157'
        # -Qvec- -Qsimd- to prevent miscompilation, -GS, fp:precise for consistency
        # with MSVC which enables it by default.
        _cflags='-Qms0 -Qvec- -Qsimd- -GS -fp:precise'
        disable stripping
    elif $_cc -? 2>/dev/null | grep -q 'LLVM.*Linker'; then
        # lld can emulate multiple different linkers; in ms link.exe mode,
        # the -? parameter gives the help output which contains an identifyable
        # string, while it gives an error in other modes.
        _type=lld-link
        # The link.exe mode doesn't have a switch for getting the version,
        # but we can force it back to gnu mode and get the version from there.
        _ident=$($_cc -flavor gnu --version 2>/dev/null)
        _ld_o='-out:$@'
        _flags_filter=msvc_flags
        _ld_lib='lib%.a'
        _ld_path='-libpath:'
    elif $_cc -nologo- 2>&1 | grep -q Microsoft; then
        _type=msvc
        _ident=$($_cc 2>&1 | head -n1)
        _DEPCMD='$(DEP$(1)) $(DEP$(1)FLAGS) $($(1)DEP_FLAGS) $< 2>&1 | awk '\''/including/ { sub(/^.*file: */, ""); gsub(/\\/, "/"); if (!match($$0, / /)) print "$@:", $$0 }'\'' > $(@:.o=.d)'
        _DEPFLAGS='$(CPPFLAGS) $(CFLAGS) -showIncludes -Zs'
        _cflags_speed="-O2"
        _cflags_size="-O1"
        _cflags_noopt="-O1"
        if $_cc -nologo- 2>&1 | grep -q Linker; then
            _ld_o='-out:$@'
        else
            _ld_o='-Fe$@'
        fi
        _cc_o='-Fo$@'
        _cc_e='-P -Fi$@'
        _flags_filter=msvc_flags
        _ld_lib='lib%.a'
        _ld_path='-libpath:'
        _flags='-nologo'
        disable stripping
    elif $_cc --version 2>/dev/null | grep -q ^cparser; then
        _type=cparser
        _ident=$($_cc --version | head -n1)
        _depflags='-MMD'
        _cflags_speed='-O4'
        _cflags_size='-O2'
        _flags_filter=cparser_flags
    fi

    eval ${pfx}_type=\$_type
    eval ${pfx}_ident=\$_ident
}

set_ccvars(){
    eval ${1}_C=\${_cc_c-\${${1}_C}}
    eval ${1}_E=\${_cc_e-\${${1}_E}}
    eval ${1}_O=\${_cc_o-\${${1}_O}}

    if [ -n "$_depflags" ]; then
        eval ${1}_DEPFLAGS=\$_depflags
    else
        eval ${1}DEP=\${_DEPCMD:-\$DEPCMD}
        eval ${1}DEP_FLAGS=\${_DEPFLAGS:-\$DEPFLAGS}
        eval DEP${1}FLAGS=\$_flags
    fi
}

probe_cc cc "$cc" "true"
cflags_filter=$_flags_filter
cflags_speed=$_cflags_speed
cflags_size=$_cflags_size
cflags_noopt=$_cflags_noopt
add_cflags $_flags $_cflags
cc_ldflags=$_ldflags
set_ccvars CC
set_ccvars CXX

probe_cc hostcc "$host_cc"
host_cflags_filter=$_flags_filter
host_cflags_speed=$_cflags_speed
add_host_cflags  $_flags $_cflags
set_ccvars HOSTCC

test -n "$cc_type" && enable $cc_type ||
    warn "Unknown C compiler $cc, unable to select optimal CFLAGS"

: ${as_default:=$cc}
: ${objcc_default:=$cc}
: ${dep_cc_default:=$cc}
: ${ld_default:=$cc}
: ${host_ld_default:=$host_cc}
set_default ar as objcc dep_cc ld ln_s host_ld windres

probe_cc as "$as"
asflags_filter=$_flags_filter
add_asflags $_flags $_cflags
set_ccvars AS

probe_cc objcc "$objcc"
objcflags_filter=$_flags_filter
add_objcflags $_flags $_cflags
set_ccvars OBJC

probe_cc ld "$ld"
ldflags_filter=$_flags_filter
add_ldflags $_flags $_ldflags
test "$cc_type" != "$ld_type" && add_ldflags $cc_ldflags
LD_O=${_ld_o-$LD_O}
LD_LIB=${_ld_lib-$LD_LIB}
LD_PATH=${_ld_path-$LD_PATH}

probe_cc hostld "$host_ld"
host_ldflags_filter=$_flags_filter
add_host_ldflags $_flags $_ldflags
HOSTLD_O=${_ld_o-$HOSTLD_O}

if [ -z "$CC_DEPFLAGS" ] && [ "$dep_cc" != "$cc" ]; then
    probe_cc depcc "$dep_cc"
    CCDEP=${_DEPCMD:-$DEPCMD}
    CCDEP_FLAGS=${_DEPFLAGS:=$DEPFLAGS}
    DEPCCFLAGS=$_flags
fi

if $ar 2>&1 | grep -q Microsoft; then
    arflags="-nologo"
    ar_o='-out:$@'
elif $ar 2>&1 | grep -q "\[D\] "; then
    arflags="rcD"
    ar_o='$@'
else
    arflags="rc"
    ar_o='$@'
fi

add_cflags $extra_cflags
add_cxxflags $extra_cxxflags
add_objcflags $extra_objcflags
add_asflags $extra_cflags

if test -n "$sysroot"; then
    case "$cc_type" in
        gcc|llvm_gcc|clang)
            add_cppflags --sysroot="$sysroot"
            add_ldflags --sysroot="$sysroot"
        ;;
    esac
fi

if test "$cpu" = host; then
    enabled cross_compile &&
        die "--cpu=host makes no sense when cross-compiling."

    case "$cc_type" in
        gcc|llvm_gcc)
            check_native(){
                $cc $1=native -v -c -o $TMPO $TMPC >$TMPE 2>&1 || return
                sed -n "/cc1.*$1=/{
                            s/.*$1=\\([^ ]*\\).*/\\1/
                            p
                            q
                        }" $TMPE
            }
            cpu=$(check_native -march || check_native -mcpu)
        ;;
        clang)
            check_native(){
                $cc $1=native -v -c -o $TMPO $TMPC >$TMPE 2>&1 || return
                sed -n "/cc1.*-target-cpu /{
                            s/.*-target-cpu \\([^ ]*\\).*/\\1/
                            p
                            q
                        }" $TMPE
            }
            cpu=$(check_native -march)
        ;;
    esac

    test "${cpu:-host}" = host &&
        die "--cpu=host not supported with compiler $cc"
fi

# Deal with common $arch aliases
case "$arch" in
    aarch64|arm64)
        arch="aarch64"
    ;;
    arm*|iPad*|iPhone*)
        arch="arm"
    ;;
    mips*|IP*)
        case "$arch" in
        *el)
            add_cppflags -EL
            add_ldflags -EL
        ;;
        *eb)
            add_cppflags -EB
            add_ldflags -EB
        ;;
        esac
        arch="mips"
    ;;
    parisc*|hppa*)
        arch="parisc"
    ;;
    "Power Macintosh"|ppc*|powerpc*)
        arch="ppc"
    ;;
    s390|s390x)
        arch="s390"
    ;;
    sh4|sh)
        arch="sh4"
    ;;
    sun4*|sparc*)
        arch="sparc"
    ;;
    tilegx|tile-gx)
        arch="tilegx"
    ;;
    i[3-6]86*|i86pc|BePC|x86pc|x86_64|x86_32|amd64)
        arch="x86"
    ;;
esac

is_in $arch $ARCH_LIST || warn "unknown architecture $arch"
enable $arch

# Add processor-specific flags
if enabled aarch64; then

    case $cpu in
        armv*)
            cpuflags="-march=$cpu"
        ;;
        *)
            cpuflags="-mcpu=$cpu"
        ;;
    esac

elif enabled alpha; then

    cpuflags="-mcpu=$cpu"

elif enabled arm; then

    check_arm_arch() {
        check_cpp_condition stddef.h \
            "defined __ARM_ARCH_${1}__ || defined __TARGET_ARCH_${2:-$1}" \
            $cpuflags
    }

    probe_arm_arch() {
        if   check_arm_arch 4;        then echo armv4
        elif check_arm_arch 4T;       then echo armv4t
        elif check_arm_arch 5;        then echo armv5
        elif check_arm_arch 5E;       then echo armv5e
        elif check_arm_arch 5T;       then echo armv5t
        elif check_arm_arch 5TE;      then echo armv5te
        elif check_arm_arch 5TEJ;     then echo armv5te
        elif check_arm_arch 6;        then echo armv6
        elif check_arm_arch 6J;       then echo armv6j
        elif check_arm_arch 6K;       then echo armv6k
        elif check_arm_arch 6Z;       then echo armv6z
        elif check_arm_arch 6ZK;      then echo armv6zk
        elif check_arm_arch 6T2;      then echo armv6t2
        elif check_arm_arch 7;        then echo armv7
        elif check_arm_arch 7A  7_A;  then echo armv7-a
        elif check_arm_arch 7S;       then echo armv7-a
        elif check_arm_arch 7R  7_R;  then echo armv7-r
        elif check_arm_arch 7M  7_M;  then echo armv7-m
        elif check_arm_arch 7EM 7E_M; then echo armv7-m
        elif check_arm_arch 8A  8_A;  then echo armv8-a
        fi
    }

    [ "$cpu" = generic ] && cpu=$(probe_arm_arch)

    case $cpu in
        armv*)
            cpuflags="-march=$cpu"
            subarch=$(echo $cpu | sed 's/[^a-z0-9]//g')
        ;;
        *)
            cpuflags="-mcpu=$cpu"
            case $cpu in
                cortex-a*)                               subarch=armv7a  ;;
                cortex-r*)                               subarch=armv7r  ;;
                cortex-m*)                 enable thumb; subarch=armv7m  ;;
                arm11*)                                  subarch=armv6   ;;
                arm[79]*e*|arm9[24]6*|arm96*|arm102[26]) subarch=armv5te ;;
                armv4*|arm7*|arm9[24]*)                  subarch=armv4   ;;
                *)                             subarch=$(probe_arm_arch) ;;
            esac
        ;;
    esac

    case "$subarch" in
        armv5t*)    enable fast_clz                ;;
        armv[6-8]*)
            enable fast_clz
            disabled fast_unaligned || enable fast_unaligned
            ;;
    esac

elif enabled avr32; then

    case $cpu in
        ap7[02]0[0-2])
            subarch="avr32_ap"
            cpuflags="-mpart=$cpu"
        ;;
        ap)
            subarch="avr32_ap"
            cpuflags="-march=$cpu"
        ;;
        uc3[ab]*)
            subarch="avr32_uc"
            cpuflags="-mcpu=$cpu"
        ;;
        uc)
            subarch="avr32_uc"
            cpuflags="-march=$cpu"
        ;;
    esac

elif enabled bfin; then

    cpuflags="-mcpu=$cpu"

elif enabled mips; then

    cpuflags="-march=$cpu"

    if [ "$cpu" != "generic" ]; then
        disable mips32r2
        disable mips32r5
        disable mips64r2
        disable mips32r6
        disable mips64r6
        disable loongson2
        disable loongson3

        case $cpu in
            24kc|24kf*|24kec|34kc|1004kc|24kef*|34kf*|1004kf*|74kc|74kf)
                enable mips32r2
                disable msa
            ;;
            p5600|i6400|p6600)
                disable mipsdsp
                disable mipsdspr2
            ;;
            loongson*)
                enable loongson2
                enable loongson3
                enable local_aligned
                enable simd_align_16
                enable fast_64bit
                enable fast_clz
                enable fast_cmov
                enable fast_unaligned
                disable aligned_stack
                disable mipsfpu
                disable mipsdsp
                disable mipsdspr2
                case $cpu in
                    loongson3*)
                        cpuflags="-march=loongson3a -mhard-float -fno-expensive-optimizations"
                    ;;
                    loongson2e)
                        cpuflags="-march=loongson2e -mhard-float -fno-expensive-optimizations"
                    ;;
                    loongson2f)
                        cpuflags="-march=loongson2f -mhard-float -fno-expensive-optimizations"
                    ;;
                esac
            ;;
            *)
                # Unknown CPU. Disable everything.
                warn "unknown CPU. Disabling all MIPS optimizations."
                disable mipsfpu
                disable mipsdsp
                disable mipsdspr2
                disable msa
                disable mmi
            ;;
        esac

        case $cpu in
            24kc)
                disable mipsfpu
                disable mipsdsp
                disable mipsdspr2
            ;;
            24kf*)
                disable mipsdsp
                disable mipsdspr2
            ;;
            24kec|34kc|1004kc)
                disable mipsfpu
                disable mipsdspr2
            ;;
            24kef*|34kf*|1004kf*)
                disable mipsdspr2
            ;;
            74kc)
                disable mipsfpu
            ;;
            p5600)
                enable mips32r5
                check_cflags "-mtune=p5600" && check_cflags "-msched-weight -mload-store-pairs -funroll-loops"
            ;;
            i6400)
                enable mips64r6
                check_cflags "-mtune=i6400 -mabi=64" && check_cflags "-msched-weight -mload-store-pairs -funroll-loops" && check_ldflags "-mabi=64"
            ;;
            p6600)
                enable mips64r6
                check_cflags "-mtune=p6600 -mabi=64" && check_cflags "-msched-weight -mload-store-pairs -funroll-loops" && check_ldflags "-mabi=64"
            ;;
        esac
    else
        # We do not disable anything. Is up to the user to disable the unwanted features.
        warn 'generic cpu selected'
    fi

elif enabled ppc; then

    disable ldbrx

    case $(tolower $cpu) in
        601|ppc601|powerpc601)
            cpuflags="-mcpu=601"
            disable altivec
        ;;
        603*|ppc603*|powerpc603*)
            cpuflags="-mcpu=603"
            disable altivec
        ;;
        604*|ppc604*|powerpc604*)
            cpuflags="-mcpu=604"
            disable altivec
        ;;
        g3|75*|ppc75*|powerpc75*)
            cpuflags="-mcpu=750"
            disable altivec
        ;;
        g4|745*|ppc745*|powerpc745*)
            cpuflags="-mcpu=7450"
            disable vsx
        ;;
        74*|ppc74*|powerpc74*)
            cpuflags="-mcpu=7400"
            disable vsx
        ;;
        g5|970|ppc970|powerpc970)
            cpuflags="-mcpu=970"
            disable vsx
        ;;
        power[3-6]*)
            cpuflags="-mcpu=$cpu"
            disable vsx
        ;;
        power[7-8]*)
            cpuflags="-mcpu=$cpu"
        ;;
        cell)
            cpuflags="-mcpu=cell"
            enable ldbrx
            disable vsx
        ;;
        e500mc)
            cpuflags="-mcpu=e500mc"
            disable altivec
        ;;
        e500v2)
            cpuflags="-mcpu=8548 -mhard-float -mfloat-gprs=double"
            disable altivec
            disable dcbzl
        ;;
        e500)
            cpuflags="-mcpu=8540 -mhard-float"
            disable altivec
            disable dcbzl
        ;;
    esac

elif enabled sparc; then

    case $cpu in
        cypress|f93[04]|tsc701|sparcl*|supersparc|hypersparc|niagara|v[789])
            cpuflags="-mcpu=$cpu"
        ;;
        ultrasparc*|niagara[234])
            cpuflags="-mcpu=$cpu"
        ;;
    esac

elif enabled x86; then

    case $cpu in
        i[345]86|pentium)
            cpuflags="-march=$cpu"
            disable i686
            disable mmx
        ;;
        # targets that do NOT support nopl and conditional mov (cmov)
        pentium-mmx|k6|k6-[23]|winchip-c6|winchip2|c3)
            cpuflags="-march=$cpu"
            disable i686
        ;;
        # targets that do support nopl and conditional mov (cmov)
        i686|pentiumpro|pentium[23]|pentium-m|athlon|athlon-tbird|athlon-4|athlon-[mx]p|athlon64*|k8*|opteron*|athlon-fx\
        |core*|atom|bonnell|nehalem|westmere|silvermont|sandybridge|ivybridge|haswell|broadwell|skylake*|knl\
        |amdfam10|barcelona|b[dt]ver*|znver*)
            cpuflags="-march=$cpu"
            enable i686
            enable fast_cmov
        ;;
        # targets that do support conditional mov but on which it's slow
        pentium4|pentium4m|prescott|nocona)
            cpuflags="-march=$cpu"
            enable i686
            disable fast_cmov
        ;;
    esac

fi

if [ "$cpu" != generic ]; then
    add_cflags  $cpuflags
    add_asflags $cpuflags
    test "$cc_type" = "$ld_type" && add_ldflags $cpuflags
fi

# compiler sanity check
check_exec <<EOF
int main(void){ return 0; }
EOF
if test "$?" != 0; then
    echo "$cc is unable to create an executable file."
    if test -z "$cross_prefix" && ! enabled cross_compile ; then
        echo "If $cc is a cross-compiler, use the --enable-cross-compile option."
        echo "Only do this if you know what cross compiling means."
    fi
    die "C compiler test failed."
fi

add_cppflags -D_ISOC99_SOURCE
add_cxxflags -D__STDC_CONSTANT_MACROS
check_cxxflags -std=c++11 || check_cxxflags -std=c++0x

# some compilers silently accept -std=c11, so we also need to check that the
# version macro is defined properly
test_cflags_cc -std=c11 ctype.h "__STDC_VERSION__ >= 201112L" &&
    add_cflags -std=c11 ||
    check_cflags -std=c99

check_cppflags -D_FILE_OFFSET_BITS=64
check_cppflags -D_LARGEFILE_SOURCE

add_host_cppflags -D_ISOC99_SOURCE
check_host_cflags -std=c99
check_host_cflags -Wall
check_host_cflags $host_cflags_speed

check_64bit(){
    arch32=$1
    arch64=$2
    expr=$3
    check_code cc "" "int test[2*($expr) - 1]" &&
        subarch=$arch64 || subarch=$arch32
    enable $subarch
}

case "$arch" in
    aarch64|alpha|ia64)
        enabled shared && enable_weak pic
    ;;
    mips)
        check_64bit mips mips64 '_MIPS_SIM > 1'
        enabled shared && enable_weak pic
    ;;
    parisc)
        check_64bit parisc parisc64 'sizeof(void *) > 4'
        enabled shared && enable_weak pic
    ;;
    ppc)
        check_64bit ppc ppc64 'sizeof(void *) > 4'
        enabled shared && enable_weak pic
    ;;
    s390)
        check_64bit s390 s390x 'sizeof(void *) > 4'
        enabled shared && enable_weak pic
    ;;
    sparc)
        check_64bit sparc sparc64 'sizeof(void *) > 4'
        enabled shared && enable_weak pic
    ;;
    x86)
        check_64bit x86_32 x86_64 'sizeof(void *) > 4'
        # Treat x32 as x64 for now. Note it also needs pic if shared
        test "$subarch" = "x86_32" && check_cpp_condition stddef.h 'defined(__x86_64__)' &&
            subarch=x86_64 && enable x86_64 && disable x86_32
        if enabled x86_64; then
            enabled shared && enable_weak pic
            objformat=elf64
        fi
    ;;
esac

# OS specific
case $target_os in
    aix)
        SHFLAGS=-shared
        add_cppflags '-I\$(SRC_PATH)/compat/aix'
        enabled shared && add_ldflags -Wl,-brtl
        arflags='-Xany -r -c'
        ;;
    android)
        disable symver
        enable section_data_rel_ro
        SLIB_INSTALL_NAME='$(SLIBNAME)'
        SLIB_INSTALL_LINKS=
        SHFLAGS='-shared -Wl,-soname,$(SLIBNAME)'
        ;;
    haiku)
        prefix_default="/boot/common"
        network_extralibs="-lnetwork"
        host_extralibs=
        ;;
    sunos)
        SHFLAGS='-shared -Wl,-h,$$(@F)'
        enabled x86 && append SHFLAGS -mimpure-text
        network_extralibs="-lsocket -lnsl"
        add_cppflags -D__EXTENSIONS__
        # When using suncc to build, the Solaris linker will mark
        # an executable with each instruction set encountered by
        # the Solaris assembler.  As our libraries contain their own
        # guards for processor-specific code, instead suppress
        # generation of the HWCAPS ELF section on Solaris x86 only.
        enabled_all suncc x86 &&
            echo "hwcap_1 = OVERRIDE;" > mapfile &&
            add_ldflags -Wl,-M,mapfile
        nm_default='nm -P -g'
        version_script='-M'
        VERSION_SCRIPT_POSTPROCESS_CMD='perl $(SRC_PATH)/compat/solaris/make_sunver.pl - $(OBJS)'
        ;;
    netbsd)
        disable symver
        oss_indev_extralibs="-lossaudio"
        oss_outdev_extralibs="-lossaudio"
        enabled gcc || check_ldflags -Wl,-zmuldefs
        ;;
    openbsd|bitrig)
        disable symver
        SHFLAGS='-shared'
        SLIB_INSTALL_NAME='$(SLIBNAME).$(LIBMAJOR).$(LIBMINOR)'
        SLIB_INSTALL_LINKS=
        oss_indev_extralibs="-lossaudio"
        oss_outdev_extralibs="-lossaudio"
        ;;
    dragonfly)
        disable symver
        ;;
    freebsd)
        ;;
    bsd/os)
        add_extralibs -lpoll -lgnugetopt
        strip="strip -d"
        ;;
    darwin)
        enabled ppc && add_asflags -force_cpusubtype_ALL
        install_name_dir_default='$(SHLIBDIR)'
        SHFLAGS='-dynamiclib -Wl,-single_module -Wl,-install_name,$(INSTALL_NAME_DIR)/$(SLIBNAME_WITH_MAJOR),-current_version,$(LIBVERSION),-compatibility_version,$(LIBMAJOR)'
        enabled x86_32 && append SHFLAGS -Wl,-read_only_relocs,suppress
        strip="${strip} -x"
        add_ldflags -Wl,-dynamic,-search_paths_first
        check_cflags -Werror=partial-availability
        SLIBSUF=".dylib"
        SLIBNAME_WITH_VERSION='$(SLIBPREF)$(FULLNAME).$(LIBVERSION)$(SLIBSUF)'
        SLIBNAME_WITH_MAJOR='$(SLIBPREF)$(FULLNAME).$(LIBMAJOR)$(SLIBSUF)'
        enabled x86_64 && objformat="macho64" || objformat="macho32"
        enabled_any pic shared x86_64 ||
            { check_cflags -mdynamic-no-pic && add_asflags -mdynamic-no-pic; }
        check_header dispatch/dispatch.h &&
            add_cppflags '-I\$(SRC_PATH)/compat/dispatch_semaphore'
        if test -n "$sysroot"; then
            is_in -isysroot $cc $CPPFLAGS $CFLAGS || check_cppflags -isysroot $sysroot
            is_in -isysroot $ld $LDFLAGS          || check_ldflags  -isysroot $sysroot
        fi
        version_script='-exported_symbols_list'
        VERSION_SCRIPT_POSTPROCESS_CMD='tr " " "\n" | sed -n /global:/,/local:/p | grep ";" | tr ";" "\n" | sed -E "s/(.+)/_\1/g" | sed -E "s/(.+[^*])$$$$/\1*/"'
        ;;
    msys*)
        die "Native MSYS builds are discouraged, please use the MINGW environment."
        ;;
    mingw32*|mingw64*)
        target_os=mingw32
        if enabled shared; then
            # Cannot build both shared and static libs when using dllexport.
            disable static
        fi
        enabled shared && ! enabled small && check_cmd $windres --version && enable gnu_windres
        enabled x86_32 && check_ldflags -Wl,--large-address-aware
        shlibdir_default="$bindir_default"
        SLIBPREF=""
        SLIBSUF=".dll"
        SLIBNAME_WITH_VERSION='$(SLIBPREF)$(FULLNAME)-$(LIBVERSION)$(SLIBSUF)'
        SLIBNAME_WITH_MAJOR='$(SLIBPREF)$(FULLNAME)-$(LIBMAJOR)$(SLIBSUF)'
        SLIB_EXTRA_CMD='cp $(SUBDIR)lib$(SLIBNAME:$(SLIBSUF)=.dll.a) $(SUBDIR)$(SLIBNAME:$(SLIBSUF)=.lib)'
        SLIB_INSTALL_NAME='$(SLIBNAME_WITH_MAJOR)'
        SLIB_INSTALL_LINKS=
        SLIB_INSTALL_EXTRA_SHLIB='$(SLIBNAME:$(SLIBSUF)=.lib)'
        SLIB_INSTALL_EXTRA_LIB='lib$(SLIBNAME:$(SLIBSUF)=.dll.a) $(SLIBNAME_WITH_MAJOR:$(SLIBSUF)=.def)'
<<<<<<< HEAD
        SLIB_CREATE_DEF_CMD='ARCH="$(ARCH)" AR="$(AR_CMD)" NM="$(NM_CMD)" $(SRC_PATH)/compat/windows/makedef $(SUBDIR)lib$(NAME).ver $(OBJS) > $$(@:$(SLIBSUF)=.def)'
        SHFLAGS='-shared -Wl,--out-implib,$(SUBDIR)lib$(SLIBNAME:$(SLIBSUF)=.dll.a) -Wl,--disable-auto-image-base $$(@:$(SLIBSUF)=.def)'
=======
        SLIB_CREATE_DEF_CMD='EXTERN_PREFIX="$(EXTERN_PREFIX)" AR="$(AR_CMD)" NM="$(NM_CMD)" $(SRC_PATH)/compat/windows/makedef $(SUBDIR)lib$(NAME).ver $(OBJS) > $$(@:$(SLIBSUF)=.def)'
        SHFLAGS='-shared -Wl,--out-implib,$(SUBDIR)lib$(SLIBNAME:$(SLIBSUF)=.dll.a) -Wl,--enable-auto-image-base $$(@:$(SLIBSUF)=.def)'
>>>>>>> bad7ce1d
        enabled x86_64 && objformat="win64" || objformat="win32"
        ranlib=:
        enable dos_paths
        check_ldflags -Wl,--nxcompat,--dynamicbase
        # Lets work around some stupidity in binutils.
        # ld will strip relocations from executables even though we need them
        # for dynamicbase (ASLR).  Using -pie does retain the reloc section
        # however ld then forgets what the entry point should be (oops) so we
        # have to manually (re)set it.
        if enabled x86_32; then
            disabled debug && add_ldexeflags -Wl,--pic-executable,-e,_mainCRTStartup
        elif enabled x86_64; then
            disabled debug && add_ldexeflags -Wl,--pic-executable,-e,mainCRTStartup
            check_ldflags -Wl,--high-entropy-va # binutils 2.25
            # Set image base >4GB for extra entropy with HEASLR
            add_ldexeflags -Wl,--image-base,0x140000000
            append SHFLAGS -Wl,--image-base,0x180000000
        fi
        ;;
    win32|win64)
        disable symver
        if enabled shared; then
            # Link to the import library instead of the normal static library
            # for shared libs.
            LD_LIB='%.lib'
            # Cannot build both shared and static libs with MSVC or icl.
            disable static
        fi
        enabled x86_32 && check_ldflags -LARGEADDRESSAWARE
        shlibdir_default="$bindir_default"
        SLIBPREF=""
        SLIBSUF=".dll"
<<<<<<< HEAD
        SLIBNAME_WITH_VERSION='$(SLIBPREF)$(FULLNAME)-$(LIBVERSION)$(SLIBSUF)'
        SLIBNAME_WITH_MAJOR='$(SLIBPREF)$(FULLNAME)-$(LIBMAJOR)$(SLIBSUF)'
        SLIB_CREATE_DEF_CMD='$(SRC_PATH)/compat/windows/makedef $(SUBDIR)lib$(NAME).ver $(OBJS) > $$(@:$(SLIBSUF)=.def)'
=======
        SLIBNAME_WITH_VERSION='$(SLIBPREF)$(NAME)-$(LIBVERSION)$(SLIBSUF)'
        SLIBNAME_WITH_MAJOR='$(SLIBPREF)$(NAME)-$(LIBMAJOR)$(SLIBSUF)'
        SLIB_CREATE_DEF_CMD='EXTERN_PREFIX="$(EXTERN_PREFIX)" $(SRC_PATH)/compat/windows/makedef $(SUBDIR)lib$(NAME).ver $(OBJS) > $$(@:$(SLIBSUF)=.def)'
>>>>>>> bad7ce1d
        SLIB_INSTALL_NAME='$(SLIBNAME_WITH_MAJOR)'
        SLIB_INSTALL_LINKS=
        SLIB_INSTALL_EXTRA_SHLIB='$(SLIBNAME:$(SLIBSUF)=.lib)'
        SLIB_INSTALL_EXTRA_LIB='$(SLIBNAME_WITH_MAJOR:$(SLIBSUF)=.def)'
        SHFLAGS='-dll -def:$$(@:$(SLIBSUF)=.def) -implib:$(SUBDIR)$(SLIBNAME:$(SLIBSUF)=.lib)'
        enabled x86_64 && objformat="win64" || objformat="win32"
        ranlib=:
        enable dos_paths
        ;;
    cygwin*)
        target_os=cygwin
        shlibdir_default="$bindir_default"
        SLIBPREF="cyg"
        SLIBSUF=".dll"
        SLIBNAME_WITH_VERSION='$(SLIBPREF)$(FULLNAME)-$(LIBVERSION)$(SLIBSUF)'
        SLIBNAME_WITH_MAJOR='$(SLIBPREF)$(FULLNAME)-$(LIBMAJOR)$(SLIBSUF)'
        SLIB_INSTALL_NAME='$(SLIBNAME_WITH_MAJOR)'
        SLIB_INSTALL_LINKS=
        SLIB_INSTALL_EXTRA_LIB='lib$(FULLNAME).dll.a'
        SHFLAGS='-shared -Wl,--out-implib,$(SUBDIR)lib$(FULLNAME).dll.a'
        enabled x86_64 && objformat="win64" || objformat="win32"
        enable dos_paths
        enabled shared && ! enabled small && check_cmd $windres --version && enable gnu_windres
        add_cppflags -D_POSIX_C_SOURCE=200112 -D_XOPEN_SOURCE=600
        ;;
    *-dos|freedos|opendos)
        network_extralibs="-lsocket"
        objformat="coff"
        enable dos_paths
        add_cppflags -U__STRICT_ANSI__
        ;;
    linux)
        enable section_data_rel_ro
        enabled_any arm aarch64 && enable_weak linux_perf
        ;;
    irix*)
        target_os=irix
        ranlib="echo ignoring ranlib"
        ;;
    os/2*)
        strip="lxlite -CS"
        striptype=""
        objformat="aout"
        add_cppflags -D_GNU_SOURCE
        add_ldflags -Zomf -Zbin-files -Zargs-wild -Zhigh-mem -Zmap
        SHFLAGS='$(SUBDIR)$(NAME).def -Zdll -Zomf'
        LIBSUF="_s.a"
        SLIBPREF=""
        SLIBSUF=".dll"
        SLIBNAME_WITH_VERSION='$(SLIBPREF)$(FULLNAME)-$(LIBVERSION)$(SLIBSUF)'
        SLIBNAME_WITH_MAJOR='$(SLIBPREF)$(shell echo $(FULLNAME) | cut -c1-6)$(LIBMAJOR)$(SLIBSUF)'
        SLIB_CREATE_DEF_CMD='echo LIBRARY $(SLIBNAME_WITH_MAJOR:$(SLIBSUF)=) INITINSTANCE TERMINSTANCE > $(SUBDIR)$(FULLNAME).def; \
            echo CODE PRELOAD MOVEABLE DISCARDABLE >> $(SUBDIR)$(FULLNAME).def; \
            echo DATA PRELOAD MOVEABLE MULTIPLE NONSHARED >> $(SUBDIR)$(FULLNAME).def; \
            echo EXPORTS >> $(SUBDIR)$(FULLNAME).def; \
            emxexp $(OBJS) >> $(SUBDIR)$(FULLNAME).def'
        SLIB_EXTRA_CMD='emximp -o $(SUBDIR)$(LIBPREF)$(FULLNAME)_dll.a $(SUBDIR)$(FULLNAME).def; \
            emximp -o $(SUBDIR)$(LIBPREF)$(FULLNAME)_dll.lib $(SUBDIR)$(FULLNAME).def;'
        SLIB_INSTALL_NAME='$(SLIBNAME_WITH_MAJOR)'
        SLIB_INSTALL_LINKS=
        SLIB_INSTALL_EXTRA_LIB='$(LIBPREF)$(FULLNAME)_dll.a $(LIBPREF)$(FULLNAME)_dll.lib'
        enable dos_paths
        enable_weak os2threads
        ;;
    gnu/kfreebsd)
        add_cppflags -D_BSD_SOURCE
        ;;
    gnu)
        ;;
    qnx)
        add_cppflags -D_QNX_SOURCE
        network_extralibs="-lsocket"
        ;;
    symbian)
        SLIBSUF=".dll"
        enable dos_paths
        add_cflags --include=$sysinclude/gcce/gcce.h -fvisibility=default
        add_cppflags -D__GCCE__ -D__SYMBIAN32__ -DSYMBIAN_OE_POSIX_SIGNALS
        add_ldflags -Wl,--target1-abs,--no-undefined \
                    -Wl,-Ttext,0x80000,-Tdata,0x1000000 -shared \
                    -Wl,--entry=_E32Startup -Wl,-u,_E32Startup
        add_extralibs -l:eexe.lib -l:usrt2_2.lib -l:dfpaeabi.dso \
                      -l:drtaeabi.dso -l:scppnwdl.dso -lsupc++ -lgcc \
                      -l:libc.dso -l:libm.dso -l:euser.dso -l:libcrt0.lib
        ;;
    minix)
        ;;
    none)
        ;;
    *)
        die "Unknown OS '$target_os'."
        ;;
esac

# test if creating links works
link_dest=$(mktemp -u $TMPDIR/dest_XXXXXXXX)
link_name=$(mktemp -u $TMPDIR/name_XXXXXXXX)
mkdir "$link_dest"
$ln_s "$link_dest" "$link_name"
touch "$link_dest/test_file"
if [ "$source_path" != "." ] && ([ ! -d src ] || [ -L src ]) && [ -e "$link_name/test_file" ]; then
    # create link to source path
    [ -e src ] && rm src
    $ln_s "$source_path" src
    source_link=src
else
    # creating directory links doesn't work
    # fall back to using the full source path
    source_link="$source_path"
fi
# cleanup
rm -r "$link_dest"
rm -r "$link_name"

# determine libc flavour

probe_libc(){
    pfx=$1
    pfx_no_=${pfx%_}
    # uclibc defines __GLIBC__, so it needs to be checked before glibc.
    if check_${pfx}cpp_condition features.h "defined __UCLIBC__"; then
        eval ${pfx}libc_type=uclibc
        add_${pfx}cppflags -D_POSIX_C_SOURCE=200112 -D_XOPEN_SOURCE=600
    elif check_${pfx}cpp_condition features.h "defined __GLIBC__"; then
        eval ${pfx}libc_type=glibc
        add_${pfx}cppflags -D_POSIX_C_SOURCE=200112 -D_XOPEN_SOURCE=600
    # MinGW headers can be installed on Cygwin, so check for newlib first.
    elif check_${pfx}cpp_condition newlib.h "defined _NEWLIB_VERSION"; then
        eval ${pfx}libc_type=newlib
        add_${pfx}cppflags -U__STRICT_ANSI__ -D_XOPEN_SOURCE=600
    # MinGW64 is backwards compatible with MinGW32, so check for it first.
    elif check_${pfx}cpp_condition _mingw.h "defined __MINGW64_VERSION_MAJOR"; then
        eval ${pfx}libc_type=mingw64
        if check_${pfx}cpp_condition _mingw.h "__MINGW64_VERSION_MAJOR < 3"; then
            add_compat msvcrt/snprintf.o
            add_cflags "-include $source_path/compat/msvcrt/snprintf.h"
        fi
        add_${pfx}cppflags -U__STRICT_ANSI__ -D__USE_MINGW_ANSI_STDIO=1
        eval test \$${pfx_no_}cc_type = "gcc" &&
            add_${pfx}cppflags -D__printf__=__gnu_printf__
    elif check_${pfx}cpp_condition _mingw.h "defined __MINGW_VERSION"  ||
         check_${pfx}cpp_condition _mingw.h "defined __MINGW32_VERSION"; then
        eval ${pfx}libc_type=mingw32
        check_${pfx}cpp_condition _mingw.h "__MINGW32_MAJOR_VERSION > 3 || \
            (__MINGW32_MAJOR_VERSION == 3 && __MINGW32_MINOR_VERSION >= 15)" ||
            die "ERROR: MinGW32 runtime version must be >= 3.15."
        add_${pfx}cppflags -U__STRICT_ANSI__ -D__USE_MINGW_ANSI_STDIO=1
        check_${pfx}cpp_condition _mingw.h "__MSVCRT_VERSION__ < 0x0700" &&
            add_${pfx}cppflags -D__MSVCRT_VERSION__=0x0700
        check_${pfx}cpp_condition windows.h "defined(_WIN32_WINNT) && _WIN32_WINNT < 0x0502" &&
            add_${pfx}cppflags -D_WIN32_WINNT=0x0502
        eval test \$${pfx_no_}cc_type = "gcc" &&
            add_${pfx}cppflags -D__printf__=__gnu_printf__
    elif check_${pfx}cpp_condition crtversion.h "defined _VC_CRT_MAJOR_VERSION"; then
        eval ${pfx}libc_type=msvcrt
        if check_${pfx}cpp_condition crtversion.h "_VC_CRT_MAJOR_VERSION < 14"; then
            if [ "$pfx" = host_ ]; then
                add_host_cppflags -Dsnprintf=_snprintf
            else
                add_compat strtod.o strtod=avpriv_strtod
                add_compat msvcrt/snprintf.o snprintf=avpriv_snprintf   \
                                             _snprintf=avpriv_snprintf  \
                                             vsnprintf=avpriv_vsnprintf
            fi
        fi
        add_${pfx}cppflags -D_USE_MATH_DEFINES -D_CRT_SECURE_NO_WARNINGS -D_CRT_NONSTDC_NO_WARNINGS
        # The MSVC 2010 headers (Win 7.0 SDK) set _WIN32_WINNT to
        # 0x601 by default unless something else is set by the user.
        # This can easily lead to us detecting functions only present
        # in such new versions and producing binaries requiring windows 7.0.
        # Therefore explicitly set the default to XP unless the user has
        # set something else on the command line.
        # Don't do this if WINAPI_FAMILY is set and is set to a non-desktop
        # family. For these cases, configure is free to use any functions
        # found in the SDK headers by default. (Alternatively, we could force
        # _WIN32_WINNT to 0x0602 in that case.)
        check_${pfx}cpp_condition stdlib.h "defined(_WIN32_WINNT)" ||
            { check_${pfx}cpp <<EOF && add_${pfx}cppflags -D_WIN32_WINNT=0x0502; }
#ifdef WINAPI_FAMILY
#include <winapifamily.h>
#if !WINAPI_FAMILY_PARTITION(WINAPI_PARTITION_DESKTOP)
#error not desktop
#endif
#endif
EOF
        if [ "$pfx" = "" ]; then
            check_func strtoll || add_cflags -Dstrtoll=_strtoi64
            check_func strtoull || add_cflags -Dstrtoull=_strtoui64
        fi
    elif check_${pfx}cpp_condition stddef.h "defined __KLIBC__"; then
        eval ${pfx}libc_type=klibc
    elif check_${pfx}cpp_condition sys/cdefs.h "defined __BIONIC__"; then
        eval ${pfx}libc_type=bionic
    elif check_${pfx}cpp_condition sys/brand.h "defined LABELED_BRAND_NAME"; then
        eval ${pfx}libc_type=solaris
        add_${pfx}cppflags -D__EXTENSIONS__ -D_XOPEN_SOURCE=600
    fi
    check_${pfx}cc <<EOF
#include <time.h>
void *v = localtime_r;
EOF
test "$?" != 0 && check_${pfx}cc -D_POSIX_C_SOURCE=200112 -D_XOPEN_SOURCE=600 <<EOF && add_${pfx}cppflags -D_POSIX_C_SOURCE=200112 -D_XOPEN_SOURCE=600
#include <time.h>
void *v = localtime_r;
EOF

    eval test -n "\${${pfx}libc_type}" && enable ${pfx}libc_${libc_type}
}

probe_libc
probe_libc host_

# hacks for compiler/libc/os combinations

case $libc_type in
    bionic)
        add_compat strtod.o strtod=avpriv_strtod
        ;;
esac

check_compile_assert flt_lim "float.h limits.h" "DBL_MAX == (double)DBL_MAX" ||
    add_cppflags '-I\$(SRC_PATH)/compat/float'

check_cpp_condition stdlib.h "defined(__PIC__) || defined(__pic__) || defined(PIC)" && enable_weak pic

set_default libdir
: ${shlibdir_default:="$libdir"}
: ${pkgconfigdir_default:="$libdir/pkgconfig"}

set_default $PATHS_LIST
set_default nm

disabled optimizations || enabled ossfuzz || check_cflags -fomit-frame-pointer

enable_weak_pic() {
    disabled pic && return
    enable pic
    add_cppflags -DPIC
    case "$target_os" in
    mingw*|cygwin*|win*)
        ;;
    *)
        add_cflags -fPIC
        add_asflags -fPIC
        ;;
    esac
}

enabled pic && enable_weak_pic

check_cc <<EOF || die "Symbol mangling check failed."
int ff_extern;
EOF
sym=$($nm $TMPO | awk '/ff_extern/{ print substr($0, match($0, /[^ \t]*ff_extern/)) }')
extern_prefix=${sym%%ff_extern*}

! disabled inline_asm && check_inline_asm inline_asm '"" ::'

_restrict=
for restrict_keyword in restrict __restrict__ __restrict; do
    check_cc <<EOF && _restrict=$restrict_keyword && break
void foo(char * $restrict_keyword p);
EOF
done

check_cc <<EOF && enable pragma_deprecated
void foo(void) { _Pragma("GCC diagnostic ignored \"-Wdeprecated-declarations\"") }
EOF

check_cc <<EOF || die "endian test failed"
unsigned int endian = 'B' << 24 | 'I' << 16 | 'G' << 8 | 'E';
EOF
od -t x1 $TMPO | grep -q '42 *49 *47 *45' && enable bigendian

check_cc <<EOF && enable const_nan
#include <math.h>
void foo(void) { struct { double d; } static const bar[] = { { NAN } }; }
EOF

if ! enabled ppc64 || enabled bigendian; then
    disable vsx
fi

check_gas() {
    log "check_gas using '$as' as AS"
    # :vararg is used on aarch64, arm and ppc altivec
    check_as <<EOF || return 1
.macro m n, y:vararg=0
\n: .int \y
.endm
m x
EOF
    # .altmacro is only used in arm asm
    ! enabled arm || check_as <<EOF || return 1
.altmacro
EOF
    enable gnu_as
    return 0
}

if enabled_any arm aarch64 || enabled_all ppc altivec && enabled asm; then
    nogas=:
    enabled_any arm aarch64 && nogas=die
    enabled_all ppc altivec && [ $target_os_default != aix ] && nogas=warn
    as_noop=-v

    case $as_type in
        arm*) gaspp_as_type=armasm; as_noop=-h ;;
        gcc)  gaspp_as_type=gas ;;
        *)    gaspp_as_type=$as_type ;;
    esac

    [ $target_os = "darwin" ] && gaspp_as_type="apple-$gaspp_as_type"

    test "${as#*gas-preprocessor.pl}" != "$as" ||
    check_cmd gas-preprocessor.pl -arch $arch -as-type $gaspp_as_type -- ${as:=$cc} $as_noop &&
        gas="${gas:=gas-preprocessor.pl} -arch $arch -as-type $gaspp_as_type -- ${as:=$cc}"

    if ! check_gas ; then
        as=${gas:=$as}
        check_gas || \
            $nogas "GNU assembler not found, install/update gas-preprocessor"
    fi

    check_as <<EOF && enable as_func
.func test
.endfunc
EOF
fi

check_inline_asm inline_asm_labels '"1:\n"'

check_inline_asm inline_asm_nonlocal_labels '"Label:\n"'

if enabled aarch64; then
    enabled armv8 && check_insn armv8 'prfm   pldl1strm, [x0]'
    # internal assembler in clang 3.3 does not support this instruction
    enabled neon && check_insn neon 'ext   v0.8B, v0.8B, v1.8B, #1'
    enabled vfp  && check_insn vfp  'fmadd d0,    d0,    d1,    d2'

    map 'enabled_any ${v}_external ${v}_inline || disable $v' $ARCH_EXT_LIST_ARM

elif enabled alpha; then

    check_cflags -mieee

elif enabled arm; then

    enabled msvc && check_cpp_condition stddef.h "defined _M_ARMT" && enable thumb

    check_cpp_condition stddef.h "defined __thumb__" && check_cc <<EOF && enable_weak thumb
float func(float a, float b){ return a+b; }
EOF

    enabled thumb && check_cflags -mthumb || check_cflags -marm

    if     check_cpp_condition stddef.h "defined __ARM_PCS_VFP"; then
        enable vfp_args
    elif check_cpp_condition stddef.h "defined _M_ARM_FP && _M_ARM_FP >= 30"; then
        enable vfp_args
    elif ! check_cpp_condition stddef.h "defined __ARM_PCS || defined __SOFTFP__" && [ $target_os != darwin ]; then
        case "${cross_prefix:-$cc}" in
            *hardfloat*)         enable vfp_args;   fpabi=vfp ;;
            *) check_ld "cc" <<EOF && enable vfp_args && fpabi=vfp || fpabi=soft ;;
__asm__ (".eabi_attribute 28, 1");
int main(void) { return 0; }
EOF
        esac
        warn "Compiler does not indicate floating-point ABI, guessing $fpabi."
    fi

    enabled armv5te && check_insn armv5te 'qadd r0, r0, r0'
    enabled armv6   && check_insn armv6   'sadd16 r0, r0, r0'
    enabled armv6t2 && check_insn armv6t2 'movt r0, #0'
    enabled neon    && check_insn neon    'vadd.i16 q0, q0, q0'
    enabled vfp     && check_insn vfp     'fadds s0, s0, s0'
    enabled vfpv3   && check_insn vfpv3   'vmov.f32 s0, #1.0'
    enabled setend  && check_insn setend  'setend be'

    [ $target_os = linux ] || [ $target_os = android ] ||
        map 'enabled_any ${v}_external ${v}_inline || disable $v' \
            $ARCH_EXT_LIST_ARM

    check_inline_asm asm_mod_q '"add r0, %Q0, %R0" :: "r"((long long)0)'

    check_as <<EOF && enable as_arch_directive
.arch armv7-a
EOF
    check_as <<EOF && enable as_fpu_directive
.fpu neon
EOF

    # llvm's integrated assembler supports .object_arch from llvm 3.5
    [ "$objformat" = elf32 ] || [ "$objformat" = elf64 ] &&
        check_as <<EOF && enable as_object_arch
.object_arch armv4
EOF

    # MS armasm fails to assemble our PIC constructs
    [ $target_os != win32 ] && enabled_all armv6t2 shared !pic && enable_weak_pic

elif enabled mips; then

    enabled loongson2 && check_inline_asm loongson2 '"dmult.g $8, $9, $10"'
    enabled loongson3 && check_inline_asm loongson3 '"gsldxc1 $f0, 0($2, $3)"'
    enabled mmi && check_inline_asm mmi '"punpcklhw $f0, $f0, $f0"'

    # Enable minimum ISA based on selected options
    if enabled mips64; then
        enabled mips64r6 && check_inline_asm_flags mips64r6 '"dlsa $0, $0, $0, 1"' '-mips64r6'
        enabled mips64r2 && check_inline_asm_flags mips64r2 '"dext $0, $0, 0, 1"' '-mips64r2'
        disabled mips64r6 && disabled mips64r2 && check_inline_asm_flags mips64r1 '"daddi $0, $0, 0"' '-mips64'
    else
        enabled mips32r6 && check_inline_asm_flags mips32r6 '"aui $0, $0, 0"' '-mips32r6'
        enabled mips32r5 && check_inline_asm_flags mips32r5 '"eretnc"' '-mips32r5'
        enabled mips32r2 && check_inline_asm_flags mips32r2 '"ext $0, $0, 0, 1"' '-mips32r2'
        disabled mips32r6 && disabled mips32r5 && disabled mips32r2 && check_inline_asm_flags mips32r1 '"addi $0, $0, 0"' '-mips32'
    fi

    enabled mipsfpu && check_inline_asm_flags mipsfpu '"cvt.d.l $f0, $f2"' '-mhard-float'
    enabled mipsfpu && (enabled mips32r5 || enabled mips32r6 || enabled mips64r6) && check_inline_asm_flags mipsfpu '"cvt.d.l $f0, $f1"' '-mfp64'
    enabled mipsfpu && enabled msa && check_inline_asm_flags msa '"addvi.b $w0, $w1, 1"' '-mmsa' && check_header msa.h || disable msa
    enabled mipsdsp && check_inline_asm_flags mipsdsp '"addu.qb $t0, $t1, $t2"' '-mdsp'
    enabled mipsdspr2 && check_inline_asm_flags mipsdspr2 '"absq_s.qb $t0, $t1"' '-mdspr2'

    if enabled bigendian && enabled msa; then
        disable msa
    fi

elif enabled parisc; then

    if enabled gcc; then
        case $($cc -dumpversion) in
            4.[3-9].*) check_cflags -fno-optimize-sibling-calls ;;
        esac
    fi

elif enabled ppc; then

    enable local_aligned

    check_inline_asm dcbzl     '"dcbzl 0, %0" :: "r"(0)'
    check_inline_asm ibm_asm   '"add 0, 0, 0"'
    check_inline_asm ppc4xx    '"maclhw r10, r11, r12"'
    check_inline_asm xform_asm '"lwzx %1, %y0" :: "Z"(*(int*)0), "r"(0)'

    if enabled altivec; then
        check_cflags -maltivec -mabi=altivec

        # check if our compiler supports Motorola AltiVec C API
        check_code cc altivec.h "vector signed int v1 = (vector signed int) { 0 };
                                 vector signed int v2 = (vector signed int) { 1 };
                                 v1 = vec_add(v1, v2);" ||
            disable altivec

        enabled altivec || warn "Altivec disabled, possibly missing --cpu flag"
    fi

    if enabled vsx; then
        check_cflags -mvsx &&
        check_code cc altivec.h "int v[4] = { 0 };
                                 vector signed int v1 = vec_vsx_ld(0, v);" ||
            disable vsx
    fi

    if enabled power8; then
        check_cpp_condition "altivec.h" "defined(_ARCH_PWR8)" || disable power8
    fi

elif enabled x86; then

    check_builtin rdtsc    intrin.h   "__rdtsc()"
    check_builtin mm_empty mmintrin.h "_mm_empty()"

    enable local_aligned

    # check whether EBP is available on x86
    # As 'i' is stored on the stack, this program will crash
    # if the base pointer is used to access it because the
    # base pointer is cleared in the inline assembly code.
    check_exec_crash <<EOF && enable ebp_available
volatile int i=0;
__asm__ volatile ("xorl %%ebp, %%ebp" ::: "%ebp");
return i;
EOF

    # check whether EBX is available on x86
    check_inline_asm ebx_available '""::"b"(0)' &&
        check_inline_asm ebx_available '"":::"%ebx"'

    # check whether xmm clobbers are supported
    check_inline_asm xmm_clobbers '"":::"%xmm0"'

    check_inline_asm inline_asm_direct_symbol_refs '"movl '$extern_prefix'test, %eax"' ||
        check_inline_asm inline_asm_direct_symbol_refs '"movl '$extern_prefix'test(%rip), %eax"'

    # check whether binutils is new enough to compile SSSE3/MMXEXT
    enabled ssse3  && check_inline_asm ssse3_inline  '"pabsw %xmm0, %xmm0"'
    enabled mmxext && check_inline_asm mmxext_inline '"pmaxub %mm0, %mm1"'

    probe_x86asm(){
        x86asmexe_probe=$1
        if check_cmd $x86asmexe_probe -v; then
            x86asmexe=$x86asmexe_probe
            x86asm_type=nasm
            x86asm_debug="-g -F dwarf"
            X86ASMDEP=
            X86ASM_DEPFLAGS='-MD $(@:.o=.d)'
        elif check_cmd $x86asmexe_probe --version; then
            x86asmexe=$x86asmexe_probe
            x86asm_type=yasm
            x86asm_debug="-g dwarf2"
            X86ASMDEP='$(DEPX86ASM) $(X86ASMFLAGS) -M $(X86ASM_O) $< > $(@:.o=.d)'
            X86ASM_DEPFLAGS=
        fi
        check_x86asm "movbe ecx, [5]" && enable x86asm
    }

    if ! disabled_any asm mmx x86asm; then
        disable x86asm
        for program in $x86asmexe nasm yasm; do
            probe_x86asm $program && break
        done
        disabled x86asm && die "nasm/yasm not found or too old. Use --disable-x86asm for a crippled build."
        X86ASMFLAGS="-f $objformat"
        enabled pic               && append X86ASMFLAGS "-DPIC"
        test -n "$extern_prefix"  && append X86ASMFLAGS "-DPREFIX"
        case "$objformat" in
            elf*) enabled debug && append X86ASMFLAGS $x86asm_debug ;;
        esac

        check_x86asm "vextracti128 xmm0, ymm0, 0"      || disable avx2_external
        check_x86asm "vpmacsdd xmm0, xmm1, xmm2, xmm3" || disable xop_external
        check_x86asm "vfmaddps ymm0, ymm1, ymm2, ymm3" || disable fma4_external
        check_x86asm "CPU amdnop" || disable cpunop
    fi

    case "$cpu" in
        athlon*|opteron*|k8*|pentium|pentium-mmx|prescott|nocona|atom|geode)
            disable fast_clz
        ;;
    esac

fi

check_code cc arm_neon.h "int16x8_t test = vdupq_n_s16(0)" && enable intrinsics_neon

check_ldflags -Wl,--as-needed
check_ldflags -Wl,-z,noexecstack

if ! disabled network; then
    check_func getaddrinfo $network_extralibs
    check_func inet_aton $network_extralibs

    check_type netdb.h "struct addrinfo"
    check_type netinet/in.h "struct group_source_req" -D_BSD_SOURCE
    check_type netinet/in.h "struct ip_mreq_source" -D_BSD_SOURCE
    check_type netinet/in.h "struct ipv6_mreq" -D_DARWIN_C_SOURCE
    check_type poll.h "struct pollfd"
    check_type netinet/sctp.h "struct sctp_event_subscribe"
    check_struct "sys/socket.h" "struct msghdr" msg_flags
    check_struct "sys/types.h sys/socket.h" "struct sockaddr" sa_len
    check_type netinet/in.h "struct sockaddr_in6"
    check_type "sys/types.h sys/socket.h" "struct sockaddr_storage"
    check_type "sys/types.h sys/socket.h" socklen_t

    # Prefer arpa/inet.h over winsock2
    if check_header arpa/inet.h ; then
        check_func closesocket
    elif check_header winsock2.h ; then
        check_func_headers winsock2.h closesocket -lws2 &&
            network_extralibs="-lws2" ||
        { check_func_headers winsock2.h closesocket -lws2_32 &&
            network_extralibs="-lws2_32"; } || disable winsock2_h network
        check_func_headers ws2tcpip.h getaddrinfo $network_extralibs

        check_type ws2tcpip.h socklen_t
        check_type ws2tcpip.h "struct addrinfo"
        check_type ws2tcpip.h "struct group_source_req"
        check_type ws2tcpip.h "struct ip_mreq_source"
        check_type ws2tcpip.h "struct ipv6_mreq"
        check_type winsock2.h "struct pollfd"
        check_struct winsock2.h "struct sockaddr" sa_len
        check_type ws2tcpip.h "struct sockaddr_in6"
        check_type ws2tcpip.h "struct sockaddr_storage"
    else
        disable network
    fi
fi

check_builtin atomic_cas_ptr atomic.h "void **ptr; void *oldval, *newval; atomic_cas_ptr(ptr, oldval, newval)"
check_builtin machine_rw_barrier mbarrier.h "__machine_rw_barrier()"
check_builtin MemoryBarrier windows.h "MemoryBarrier()"
check_builtin sarestart signal.h "SA_RESTART"
check_builtin sync_val_compare_and_swap "" "int *ptr; int oldval, newval; __sync_val_compare_and_swap(ptr, oldval, newval)"
check_builtin gmtime_r time.h "time_t *time; struct tm *tm; gmtime_r(time, tm)"
check_builtin localtime_r time.h "time_t *time; struct tm *tm; localtime_r(time, tm)"
check_builtin x264_csp_bgr "stdint.h x264.h" "X264_CSP_BGR"

case "$custom_allocator" in
    jemalloc)
        # jemalloc by default does not use a prefix
        require libjemalloc jemalloc/jemalloc.h malloc -ljemalloc
    ;;
    tcmalloc)
        require_pkg_config libtcmalloc libtcmalloc gperftools/tcmalloc.h tc_malloc
        malloc_prefix=tc_
    ;;
esac

check_func_headers malloc.h _aligned_malloc     && enable aligned_malloc
check_func  ${malloc_prefix}memalign            && enable memalign
check_func  ${malloc_prefix}posix_memalign      && enable posix_memalign

check_func  access
check_func_headers stdlib.h arc4random
check_lib   clock_gettime time.h clock_gettime || check_lib clock_gettime time.h clock_gettime -lrt
check_func  fcntl
check_func  fork
check_func  gethrtime
check_func  getopt
check_func  getrusage
check_func  gettimeofday
check_func  isatty
check_func  mkstemp
check_func  mmap
check_func  mprotect
# Solaris has nanosleep in -lrt, OpenSolaris no longer needs that
check_func_headers time.h nanosleep || check_lib nanosleep time.h nanosleep -lrt
check_func  sched_getaffinity
check_func  setrlimit
check_struct "sys/stat.h" "struct stat" st_mtim.tv_nsec -D_BSD_SOURCE
check_func  strerror_r
check_func  sysconf
check_func  sysctl
check_func  usleep

check_func_headers conio.h kbhit
check_func_headers io.h setmode
check_func_headers lzo/lzo1x.h lzo1x_999_compress
check_func_headers mach/mach_time.h mach_absolute_time
check_func_headers stdlib.h getenv
check_func_headers sys/stat.h lstat

check_func_headers windows.h GetProcessAffinityMask
check_func_headers windows.h GetProcessTimes
check_func_headers windows.h GetSystemTimeAsFileTime
check_func_headers windows.h LoadLibrary
check_func_headers windows.h MapViewOfFile
check_func_headers windows.h PeekNamedPipe
check_func_headers windows.h SetConsoleTextAttribute
check_func_headers windows.h SetConsoleCtrlHandler
check_func_headers windows.h Sleep
check_func_headers windows.h VirtualAlloc
check_struct windows.h "CONDITION_VARIABLE" Ptr
check_func_headers glob.h glob
enabled xlib &&
    check_func_headers "X11/Xlib.h X11/extensions/Xvlib.h" XvGetPortAttribute -lXv -lX11 -lXext

check_header direct.h
check_header dirent.h
check_header dxgidebug.h
check_header dxva.h
check_header dxva2api.h -D_WIN32_WINNT=0x0600
check_header io.h
check_header libcrystalhd/libcrystalhd_if.h
check_header malloc.h
check_header net/udplite.h
check_header poll.h
check_header sys/param.h
check_header sys/resource.h
check_header sys/select.h
check_header sys/time.h
check_header sys/un.h
check_header termios.h
check_header unistd.h
check_header valgrind/valgrind.h
check_func_headers VideoToolbox/VTCompressionSession.h VTCompressionSessionPrepareToEncodeFrames -framework VideoToolbox
check_header windows.h
check_header X11/extensions/XvMClib.h
check_header asm/types.h

# it seems there are versions of clang in some distros that try to use the
# gcc headers, which explodes for stdatomic
# so we also check that atomics actually work here
check_builtin stdatomic stdatomic.h "atomic_int foo, bar = ATOMIC_VAR_INIT(-1); atomic_store(&foo, 0)"

check_lib advapi32 "windows.h"            RegCloseKey          -ladvapi32
check_lib ole32    "windows.h"            CoTaskMemFree        -lole32
check_lib shell32  "windows.h shellapi.h" CommandLineToArgvW   -lshell32
check_lib wincrypt "windows.h wincrypt.h" CryptGenRandom       -ladvapi32
check_lib psapi    "windows.h psapi.h"    GetProcessMemoryInfo -lpsapi

enabled appkit       && check_apple_framework AppKit
enabled audiotoolbox && check_apple_framework AudioToolbox
enabled avfoundation && check_apple_framework AVFoundation
enabled coreimage    && check_apple_framework CoreImage
enabled videotoolbox && check_apple_framework VideoToolbox

check_apple_framework CoreFoundation
check_apple_framework CoreMedia
check_apple_framework CoreVideo

enabled avfoundation && {
    disable coregraphics applicationservices
    check_lib coregraphics        CoreGraphics/CoreGraphics.h               CGGetActiveDisplayList "-framework CoreGraphics" ||
    check_lib applicationservices ApplicationServices/ApplicationServices.h CGGetActiveDisplayList "-framework ApplicationServices"; }

enabled videotoolbox && {
    check_lib coreservices CoreServices/CoreServices.h UTGetOSTypeFromString "-framework CoreServices"
    check_func_headers CoreMedia/CMFormatDescription.h kCMVideoCodecType_HEVC "-framework CoreMedia"
}

check_struct "sys/time.h sys/resource.h" "struct rusage" ru_maxrss

check_type "windows.h dxva.h" "DXVA_PicParams_HEVC" -DWINAPI_FAMILY=WINAPI_FAMILY_DESKTOP_APP -D_CRT_BUILD_DESKTOP_APP=0
check_type "windows.h dxva.h" "DXVA_PicParams_VP9" -DWINAPI_FAMILY=WINAPI_FAMILY_DESKTOP_APP -D_CRT_BUILD_DESKTOP_APP=0
check_type "windows.h d3d11.h" "ID3D11VideoDecoder"
check_type "windows.h d3d11.h" "ID3D11VideoContext"
check_type "d3d9.h dxva2api.h" DXVA2_ConfigPictureDecode -D_WIN32_WINNT=0x0602

check_type "va/va.h va/va_dec_hevc.h" "VAPictureParameterBufferHEVC"
check_struct "va/va.h" "VADecPictureParameterBufferVP9" bit_depth
check_type "va/va.h va/va_vpp.h" "VAProcPipelineParameterBuffer"
check_type "va/va.h va/va_enc_h264.h" "VAEncPictureParameterBufferH264"
check_type "va/va.h va/va_enc_hevc.h" "VAEncPictureParameterBufferHEVC"
check_type "va/va.h va/va_enc_jpeg.h" "VAEncPictureParameterBufferJPEG"
check_type "va/va.h va/va_enc_mpeg2.h" "VAEncPictureParameterBufferMPEG2"
check_type "va/va.h va/va_enc_vp8.h"  "VAEncPictureParameterBufferVP8"
check_type "va/va.h va/va_enc_vp9.h"  "VAEncPictureParameterBufferVP9"

check_type "vdpau/vdpau.h" "VdpPictureInfoHEVC"

check_cpp_condition windows.h "!WINAPI_FAMILY_PARTITION(WINAPI_PARTITION_DESKTOP)" && enable winrt || disable winrt

if ! disabled w32threads && ! enabled pthreads; then
    check_func_headers "windows.h process.h" _beginthreadex &&
        enable w32threads || disable w32threads
    if ! enabled w32threads && enabled winrt; then
        check_func_headers "windows.h" CreateThread &&
            enable w32threads || disable w32threads
    fi
fi

# check for some common methods of building with pthread support
# do this before the optional library checks as some of them require pthreads
if ! disabled pthreads && ! enabled w32threads && ! enabled os2threads; then
    if check_lib pthreads pthread.h pthread_join   -pthread &&
       check_lib pthreads pthread.h pthread_create -pthread; then
        add_cflags -pthread
    elif check_lib pthreads pthread.h pthread_join   -pthreads &&
         check_lib pthreads pthread.h pthread_create -pthreads; then
        add_cflags -pthreads
    elif check_lib pthreads pthread.h pthread_join   -ldl -pthread &&
         check_lib pthreads pthread.h pthread_create -ldl -pthread; then
        add_cflags -ldl -pthread
    elif check_lib pthreads pthread.h pthread_join   -lpthreadGC2 &&
         check_lib pthreads pthread.h pthread_create -lpthreadGC2; then
        :
    elif check_lib pthreads pthread.h pthread_join   -lpthread &&
         check_lib pthreads pthread.h pthread_create -lpthread; then
        :
    elif check_func pthread_join && check_func pthread_create; then
        enable pthreads
    fi
    check_code cc "pthread.h" "static pthread_mutex_t atomic_lock = PTHREAD_MUTEX_INITIALIZER" || disable pthreads

    if enabled pthreads; then
        check_builtin sem_timedwait semaphore.h "sem_t *s; sem_init(s,0,0); sem_timedwait(s,0); sem_destroy(s)" $pthreads_extralibs
        check_func pthread_cancel $pthreads_extralibs
    fi
fi

enabled  zlib && check_lib zlib   zlib.h      zlibVersion    -lz
enabled bzlib && check_lib bzlib bzlib.h BZ2_bzlibVersion    -lbz2
enabled  lzma && check_lib lzma   lzma.h lzma_version_number -llzma

# On some systems dynamic loading requires no extra linker flags
check_lib libdl dlfcn.h "dlopen dlsym" || check_lib libdl dlfcn.h "dlopen dlsym" -ldl

check_lib libm math.h sin -lm

atan2f_args=2
copysign_args=2
hypot_args=2
ldexpf_args=2
powf_args=2

for func in $MATH_FUNCS; do
    eval check_mathfunc $func \${${func}_args:-1} $libm_extralibs
done

for func in $COMPLEX_FUNCS; do
    eval check_complexfunc $func \${${func}_args:-1}
done

# these are off by default, so fail if requested and not available
enabled cuda_sdk          && require cuda_sdk cuda.h cuCtxCreate -lcuda
enabled cuvid             && { enabled cuda ||
                               die "ERROR: CUVID requires CUDA"; }
enabled nvdec             && { enabled cuda ||
                               die "ERROR: NVDEC hwaccel requires CUDA"; }
enabled chromaprint       && require chromaprint chromaprint.h chromaprint_get_version -lchromaprint
enabled decklink          && { require_header DeckLinkAPI.h &&
                               { check_cpp_condition DeckLinkAPIVersion.h "BLACKMAGIC_DECKLINK_API_VERSION >= 0x0a060100" || die "ERROR: Decklink API version must be >= 10.6.1."; } }
enabled libndi_newtek     && require_header Processing.NDI.Lib.h
enabled frei0r            && require_header frei0r.h
enabled gmp               && require gmp gmp.h mpz_export -lgmp
enabled gnutls            && require_pkg_config gnutls gnutls gnutls/gnutls.h gnutls_global_init
enabled jni               && { [ $target_os = "android" ] && check_header jni.h && enabled pthreads || die "ERROR: jni not found"; }
enabled ladspa            && require_header ladspa.h
enabled libiec61883       && require libiec61883 libiec61883/iec61883.h iec61883_cmp_connect -lraw1394 -lavc1394 -lrom1394 -liec61883
enabled libass            && require_pkg_config libass libass ass/ass.h ass_library_init
enabled libbluray         && require_pkg_config libbluray libbluray libbluray/bluray.h bd_open
enabled libbs2b           && require_pkg_config libbs2b libbs2b bs2b.h bs2b_open
enabled libcelt           && require libcelt celt/celt.h celt_decode -lcelt0 &&
                             { check_lib libcelt celt/celt.h celt_decoder_create_custom -lcelt0 ||
                               die "ERROR: libcelt must be installed and version must be >= 0.11.0."; }
enabled libcaca           && require_pkg_config libcaca caca caca.h caca_create_canvas
enabled libdc1394         && require_pkg_config libdc1394 libdc1394-2 dc1394/dc1394.h dc1394_new
enabled libdrm            && require_pkg_config libdrm libdrm xf86drm.h drmGetVersion
enabled libfdk_aac        && { check_pkg_config libfdk_aac fdk-aac "fdk-aac/aacenc_lib.h" aacEncOpen ||
                               { require libfdk_aac fdk-aac/aacenc_lib.h aacEncOpen -lfdk-aac &&
                                 warn "using libfdk without pkg-config"; } }
flite_extralibs="-lflite_cmu_time_awb -lflite_cmu_us_awb -lflite_cmu_us_kal -lflite_cmu_us_kal16 -lflite_cmu_us_rms -lflite_cmu_us_slt -lflite_usenglish -lflite_cmulex -lflite"
enabled libflite          && require libflite "flite/flite.h" flite_init $flite_extralibs
enabled fontconfig        && enable libfontconfig
enabled libfontconfig     && require_pkg_config libfontconfig fontconfig "fontconfig/fontconfig.h" FcInit
enabled libfreetype       && require_pkg_config libfreetype freetype2 "ft2build.h FT_FREETYPE_H" FT_Init_FreeType
enabled libfribidi        && require_pkg_config libfribidi fribidi fribidi.h fribidi_version_info
enabled libgme            && { check_pkg_config libgme libgme gme/gme.h gme_new_emu ||
                               require libgme gme/gme.h gme_new_emu -lgme -lstdc++; }
enabled libgsm            && { for gsm_hdr in "gsm.h" "gsm/gsm.h"; do
                                   check_lib libgsm "${gsm_hdr}" gsm_create -lgsm && break;
                               done || die "ERROR: libgsm not found"; }
enabled libilbc           && require libilbc ilbc.h WebRtcIlbcfix_InitDecode -lilbc $pthreads_extralibs
enabled libkvazaar        && require_pkg_config libkvazaar "kvazaar >= 0.8.1" kvazaar.h kvz_api_get
# While it may appear that require is being used as a pkg-config
# fallback for libmfx, it is actually being used to detect a different
# installation route altogether.  If libmfx is installed via the Intel
# Media SDK or Intel Media Server Studio, these don't come with
# pkg-config support.  Instead, users should make sure that the build
# can find the libraries and headers through other means.
enabled libmfx            && { check_pkg_config libmfx libmfx "mfx/mfxvideo.h" MFXInit ||
                               { require libmfx "mfx/mfxvideo.h" MFXInit "-llibmfx $advapi32_extralibs" && warn "using libmfx without pkg-config"; } }
enabled libmodplug        && require_pkg_config libmodplug libmodplug libmodplug/modplug.h ModPlug_Load
enabled libmp3lame        && require "libmp3lame >= 3.98.3" lame/lame.h lame_set_VBR_quality -lmp3lame
enabled libmysofa         && require libmysofa "mysofa.h" mysofa_load -lmysofa $zlib_extralibs
enabled libnpp            && { check_lib libnpp npp.h nppGetLibVersion -lnppig -lnppicc -lnppc ||
                               check_lib libnpp npp.h nppGetLibVersion -lnppi -lnppc ||
                               die "ERROR: libnpp not found"; }
enabled libopencore_amrnb && require libopencore_amrnb opencore-amrnb/interf_dec.h Decoder_Interface_init -lopencore-amrnb
enabled libopencore_amrwb && require libopencore_amrwb opencore-amrwb/dec_if.h D_IF_init -lopencore-amrwb
enabled libopencv         && { check_header opencv2/core/core_c.h &&
                               { check_pkg_config libopencv opencv opencv2/core/core_c.h cvCreateImageHeader ||
                                 require libopencv opencv2/core/core_c.h cvCreateImageHeader -lopencv_core -lopencv_imgproc; } ||
                               require_pkg_config libopencv opencv opencv/cxcore.h cvCreateImageHeader; }
enabled libopenh264       && require_pkg_config libopenh264 openh264 wels/codec_api.h WelsGetCodecVersion
enabled libopenjpeg       && { check_pkg_config libopenjpeg "libopenjp2 >= 2.1.0" openjpeg.h opj_version ||
                               { require_pkg_config libopenjpeg "libopenjp2 >= 2.1.0" openjpeg.h opj_version -DOPJ_STATIC && add_cppflags -DOPJ_STATIC; } }
enabled libopenmpt        && require_pkg_config libopenmpt "libopenmpt >= 0.2.6557" libopenmpt/libopenmpt.h openmpt_module_create -lstdc++ && append libopenmpt_extralibs "-lstdc++"
enabled libopus           && {
    enabled libopus_decoder && {
        require_pkg_config libopus opus opus_multistream.h opus_multistream_decoder_create
    }
    enabled libopus_encoder && {
        require_pkg_config libopus opus opus_multistream.h opus_multistream_surround_encoder_create
    }
}
enabled libpulse          && require_pkg_config libpulse libpulse pulse/pulseaudio.h pa_context_new
enabled librsvg           && require_pkg_config librsvg librsvg-2.0 librsvg-2.0/librsvg/rsvg.h rsvg_handle_render_cairo
enabled librtmp           && require_pkg_config librtmp librtmp librtmp/rtmp.h RTMP_Socket
enabled librubberband     && require_pkg_config librubberband "rubberband >= 1.8.1" rubberband/rubberband-c.h rubberband_new -lstdc++ && append librubberband_extralibs "-lstdc++"
enabled libshine          && require_pkg_config libshine shine shine/layer3.h shine_encode_buffer
enabled libsmbclient      && { check_pkg_config libsmbclient smbclient libsmbclient.h smbc_init ||
                               require libsmbclient libsmbclient.h smbc_init -lsmbclient; }
enabled libsnappy         && require libsnappy snappy-c.h snappy_compress -lsnappy -lstdc++
enabled libsoxr           && require libsoxr soxr.h soxr_create -lsoxr
enabled libssh            && require_pkg_config libssh libssh libssh/sftp.h sftp_init
enabled libspeex          && require_pkg_config libspeex speex speex/speex.h speex_decoder_init
enabled libtesseract      && require_pkg_config libtesseract tesseract tesseract/capi.h TessBaseAPICreate
enabled libtheora         && require libtheora theora/theoraenc.h th_info_init -ltheoraenc -ltheoradec -logg
enabled libtwolame        && require libtwolame twolame.h twolame_init -ltwolame &&
                             { check_lib libtwolame twolame.h twolame_encode_buffer_float32_interleaved -ltwolame ||
                               die "ERROR: libtwolame must be installed and version must be >= 0.3.10"; }
enabled libv4l2           && require_pkg_config libv4l2 libv4l2 libv4l2.h v4l2_ioctl
enabled libvidstab        && require_pkg_config libvidstab "vidstab >= 0.98" vid.stab/libvidstab.h vsMotionDetectInit
enabled libvmaf           && require_pkg_config libvmaf libvmaf libvmaf.h compute_vmaf
enabled libvo_amrwbenc    && require libvo_amrwbenc vo-amrwbenc/enc_if.h E_IF_init -lvo-amrwbenc
enabled libvorbis         && require_pkg_config libvorbis vorbis vorbis/codec.h vorbis_info_init &&
                             require_pkg_config libvorbisenc vorbisenc vorbis/vorbisenc.h vorbis_encode_init

enabled libvpx            && {
    enabled libvpx_vp8_decoder && {
        check_pkg_config libvpx_vp8_decoder "vpx >= 0.9.1" "vpx/vpx_decoder.h vpx/vp8dx.h" vpx_codec_vp8_dx ||
            check_lib libvpx_vp8_decoder "vpx/vpx_decoder.h vpx/vp8dx.h" vpx_codec_dec_init_ver -lvpx ||
                die "ERROR: libvpx decoder version must be >=0.9.1";
    }
    enabled libvpx_vp8_encoder && {
        check_pkg_config libvpx_vp8_encoder "vpx >= 0.9.7" "vpx/vpx_encoder.h vpx/vp8cx.h" vpx_codec_vp8_cx ||
            check_lib libvpx_vp8_encoder "vpx/vpx_encoder.h vpx/vp8cx.h" "vpx_codec_enc_init_ver VP8E_SET_MAX_INTRA_BITRATE_PCT" -lvpx ||
                die "ERROR: libvpx encoder version must be >=0.9.7";
    }
    enabled libvpx_vp9_decoder && {
        check_pkg_config libvpx_vp9_decoder "vpx >= 1.3.0" "vpx/vpx_decoder.h vpx/vp8dx.h" vpx_codec_vp9_dx ||
            check_lib libvpx_vp9_decoder "vpx/vpx_decoder.h vpx/vp8dx.h" "vpx_codec_vp9_dx" -lvpx
    }
    enabled libvpx_vp9_encoder && {
        check_pkg_config libvpx_vp9_encoder "vpx >= 1.3.0" "vpx/vpx_encoder.h vpx/vp8cx.h" vpx_codec_vp9_cx ||
            check_lib libvpx_vp9_encoder "vpx/vpx_encoder.h vpx/vp8cx.h" "vpx_codec_vp9_cx VP9E_SET_AQ_MODE" -lvpx
    }
    if disabled_all libvpx_vp8_decoder libvpx_vp9_decoder libvpx_vp8_encoder libvpx_vp9_encoder; then
        die "libvpx enabled but no supported decoders found"
    fi
}

enabled libwavpack        && require libwavpack wavpack/wavpack.h WavpackOpenFileOutput  -lwavpack
enabled libwebp           && {
    enabled libwebp_encoder      && require_pkg_config libwebp "libwebp >= 0.2.0" webp/encode.h WebPGetEncoderVersion
    enabled libwebp_anim_encoder && check_pkg_config libwebp_anim_encoder "libwebpmux >= 0.4.0" webp/mux.h WebPAnimEncoderOptionsInit; }
enabled libx264           && { check_pkg_config libx264 x264 "stdint.h x264.h" x264_encoder_encode ||
                               { require libx264 "stdint.h x264.h" x264_encoder_encode -lx264 &&
                                 warn "using libx264 without pkg-config"; } } &&
                             require_cpp_condition x264.h "X264_BUILD >= 118" &&
                             { check_cpp_condition x264.h "X264_MPEG2" &&
                               enable libx262; }
enabled libx265           && require_pkg_config libx265 x265 x265.h x265_api_get &&
                             require_cpp_condition x265.h "X265_BUILD >= 68"
enabled libxavs           && require libxavs "stdint.h xavs.h" xavs_encoder_encode "-lxavs $pthreads_extralibs $libm_extralibs"
enabled libxvid           && require libxvid xvid.h xvid_global -lxvidcore
enabled libzimg           && require_pkg_config libzimg "zimg >= 2.3.0" zimg.h zimg_get_api_version
enabled libzmq            && require_pkg_config libzmq libzmq zmq.h zmq_ctx_new
enabled libzvbi           && require_pkg_config libzvbi zvbi-0.2 libzvbi.h vbi_decoder_new &&
                             { check_cpp_condition libzvbi.h "VBI_VERSION_MAJOR > 0 || VBI_VERSION_MINOR > 2 || VBI_VERSION_MINOR == 2 && VBI_VERSION_MICRO >= 28" ||
                               enabled gpl || die "ERROR: libzvbi requires version 0.2.28 or --enable-gpl."; }
enabled libxml2           && require_pkg_config libxml2 libxml-2.0 libxml2/libxml/xmlversion.h xmlCheckVersion
enabled mediacodec        && { enabled jni || die "ERROR: mediacodec requires --enable-jni"; }
enabled mmal              && { check_lib mmal interface/mmal/mmal.h mmal_port_connect -lmmal_core -lmmal_util -lmmal_vc_client -lbcm_host ||
                               { ! enabled cross_compile &&
                                 add_cflags -isystem/opt/vc/include/ -isystem/opt/vc/include/interface/vmcs_host/linux -isystem/opt/vc/include/interface/vcos/pthreads -fgnu89-inline &&
                                 add_ldflags -L/opt/vc/lib/ &&
                                 check_lib mmal interface/mmal/mmal.h mmal_port_connect -lmmal_core -lmmal_util -lmmal_vc_client -lbcm_host; } ||
                               die "ERROR: mmal not found" &&
                               check_func_headers interface/mmal/mmal.h "MMAL_PARAMETER_VIDEO_MAX_NUM_CALLBACKS"; }
enabled openal            && { { for al_extralibs in "${OPENAL_LIBS}" "-lopenal" "-lOpenAL32"; do
                               check_lib openal 'AL/al.h' alGetError "${al_extralibs}" && break; done } ||
                               die "ERROR: openal not found"; } &&
                             { check_cpp_condition "AL/al.h" "defined(AL_VERSION_1_1)" ||
                               die "ERROR: openal must be installed and version must be 1.1 or compatible"; }
enabled opencl            && { check_lib opencl OpenCL/cl.h clEnqueueNDRangeKernel -Wl,-framework,OpenCL ||
                               check_lib opencl CL/cl.h clEnqueueNDRangeKernel -lOpenCL ||
                               die "ERROR: opencl not found"; } &&
                             { check_cpp_condition "OpenCL/cl.h" "defined(CL_VERSION_1_2)" ||
                               check_cpp_condition "CL/cl.h" "defined(CL_VERSION_1_2)" ||
                               die "ERROR: opencl must be installed and version must be 1.2 or compatible"; }
enabled opengl            && { check_lib opengl GL/glx.h glXGetProcAddress "-lGL" ||
                               check_lib opengl windows.h wglGetProcAddress "-lopengl32 -lgdi32" ||
                               check_lib opengl OpenGL/gl3.h glGetError "-Wl,-framework,OpenGL" ||
                               check_lib opengl ES2/gl.h glGetError "-isysroot=${sysroot} -Wl,-framework,OpenGLES" ||
                               die "ERROR: opengl not found."
                             }
enabled omx               && require_header OMX_Core.h
enabled omx_rpi           && { check_header OMX_Core.h ||
                               { ! enabled cross_compile && add_cflags -isystem/opt/vc/include/IL && check_header OMX_Core.h ; } ||
                               die "ERROR: OpenMAX IL headers not found"; } && enable omx
enabled openssl           && { check_pkg_config openssl openssl openssl/ssl.h OPENSSL_init_ssl ||
                               check_pkg_config openssl openssl openssl/ssl.h SSL_library_init ||
                               check_lib openssl openssl/ssl.h SSL_library_init -lssl -lcrypto ||
                               check_lib openssl openssl/ssl.h SSL_library_init -lssl32 -leay32 ||
                               check_lib openssl openssl/ssl.h SSL_library_init -lssl -lcrypto -lws2_32 -lgdi32 ||
                               die "ERROR: openssl not found"; }
enabled rkmpp             && { { require_pkg_config rkmpp rockchip_mpp rockchip/rk_mpi.h mpp_create ||
                                 die "ERROR : Rockchip MPP was not found."; } &&
                               { check_func_headers rockchip/rk_mpi_cmd.h "MPP_DEC_GET_FREE_PACKET_SLOT_COUNT" ||
                                 die "ERROR: Rockchip MPP is outdated, please get a more recent one."; } &&
                               { enabled libdrm ||
                                 die "ERROR: rkmpp requires --enable-libdrm"; }
                             }

if enabled gcrypt; then
    GCRYPT_CONFIG="${cross_prefix}libgcrypt-config"
    if "${GCRYPT_CONFIG}" --version > /dev/null 2>&1; then
        gcrypt_cflags=$("${GCRYPT_CONFIG}" --cflags)
        gcrypt_extralibs=$("${GCRYPT_CONFIG}" --libs)
        check_func_headers gcrypt.h gcry_mpi_new $gcrypt_cflags $gcrypt_extralibs ||
            die "ERROR: gcrypt not found"
        add_cflags $gcrypt_cflags
    else
        require gcrypt gcrypt.h gcry_mpi_new -lgcrypt
    fi
fi

if enabled sdl2; then
    SDL2_CONFIG="${cross_prefix}sdl2-config"
    if test_pkg_config sdl2 "sdl2 >= 2.0.1 sdl2 < 2.1.0" SDL_events.h SDL_PollEvent; then
        check_func SDL_Init $sdl2_extralibs $sdl2_cflags ||
            disable sdl2
    elif "${SDL2_CONFIG}" --version > /dev/null 2>&1; then
        sdl2_cflags=$("${SDL2_CONFIG}" --cflags)
        sdl2_extralibs=$("${SDL2_CONFIG}" --libs)
        check_cpp_condition SDL.h "(SDL_MAJOR_VERSION<<16 | SDL_MINOR_VERSION<<8 | SDL_PATCHLEVEL) >= 0x020001" $sdl2_cflags &&
        check_cpp_condition SDL.h "(SDL_MAJOR_VERSION<<16 | SDL_MINOR_VERSION<<8 | SDL_PATCHLEVEL) < 0x020100" $sdl2_cflags &&
        check_func SDL_Init $sdl2_extralibs $sdl2_cflags &&
            enable sdl2
    fi
    if test $target_os = "mingw32"; then
        sdl2_extralibs=$(filter_out '-mwindows' $sdl2_extralibs)
    fi
fi

if enabled decklink; then
    case $target_os in
        mingw32*|mingw64*|win32|win64)
            decklink_outdev_extralibs="$decklink_outdev_extralibs -lole32 -loleaut32"
            decklink_indev_extralibs="$decklink_indev_extralibs -lole32 -loleaut32"
            ;;
    esac
fi

enabled securetransport &&
    check_func SecIdentityCreate "-Wl,-framework,CoreFoundation -Wl,-framework,Security" &&
    check_lib securetransport "Security/SecureTransport.h Security/Security.h" "SSLCreateContext" "-Wl,-framework,CoreFoundation -Wl,-framework,Security" ||
        disable securetransport

enabled securetransport &&
    check_func SecItemImport "-Wl,-framework,CoreFoundation -Wl,-framework,Security"

enabled schannel &&
    check_func_headers "windows.h security.h" InitializeSecurityContext -DSECURITY_WIN32 -lsecur32 &&
    check_cpp_condition winerror.h "defined(SEC_I_CONTEXT_EXPIRED)" &&
    schannel_extralibs="-lsecur32" ||
        disable schannel

makeinfo --version > /dev/null 2>&1 && enable makeinfo  || disable makeinfo
enabled makeinfo \
    && [ 0$(makeinfo --version | grep "texinfo" | sed 's/.*texinfo[^0-9]*\([0-9]*\)\..*/\1/') -ge 5 ] \
    && enable makeinfo_html || disable makeinfo_html
disabled makeinfo_html && texi2html --help 2> /dev/null | grep -q 'init-file' && enable texi2html || disable texi2html
perl -v            > /dev/null 2>&1 && enable perl      || disable perl
pod2man --help     > /dev/null 2>&1 && enable pod2man   || disable pod2man
rsync --help 2> /dev/null | grep -q 'contimeout' && enable rsync_contimeout || disable rsync_contimeout

# check V4L2 codecs available in the API
check_header linux/fb.h
check_header linux/videodev2.h
check_code cc linux/videodev2.h "struct v4l2_frmsizeenum vfse; vfse.discrete.width = 0;" && enable_sanitized struct_v4l2_frmivalenum_discrete
check_code cc linux/videodev2.h "int i = V4L2_CAP_VIDEO_M2M_MPLANE | V4L2_CAP_VIDEO_M2M | V4L2_BUF_FLAG_LAST;" || disable v4l2_m2m
check_code cc linux/videodev2.h "int i = V4L2_PIX_FMT_VC1_ANNEX_G;" && enable vc1_v4l2_m2m
check_code cc linux/videodev2.h "int i = V4L2_PIX_FMT_MPEG1;" && enable mpeg1_v4l2_m2m
check_code cc linux/videodev2.h "int i = V4L2_PIX_FMT_MPEG2;" && enable mpeg2_v4l2_m2m
check_code cc linux/videodev2.h "int i = V4L2_PIX_FMT_MPEG4;" && enable mpeg4_v4l2_m2m
check_code cc linux/videodev2.h "int i = V4L2_PIX_FMT_HEVC;" && enable hevc_v4l2_m2m
check_code cc linux/videodev2.h "int i = V4L2_PIX_FMT_H263;" && enable h263_v4l2_m2m
check_code cc linux/videodev2.h "int i = V4L2_PIX_FMT_H264;" && enable h264_v4l2_m2m
check_code cc linux/videodev2.h "int i = V4L2_PIX_FMT_VP8;" && enable vp8_v4l2_m2m
check_code cc linux/videodev2.h "int i = V4L2_PIX_FMT_VP9;" && enable vp9_v4l2_m2m

check_header sys/videoio.h
check_code cc sys/videoio.h "struct v4l2_frmsizeenum vfse; vfse.discrete.width = 0;" && enable_sanitized struct_v4l2_frmivalenum_discrete

check_lib user32 "windows.h winuser.h" GetShellWindow -luser32
check_lib vfw32 "windows.h vfw.h" capCreateCaptureWindow -lvfw32
# check that WM_CAP_DRIVER_CONNECT is defined to the proper value
# w32api 3.12 had it defined wrong
check_cpp_condition vfw.h "WM_CAP_DRIVER_CONNECT > WM_USER" && enable vfwcap_defines

check_type "dshow.h" IBaseFilter

# check for ioctl_meteor.h, ioctl_bt848.h and alternatives
check_header "dev/bktr/ioctl_meteor.h dev/bktr/ioctl_bt848.h"                   ||
    check_header "machine/ioctl_meteor.h machine/ioctl_bt848.h"                 ||
    check_header "dev/video/meteor/ioctl_meteor.h dev/video/bktr/ioctl_bt848.h" ||
    check_header "dev/ic/bt8xx.h"

if check_struct sys/soundcard.h audio_buf_info bytes; then
    enable_sanitized sys/soundcard.h
else
    check_cc -D__BSD_VISIBLE -D__XSI_VISIBLE <<EOF && add_cppflags -D__BSD_VISIBLE -D__XSI_VISIBLE && enable_sanitized sys/soundcard.h
    #include <sys/soundcard.h>
    audio_buf_info abc;
EOF
fi

enabled alsa && check_pkg_config alsa alsa "alsa/asoundlib.h" snd_pcm_htimestamp ||
    check_lib alsa alsa/asoundlib.h snd_pcm_htimestamp -lasound

enabled libjack &&
    require_pkg_config libjack jack jack/jack.h jack_port_get_latency_range

enabled sndio && check_lib sndio sndio.h sio_open -lsndio

if enabled libcdio; then
    check_pkg_config libcdio libcdio_paranoia "cdio/cdda.h cdio/paranoia.h" cdio_cddap_open ||
    check_pkg_config libcdio libcdio_paranoia "cdio/paranoia/cdda.h cdio/paranoia/paranoia.h" cdio_cddap_open ||
    check_lib libcdio "cdio/cdda.h cdio/paranoia.h" cdio_cddap_open -lcdio_paranoia -lcdio_cdda -lcdio ||
    check_lib libcdio "cdio/paranoia/cdda.h cdio/paranoia/paranoia.h" cdio_cddap_open -lcdio_paranoia -lcdio_cdda -lcdio ||
    die "ERROR: No usable libcdio/cdparanoia found"
fi

enabled libxcb && check_pkg_config libxcb "xcb >= 1.4" xcb/xcb.h xcb_connect ||
    disable libxcb_shm libxcb_shape libxcb_xfixes

if enabled libxcb; then
    enabled libxcb_shm    && check_pkg_config libxcb_shm    xcb-shm    xcb/shm.h    xcb_shm_attach
    enabled libxcb_shape  && check_pkg_config libxcb_shape  xcb-shape  xcb/shape.h  xcb_shape_get_rectangles
    enabled libxcb_xfixes && check_pkg_config libxcb_xfixes xcb-xfixes xcb/xfixes.h xcb_xfixes_get_cursor_image
fi

check_func_headers "windows.h" CreateDIBSection "$gdigrab_indev_extralibs"

# d3d11va requires linking directly to dxgi and d3d11 if not building for
# the desktop api partition
check_cpp <<EOF && enable uwp && d3d11va_extralibs="-ldxgi -ld3d11"
#ifdef WINAPI_FAMILY
#include <winapifamily.h>
#if WINAPI_FAMILY_PARTITION(WINAPI_PARTITION_DESKTOP)
#error desktop, not uwp
#else
// WINAPI_FAMILY_APP, WINAPI_FAMILY_PHONE_APP => UWP
#endif
#else
#error no family set
#endif
EOF

enabled vaapi &&
    check_lib vaapi va/va.h vaInitialize -lva

enabled vaapi &&
    check_code cc "va/va.h" "vaCreateSurfaces(0, 0, 0, 0, 0, 0, 0, 0)" ||
    disable vaapi

enabled vaapi &&
    check_lib vaapi_drm "va/va.h va/va_drm.h" vaGetDisplayDRM -lva -lva-drm

enabled vaapi &&
    check_lib vaapi_x11 "va/va.h va/va_x11.h" vaGetDisplay -lva -lva-x11 -lX11

enabled vaapi &&
    check_cpp_condition "va/va.h" "VA_CHECK_VERSION(1, 0, 0)" &&
    enable vaapi_1

enabled vdpau &&
    check_cpp_condition vdpau/vdpau.h "defined VDP_DECODER_PROFILE_MPEG4_PART2_ASP" ||
    disable vdpau

enabled vdpau &&
    check_lib vdpau_x11 "vdpau/vdpau.h vdpau/vdpau_x11.h" vdp_device_create_x11 -lvdpau -lX11

enabled crystalhd && check_lib crystalhd "stdint.h libcrystalhd/libcrystalhd_if.h" DtsCrystalHDVersion -lcrystalhd

if enabled x86; then
    case $target_os in
        mingw32*|mingw64*|win32|win64|linux|cygwin*)
            ;;
        *)
            disable cuda cuvid nvdec nvenc
            ;;
    esac
else
    disable cuda cuvid nvdec nvenc
fi

enabled nvenc &&
    check_cc -I$source_path <<EOF || disable nvenc
#include "compat/nvenc/nvEncodeAPI.h"
NV_ENCODE_API_FUNCTION_LIST flist;
void f(void) { struct { const GUID guid; } s[] = { { NV_ENC_PRESET_HQ_GUID } }; }
int main(void) { return 0; }
EOF

# Funny iconv installations are not unusual, so check it after all flags have been set
if enabled libc_iconv; then
    check_func_headers iconv.h iconv
elif enabled iconv; then
    check_func_headers iconv.h iconv || check_lib iconv iconv.h iconv -liconv
fi

enabled debug && add_cflags -g"$debuglevel" && add_asflags -g"$debuglevel"

# add some useful compiler flags if supported
check_cflags -Wdeclaration-after-statement
check_cflags -Wall
check_cflags -Wdisabled-optimization
check_cflags -Wpointer-arith
check_cflags -Wredundant-decls
check_cflags -Wwrite-strings
check_cflags -Wtype-limits
check_cflags -Wundef
check_cflags -Wmissing-prototypes
check_cflags -Wno-pointer-to-int-cast
check_cflags -Wstrict-prototypes
check_cflags -Wempty-body

if enabled extra_warnings; then
    check_cflags -Wcast-qual
    check_cflags -Wextra
    check_cflags -Wpedantic
fi

check_disable_warning(){
    warning_flag=-W${1#-Wno-}
    test_cflags $unknown_warning_flags $warning_flag && add_cflags $1
}

test_cflags -Werror=unused-command-line-argument &&
    append unknown_warning_flags "-Werror=unused-command-line-argument"
test_cflags -Werror=unknown-warning-option &&
    append unknown_warning_flags "-Werror=unknown-warning-option"

check_disable_warning -Wno-parentheses
check_disable_warning -Wno-switch
check_disable_warning -Wno-format-zero-length
check_disable_warning -Wno-pointer-sign
check_disable_warning -Wno-unused-const-variable
check_disable_warning -Wno-bool-operation

check_disable_warning_headers(){
    warning_flag=-W${1#-Wno-}
    test_cflags $warning_flag && add_cflags_headers $1
}

check_disable_warning_headers -Wno-deprecated-declarations
check_disable_warning_headers -Wno-unused-variable

check_cc <<EOF && enable blocks_extension
void (^block)(void);
EOF

# add some linker flags
check_ldflags -Wl,--warn-common
check_ldflags -Wl,-rpath-link=libpostproc:libswresample:libswscale:libavfilter:libavdevice:libavformat:libavcodec:libavutil:libavresample
enabled rpath && add_ldexeflags -Wl,-rpath,$libdir && add_ldsoflags -Wl,-rpath,$libdir
test_ldflags -Wl,-Bsymbolic && append SHFLAGS -Wl,-Bsymbolic

# add some strip flags
check_stripflags -x

enabled neon_clobber_test &&
    check_ldflags -Wl,--wrap,avcodec_open2              \
                  -Wl,--wrap,avcodec_decode_audio4      \
                  -Wl,--wrap,avcodec_decode_video2      \
                  -Wl,--wrap,avcodec_decode_subtitle2   \
                  -Wl,--wrap,avcodec_encode_audio2      \
                  -Wl,--wrap,avcodec_encode_video2      \
                  -Wl,--wrap,avcodec_encode_subtitle    \
                  -Wl,--wrap,avcodec_send_packet        \
                  -Wl,--wrap,avcodec_receive_packet     \
                  -Wl,--wrap,avcodec_send_frame         \
                  -Wl,--wrap,avcodec_receive_frame      \
                  -Wl,--wrap,swr_convert                \
                  -Wl,--wrap,avresample_convert ||
    disable neon_clobber_test

enabled xmm_clobber_test &&
    check_ldflags -Wl,--wrap,avcodec_open2              \
                  -Wl,--wrap,avcodec_decode_audio4      \
                  -Wl,--wrap,avcodec_decode_video2      \
                  -Wl,--wrap,avcodec_decode_subtitle2   \
                  -Wl,--wrap,avcodec_encode_audio2      \
                  -Wl,--wrap,avcodec_encode_video2      \
                  -Wl,--wrap,avcodec_encode_subtitle    \
                  -Wl,--wrap,avcodec_send_packet        \
                  -Wl,--wrap,avcodec_receive_packet     \
                  -Wl,--wrap,avcodec_send_frame         \
                  -Wl,--wrap,avcodec_receive_frame      \
                  -Wl,--wrap,swr_convert                \
                  -Wl,--wrap,avresample_convert         \
                  -Wl,--wrap,sws_scale ||
    disable xmm_clobber_test

check_ld "cc" <<EOF && enable proper_dce
extern const int array[512];
static inline int func(void) { return array[0]; }
int main(void) { return 0; }
EOF

if enabled proper_dce; then
    echo "X { local: *; };" > $TMPV
    if test_ldflags -Wl,${version_script},$TMPV; then
        append SHFLAGS '-Wl,${version_script},\$(SUBDIR)lib\$(NAME).ver'
        quotes='""'
        check_cc <<EOF && enable symver_asm_label
void ff_foo(void) __asm__ ("av_foo@VERSION");
void ff_foo(void) { ${inline_asm+__asm__($quotes);} }
EOF
        check_cc <<EOF && enable symver_gnu_asm
__asm__(".symver ff_foo,av_foo@VERSION");
void ff_foo(void) {}
EOF
    fi
fi

if [ -z "$optflags" ]; then
    if enabled small; then
        optflags=$cflags_size
    elif enabled optimizations; then
        optflags=$cflags_speed
    else
        optflags=$cflags_noopt
    fi
fi

if [ -z "$nvccflags" ]; then
    nvccflags=$nvccflags_default
fi

if enabled x86_64 || enabled ppc64 || enabled aarch64; then
    nvccflags="$nvccflags -m64"
else
    nvccflags="$nvccflags -m32"
fi

check_optflags(){
    check_cflags "$@"
    enabled lto && check_ldflags "$@"
}

check_optflags $optflags
check_optflags -fno-math-errno
check_optflags -fno-signed-zeros

if enabled lto; then
    test "$cc_type" != "$ld_type" && die "LTO requires same compiler and linker"
    check_cflags  -flto
    check_ldflags -flto $cpuflags
    disable inline_asm_direct_symbol_refs
fi

enabled ftrapv && check_cflags -ftrapv

check_cc -mno-red-zone <<EOF && noredzone_flags="-mno-red-zone"
int x;
EOF


if enabled icc; then
    # Just warnings, no remarks
    check_cflags -w1
    # -wd: Disable following warnings
    # 144, 167, 556: -Wno-pointer-sign
    # 188: enumerated type mixed with another type
    # 1292: attribute "foo" ignored
    # 1419: external declaration in primary source file
    # 10006: ignoring unknown option -fno-signed-zeros
    # 10148: ignoring unknown option -Wno-parentheses
    # 10156: ignoring option '-W'; no argument required
    # 13200: No EMMS instruction before call to function
    # 13203: No EMMS instruction before return from function
    check_cflags -wd144,167,188,556,1292,1419,10006,10148,10156,13200,13203
    # 11030: Warning unknown option --as-needed
    # 10156: ignoring option '-export'; no argument required
    check_ldflags -wd10156,11030
    # icc 11.0 and 11.1 work with ebp_available, but don't pass the test
    enable ebp_available
    # The test above does not test linking
    enabled lto && disable symver_asm_label
    if enabled x86_32; then
        icc_version=$($cc -dumpversion)
        test ${icc_version%%.*} -ge 11 &&
            check_cflags -falign-stack=maintain-16-byte ||
            disable aligned_stack
    fi
elif enabled gcc; then
    check_optflags -fno-tree-vectorize
    check_cflags -Werror=format-security
    check_cflags -Werror=implicit-function-declaration
    check_cflags -Werror=missing-prototypes
    check_cflags -Werror=return-type
    check_cflags -Werror=vla
    check_cflags -Wformat
    check_cflags -fdiagnostics-color=auto
    enabled extra_warnings || check_disable_warning -Wno-maybe-uninitialized
elif enabled llvm_gcc; then
    check_cflags -mllvm -stack-alignment=16
elif enabled clang; then
    check_cflags -mllvm -stack-alignment=16
    check_cflags -mstack-alignment=16
    check_cflags -Qunused-arguments
    check_cflags -Werror=implicit-function-declaration
    check_cflags -Werror=missing-prototypes
    check_cflags -Werror=return-type
elif enabled cparser; then
    add_cflags -Wno-missing-variable-declarations
    add_cflags -Wno-empty-statement
elif enabled armcc; then
    add_cflags -W${armcc_opt},--diag_suppress=4343 # hardfp compat
    add_cflags -W${armcc_opt},--diag_suppress=3036 # using . as system include dir
    # 2523: use of inline assembly is deprecated
    add_cflags -W${armcc_opt},--diag_suppress=2523
    add_cflags -W${armcc_opt},--diag_suppress=1207
    add_cflags -W${armcc_opt},--diag_suppress=1293 # assignment in condition
    add_cflags -W${armcc_opt},--diag_suppress=3343 # hardfp compat
    add_cflags -W${armcc_opt},--diag_suppress=167  # pointer sign
    add_cflags -W${armcc_opt},--diag_suppress=513  # pointer sign
elif enabled pathscale; then
    add_cflags -fstrict-overflow -OPT:wrap_around_unsafe_opt=OFF
    disable inline_asm
elif enabled_any msvc icl; then
    enabled x86_32 && disable aligned_stack
    enabled_all x86_32 debug && add_cflags -Oy-
    enabled debug && add_ldflags -debug
    enable pragma_deprecated
    if enabled icl; then
        # -Qansi-alias is basically -fstrict-aliasing, but does not work
        # (correctly) on icl 13.x.
        check_cpp_condition "windows.h" "__ICL < 1300 || __ICL >= 1400" &&
            add_cflags -Qansi-alias
        # Some inline asm is not compilable in debug
        if enabled debug; then
            disable ebp_available
            disable ebx_available
        fi
    fi
    # msvcrt10 x64 incorrectly enables log2, only msvcrt12 (MSVC 2013) onwards actually has log2.
    check_cpp_condition crtversion.h "_VC_CRT_MAJOR_VERSION >= 12" || disable log2
    # The CRT headers contain __declspec(restrict) in a few places, but if redefining
    # restrict, this might break. MSVC 2010 and 2012 fail with __declspec(__restrict)
    # (as it ends up if the restrict redefine is done before including stdlib.h), while
    # MSVC 2013 and newer can handle it fine.
    # If this declspec fails, force including stdlib.h before the restrict redefinition
    # happens in config.h.
    if [ $_restrict != restrict ]; then
        check_cc <<EOF || add_cflags -FIstdlib.h
__declspec($_restrict) void* foo(int);
EOF
    fi
    # the new SSA optimzer in VS2015 U3 is mis-optimizing some parts of the code
    # Issue has been fixed in MSVC v19.00.24218.
    check_cpp_condition windows.h "_MSC_FULL_VER >= 190024218" ||
        check_cflags -d2SSAOptimizer-
    # enable utf-8 source processing on VS2015 U2 and newer
    check_cpp_condition windows.h "_MSC_FULL_VER >= 190023918" &&
        add_cflags -utf-8
fi

for pfx in "" host_; do
    varname=${pfx%_}cc_type
    eval "type=\$$varname"
    if [ "$type" = "msvc" ]; then
        check_${pfx}cc <<EOF || add_${pfx}cflags -Dinline=__inline
static inline int foo(int a) { return a; }
EOF
    fi
done

case $as_type in
    clang)
        add_asflags -Qunused-arguments
    ;;
esac

case $ld_type in
    clang)
        check_ldflags -Qunused-arguments
    ;;
esac

enable frame_thread_encoder

enabled asm || { arch=c; disable $ARCH_LIST $ARCH_EXT_LIST; }

check_deps $CONFIG_LIST       \
           $CONFIG_EXTRA      \
           $HAVE_LIST         \
           $ALL_COMPONENTS    \

enabled threads && ! enabled pthreads && ! enabled atomics_native && die "non pthread threading without atomics not supported, try adding --enable-pthreads or --cpu=i486 or higher if you are on x86"


if test $target_os = "haiku"; then
    disable memalign
    disable posix_memalign
fi

flatten_extralibs(){
    unset nested_entries
    list_name=$1
    eval list=\$${1}
    for entry in $list; do
        entry_copy=$entry
        resolve entry_copy
        append nested_entries $(filter '*_extralibs' $entry_copy)
        flat_entries=$(filter_out '*_extralibs' $entry_copy)
        eval $entry="\$flat_entries"
    done
    append $list_name "$nested_entries"

    resolve nested_entries
    if test -n "$(filter '*_extralibs' $nested_entries)"; then
        flatten_extralibs $list_name
    fi
}

for linkunit in $LIBRARY_LIST; do
    unset current_extralibs
    eval components=\$$(toupper ${linkunit})_COMPONENTS_LIST
    for comp in ${components}; do
        enabled $comp || continue
        comp_extralibs="${comp}_extralibs"
        append current_extralibs $comp_extralibs
    done
    eval prepend ${linkunit}_extralibs $current_extralibs
done

for linkunit in $LIBRARY_LIST $PROGRAM_LIST $EXTRALIBS_LIST; do
    flatten_extralibs ${linkunit}_extralibs
    unique  ${linkunit}_extralibs
    resolve ${linkunit}_extralibs
    eval ${linkunit}_extralibs=\$\(\$ldflags_filter \$${linkunit}_extralibs\)
done

map 'enabled $v && intrinsics=${v#intrinsics_}' $INTRINSICS_LIST

for thread in $THREADS_LIST; do
    if enabled $thread; then
        test -n "$thread_type" &&
            die "ERROR: Only one thread type must be selected." ||
            thread_type="$thread"
    fi
done

if disabled stdatomic; then
    if enabled atomics_gcc; then
        add_cppflags '-I\$(SRC_PATH)/compat/atomics/gcc'
    elif enabled atomics_win32; then
        add_cppflags '-I\$(SRC_PATH)/compat/atomics/win32'
    elif enabled atomics_suncc; then
        add_cppflags '-I\$(SRC_PATH)/compat/atomics/suncc'
    elif enabled pthreads; then
        add_compat atomics/pthread/stdatomic.o
        add_cppflags '-I\$(SRC_PATH)/compat/atomics/pthread'
    else
        enabled threads && die "Threading is enabled, but no atomics are available"
        add_cppflags '-I\$(SRC_PATH)/compat/atomics/dummy'
    fi
fi

# Check if requested libraries were found.
for lib in $AUTODETECT_LIBS; do
    requested $lib && ! enabled $lib && die "ERROR: $lib requested but not found";
done

enabled zlib && add_cppflags -DZLIB_CONST

# conditional library dependencies, in linking order
enabled afftfilt_filter     && prepend avfilter_deps "avcodec"
enabled afir_filter         && prepend avfilter_deps "avcodec"
enabled amovie_filter       && prepend avfilter_deps "avformat avcodec"
enabled aresample_filter    && prepend avfilter_deps "swresample"
enabled atempo_filter       && prepend avfilter_deps "avcodec"
enabled cover_rect_filter   && prepend avfilter_deps "avformat avcodec"
enabled ebur128_filter && enabled swresample && prepend avfilter_deps "swresample"
enabled elbg_filter         && prepend avfilter_deps "avcodec"
enabled fftfilt_filter      && prepend avfilter_deps "avcodec"
enabled find_rect_filter    && prepend avfilter_deps "avformat avcodec"
enabled firequalizer_filter && prepend avfilter_deps "avcodec"
enabled mcdeint_filter      && prepend avfilter_deps "avcodec"
enabled movie_filter    && prepend avfilter_deps "avformat avcodec"
enabled pan_filter          && prepend avfilter_deps "swresample"
enabled pp_filter           && prepend avfilter_deps "postproc"
enabled removelogo_filter   && prepend avfilter_deps "avformat avcodec swscale"
enabled resample_filter && prepend avfilter_deps "avresample"
enabled sab_filter          && prepend avfilter_deps "swscale"
enabled scale_filter    && prepend avfilter_deps "swscale"
enabled scale2ref_filter    && prepend avfilter_deps "swscale"
enabled sofalizer_filter    && prepend avfilter_deps "avcodec"
enabled showcqt_filter      && prepend avfilter_deps "avformat avcodec swscale"
enabled showfreqs_filter    && prepend avfilter_deps "avcodec"
enabled showspectrum_filter && prepend avfilter_deps "avcodec"
enabled signature_filter    && prepend avfilter_deps "avcodec avformat"
enabled smartblur_filter    && prepend avfilter_deps "swscale"
enabled spectrumsynth_filter && prepend avfilter_deps "avcodec"
enabled spp_filter          && prepend avfilter_deps "avcodec"
enabled subtitles_filter    && prepend avfilter_deps "avformat avcodec"
enabled uspp_filter         && prepend avfilter_deps "avcodec"
enabled zoompan_filter      && prepend avfilter_deps "swscale"

enabled lavfi_indev         && prepend avdevice_deps "avfilter"

#FIXME
enabled sdl2_outdev     && add_cflags $(filter_out '-Dmain=SDL_main' $sdl2_cflags)

enabled opus_decoder    && prepend avcodec_deps "swresample"

expand_deps(){
    lib_deps=${1}_deps
    eval "deps=\$$lib_deps"
    append $lib_deps $(map 'eval echo \$${v}_deps' $deps)
    unique $lib_deps
}

#we have to remove gpl from the deps here as some code assumes all lib deps are libs
postproc_deps="$(filter_out 'gpl' $postproc_deps)"

map 'expand_deps $v' $LIBRARY_LIST

license="LGPL version 2.1 or later"
if enabled nonfree; then
    license="nonfree and unredistributable"
elif enabled gplv3; then
    license="GPL version 3 or later"
elif enabled lgplv3; then
    license="LGPL version 3 or later"
elif enabled gpl; then
    license="GPL version 2 or later"
fi

if test "$quiet" != "yes"; then

echo "install prefix            $prefix"
echo "source path               $source_path"
echo "C compiler                $cc"
echo "C library                 $libc_type"
if test "$host_cc" != "$cc"; then
    echo "host C compiler           $host_cc"
    echo "host C library            $host_libc_type"
fi
echo "ARCH                      $arch ($cpu)"
if test "$build_suffix" != ""; then
    echo "build suffix              $build_suffix"
fi
if test "$progs_suffix" != ""; then
    echo "progs suffix              $progs_suffix"
fi
if test "$extra_version" != ""; then
    echo "version string suffix     $extra_version"
fi
echo "big-endian                ${bigendian-no}"
echo "runtime cpu detection     ${runtime_cpudetect-no}"
if enabled x86; then
    echo "standalone assembly       ${x86asm-no}"
    echo "x86 assembler             ${x86asmexe}"
    echo "MMX enabled               ${mmx-no}"
    echo "MMXEXT enabled            ${mmxext-no}"
    echo "3DNow! enabled            ${amd3dnow-no}"
    echo "3DNow! extended enabled   ${amd3dnowext-no}"
    echo "SSE enabled               ${sse-no}"
    echo "SSSE3 enabled             ${ssse3-no}"
    echo "AESNI enabled             ${aesni-no}"
    echo "AVX enabled               ${avx-no}"
    echo "AVX2 enabled              ${avx2-no}"
    echo "XOP enabled               ${xop-no}"
    echo "FMA3 enabled              ${fma3-no}"
    echo "FMA4 enabled              ${fma4-no}"
    echo "i686 features enabled     ${i686-no}"
    echo "CMOV is fast              ${fast_cmov-no}"
    echo "EBX available             ${ebx_available-no}"
    echo "EBP available             ${ebp_available-no}"
fi
if enabled aarch64; then
    echo "NEON enabled              ${neon-no}"
    echo "VFP enabled               ${vfp-no}"
fi
if enabled arm; then
    echo "ARMv5TE enabled           ${armv5te-no}"
    echo "ARMv6 enabled             ${armv6-no}"
    echo "ARMv6T2 enabled           ${armv6t2-no}"
    echo "VFP enabled               ${vfp-no}"
    echo "NEON enabled              ${neon-no}"
    echo "THUMB enabled             ${thumb-no}"
fi
if enabled mips; then
    echo "MIPS FPU enabled          ${mipsfpu-no}"
    echo "MIPS DSP R1 enabled       ${mipsdsp-no}"
    echo "MIPS DSP R2 enabled       ${mipsdspr2-no}"
    echo "MIPS MSA enabled          ${msa-no}"
    echo "LOONGSON MMI enabled      ${mmi-no}"
fi
if enabled ppc; then
    echo "AltiVec enabled           ${altivec-no}"
    echo "VSX enabled               ${vsx-no}"
    echo "POWER8 enabled            ${power8-no}"
    echo "PPC 4xx optimizations     ${ppc4xx-no}"
    echo "dcbzl available           ${dcbzl-no}"
fi
echo "debug symbols             ${debug-no}"
echo "strip symbols             ${stripping-no}"
echo "optimize for size         ${small-no}"
echo "optimizations             ${optimizations-no}"
echo "static                    ${static-no}"
echo "shared                    ${shared-no}"
echo "postprocessing support    ${postproc-no}"
echo "network support           ${network-no}"
echo "threading support         ${thread_type-no}"
echo "safe bitstream reader     ${safe_bitstream_reader-no}"
echo "texi2html enabled         ${texi2html-no}"
echo "perl enabled              ${perl-no}"
echo "pod2man enabled           ${pod2man-no}"
echo "makeinfo enabled          ${makeinfo-no}"
echo "makeinfo supports HTML    ${makeinfo_html-no}"
test -n "$random_seed" &&
    echo "random seed               ${random_seed}"
echo

echo "External libraries:"
print_enabled '' $EXTERNAL_LIBRARY_LIST $EXTERNAL_AUTODETECT_LIBRARY_LIST | print_in_columns
echo

echo "External libraries providing hardware acceleration:"
print_enabled '' $HWACCEL_LIBRARY_LIST $HWACCEL_AUTODETECT_LIBRARY_LIST | print_in_columns
echo

echo "Libraries:"
print_enabled '' $LIBRARY_LIST | print_in_columns
echo

echo "Programs:"
print_enabled '' $PROGRAM_LIST | print_in_columns
echo

for type in decoder encoder hwaccel parser demuxer muxer protocol filter bsf indev outdev; do
    echo "Enabled ${type}s:"
    eval list=\$$(toupper $type)_LIST
    print_enabled '_*' $list | print_in_columns
    echo
done

if test -n "$ignore_tests"; then
    ignore_tests=$(echo $ignore_tests | tr ',' ' ')
    echo "Ignored FATE tests:"
    echo $ignore_tests | print_in_columns
    echo
fi

echo "License: $license"

fi # test "$quiet" != "yes"

if test -n "$WARNINGS"; then
    printf "\n%s%s$WARNINGS%s" "$warn_color" "$bold_color" "$reset_color"
    enabled fatal_warnings && exit 1
fi

test -e Makefile || echo "include $source_path/Makefile" > Makefile

esc(){
    echo "$*" | sed 's/%/%25/g;s/:/%3a/g'
}

echo "config:$arch:$subarch:$cpu:$target_os:$(esc $cc_ident):$(esc $FFMPEG_CONFIGURATION)" > ffbuild/config.fate

enabled stripping || strip="echo skipping strip"
enabled stripping || striptype=""

config_files="$TMPH ffbuild/config.mak doc/config.texi"

cat > ffbuild/config.mak <<EOF
# Automatically generated by configure - do not modify!
ifndef FFMPEG_CONFIG_MAK
FFMPEG_CONFIG_MAK=1
FFMPEG_CONFIGURATION=$FFMPEG_CONFIGURATION
prefix=$prefix
LIBDIR=\$(DESTDIR)$libdir
SHLIBDIR=\$(DESTDIR)$shlibdir
INCDIR=\$(DESTDIR)$incdir
BINDIR=\$(DESTDIR)$bindir
DATADIR=\$(DESTDIR)$datadir
DOCDIR=\$(DESTDIR)$docdir
MANDIR=\$(DESTDIR)$mandir
PKGCONFIGDIR=\$(DESTDIR)$pkgconfigdir
INSTALL_NAME_DIR=$install_name_dir
SRC_PATH=$source_path
SRC_LINK=$source_link
ifndef MAIN_MAKEFILE
SRC_PATH:=\$(SRC_PATH:.%=..%)
endif
CC_IDENT=$cc_ident
ARCH=$arch
INTRINSICS=$intrinsics
EXTERN_PREFIX=$extern_prefix
CC=$cc
CXX=$cxx
AS=$as
OBJCC=$objcc
LD=$ld
DEPCC=$dep_cc
DEPCCFLAGS=$DEPCCFLAGS \$(CPPFLAGS)
DEPAS=$as
DEPASFLAGS=$DEPASFLAGS \$(CPPFLAGS)
X86ASM=$x86asmexe
DEPX86ASM=$x86asmexe
DEPX86ASMFLAGS=\$(X86ASMFLAGS)
AR=$ar
ARFLAGS=$arflags
AR_O=$ar_o
AR_CMD=$ar
NM_CMD=$nm
RANLIB=$ranlib
STRIP=$strip
STRIPTYPE=$striptype
NVCC=$nvcc
CP=cp -p
LN_S=$ln_s
CPPFLAGS=$CPPFLAGS
CFLAGS=$CFLAGS
CXXFLAGS=$CXXFLAGS
OBJCFLAGS=$OBJCFLAGS
ASFLAGS=$ASFLAGS
NVCCFLAGS=$nvccflags
AS_C=$AS_C
AS_O=$AS_O
OBJCC_C=$OBJCC_C
OBJCC_E=$OBJCC_E
OBJCC_O=$OBJCC_O
CC_C=$CC_C
CC_E=$CC_E
CC_O=$CC_O
CXX_C=$CXX_C
CXX_O=$CXX_O
NVCC_C=$NVCC_C
NVCC_O=$NVCC_O
LD_O=$LD_O
X86ASM_O=$X86ASM_O
LD_LIB=$LD_LIB
LD_PATH=$LD_PATH
WINDRES=$windres
DEPWINDRES=$dep_cc
DOXYGEN=$doxygen
LDFLAGS=$LDFLAGS
LDEXEFLAGS=$LDEXEFLAGS
LDSOFLAGS=$LDSOFLAGS
SHFLAGS=$(echo $($ldflags_filter $SHFLAGS))
ASMSTRIPFLAGS=$ASMSTRIPFLAGS
X86ASMFLAGS=$X86ASMFLAGS
BUILDSUF=$build_suffix
PROGSSUF=$progs_suffix
FULLNAME=$FULLNAME
LIBPREF=$LIBPREF
LIBSUF=$LIBSUF
LIBNAME=$LIBNAME
SLIBPREF=$SLIBPREF
SLIBSUF=$SLIBSUF
EXESUF=$EXESUF
EXTRA_VERSION=$extra_version
CCDEP=$CCDEP
CXXDEP=$CXXDEP
CCDEP_FLAGS=$CCDEP_FLAGS
ASDEP=$ASDEP
ASDEP_FLAGS=$ASDEP_FLAGS
X86ASMDEP=$X86ASMDEP
X86ASMDEP_FLAGS=$X86ASMDEP_FLAGS
CC_DEPFLAGS=$CC_DEPFLAGS
AS_DEPFLAGS=$AS_DEPFLAGS
X86ASM_DEPFLAGS=$X86ASM_DEPFLAGS
HOSTCC=$host_cc
HOSTLD=$host_ld
HOSTCFLAGS=$host_cflags
HOSTCPPFLAGS=$host_cppflags
HOSTEXESUF=$HOSTEXESUF
HOSTLDFLAGS=$host_ldflags
HOSTEXTRALIBS=$host_extralibs
DEPHOSTCC=$host_cc
DEPHOSTCCFLAGS=$DEPHOSTCCFLAGS \$(HOSTCCFLAGS)
HOSTCCDEP=$HOSTCCDEP
HOSTCCDEP_FLAGS=$HOSTCCDEP_FLAGS
HOSTCC_DEPFLAGS=$HOSTCC_DEPFLAGS
HOSTCC_C=$HOSTCC_C
HOSTCC_O=$HOSTCC_O
HOSTLD_O=$HOSTLD_O
TARGET_EXEC=$target_exec $target_exec_args
TARGET_PATH=$target_path
TARGET_SAMPLES=${target_samples:-\$(SAMPLES)}
CFLAGS-ffplay=${sdl2_cflags}
CFLAGS_HEADERS=$CFLAGS_HEADERS
LIB_INSTALL_EXTRA_CMD=$LIB_INSTALL_EXTRA_CMD
EXTRALIBS=$extralibs
COMPAT_OBJS=$compat_objs
INSTALL=$install
SLIBNAME=${SLIBNAME}
SLIBNAME_WITH_VERSION=${SLIBNAME_WITH_VERSION}
SLIBNAME_WITH_MAJOR=${SLIBNAME_WITH_MAJOR}
SLIB_CREATE_DEF_CMD=${SLIB_CREATE_DEF_CMD}
SLIB_EXTRA_CMD=${SLIB_EXTRA_CMD}
SLIB_INSTALL_NAME=${SLIB_INSTALL_NAME}
SLIB_INSTALL_LINKS=${SLIB_INSTALL_LINKS}
SLIB_INSTALL_EXTRA_LIB=${SLIB_INSTALL_EXTRA_LIB}
SLIB_INSTALL_EXTRA_SHLIB=${SLIB_INSTALL_EXTRA_SHLIB}
VERSION_SCRIPT_POSTPROCESS_CMD=${VERSION_SCRIPT_POSTPROCESS_CMD}
SAMPLES:=${samples:-\$(FATE_SAMPLES)}
NOREDZONE_FLAGS=$noredzone_flags
LIBFUZZER_PATH=$libfuzzer_path
IGNORE_TESTS=$ignore_tests
EOF

map 'eval echo "${v}_FFLIBS=\$${v}_deps" >> ffbuild/config.mak' $LIBRARY_LIST

for entry in $LIBRARY_LIST $PROGRAM_LIST $EXTRALIBS_LIST; do
    eval echo "EXTRALIBS-${entry}=\$${entry}_extralibs" >> ffbuild/config.mak
done

cat > $TMPH <<EOF
/* Automatically generated by configure - do not modify! */
#ifndef FFMPEG_CONFIG_H
#define FFMPEG_CONFIG_H
#define FFMPEG_CONFIGURATION "$(c_escape $FFMPEG_CONFIGURATION)"
#define FFMPEG_LICENSE "$(c_escape $license)"
#define CONFIG_THIS_YEAR 2017
#define FFMPEG_DATADIR "$(eval c_escape $datadir)"
#define AVCONV_DATADIR "$(eval c_escape $datadir)"
#define CC_IDENT "$(c_escape ${cc_ident:-Unknown compiler})"
#define av_restrict $_restrict
#define EXTERN_PREFIX "${extern_prefix}"
#define EXTERN_ASM ${extern_prefix}
#define BUILDSUF "$build_suffix"
#define SLIBSUF "$SLIBSUF"
#define HAVE_MMX2 HAVE_MMXEXT
#define SWS_MAX_FILTER_SIZE $sws_max_filter_size
EOF

test -n "$assert_level" &&
    echo "#define ASSERT_LEVEL $assert_level" >>$TMPH

test -n "$malloc_prefix" &&
    echo "#define MALLOC_PREFIX $malloc_prefix" >>$TMPH

if enabled x86asm; then
    append config_files $TMPASM
    cat > $TMPASM <<EOF
; Automatically generated by configure - do not modify!
EOF
fi

enabled getenv || echo "#define getenv(x) NULL" >> $TMPH


mkdir -p doc
mkdir -p tests
mkdir -p tests/api
echo "@c auto-generated by configure - do not modify! " > doc/config.texi

print_config ARCH_   "$config_files" $ARCH_LIST
print_config HAVE_   "$config_files" $HAVE_LIST
print_config CONFIG_ "$config_files" $CONFIG_LIST       \
                                     $CONFIG_EXTRA      \
                                     $ALL_COMPONENTS    \

echo "#endif /* FFMPEG_CONFIG_H */" >> $TMPH
echo "endif # FFMPEG_CONFIG_MAK" >> ffbuild/config.mak

# Do not overwrite an unchanged config.h to avoid superfluous rebuilds.
cp_if_changed $TMPH config.h
touch ffbuild/.config

enabled x86asm && cp_if_changed $TMPASM config.asm

cat > $TMPH <<EOF
/* Generated by ffmpeg configure */
#ifndef AVUTIL_AVCONFIG_H
#define AVUTIL_AVCONFIG_H
EOF

print_config AV_HAVE_ $TMPH $HAVE_LIST_PUB

echo "#endif /* AVUTIL_AVCONFIG_H */" >> $TMPH

cp_if_changed $TMPH libavutil/avconfig.h

# generate the lists of enabled components
print_enabled_components(){
    file=$1
    struct_name=$2
    name=$3
    shift 3
    echo "static const $struct_name * const $name[] = {" > $TMPH
    for c in $*; do
        enabled $c && printf "    &ff_%s,\n" $c >> $TMPH
    done
    echo "    NULL };" >> $TMPH
    cp_if_changed $TMPH $file
}

print_enabled_components libavcodec/bsf_list.c AVBitStreamFilter bitstream_filters $BSF_LIST
print_enabled_components libavformat/protocol_list.c URLProtocol url_protocols $PROTOCOL_LIST

# Settings for pkg-config files

cat > $TMPH <<EOF
# Automatically generated by configure - do not modify!
shared=$shared
build_suffix=$build_suffix
prefix=$prefix
libdir=$libdir
incdir=$incdir
rpath=$(enabled rpath && echo "-Wl,-rpath,\${libdir}")
source_path=${source_path}
LIBPREF=${LIBPREF}
LIBSUF=${LIBSUF}
extralibs_avutil="$avutil_extralibs"
extralibs_avcodec="$avcodec_extralibs"
extralibs_avformat="$avformat_extralibs"
extralibs_avdevice="$avdevice_extralibs"
extralibs_avfilter="$avfilter_extralibs"
extralibs_avresample="$avresample_extralibs"
extralibs_postproc="$postproc_extralibs"
extralibs_swscale="$swscale_extralibs"
extralibs_swresample="$swresample_extralibs"
EOF

for lib in $LIBRARY_LIST; do
    lib_deps="$(eval echo \$${lib}_deps)"
    echo ${lib}_deps=\"$lib_deps\" >> $TMPH
done

cp_if_changed $TMPH ffbuild/config.sh<|MERGE_RESOLUTION|>--- conflicted
+++ resolved
@@ -4964,13 +4964,8 @@
         SLIB_INSTALL_LINKS=
         SLIB_INSTALL_EXTRA_SHLIB='$(SLIBNAME:$(SLIBSUF)=.lib)'
         SLIB_INSTALL_EXTRA_LIB='lib$(SLIBNAME:$(SLIBSUF)=.dll.a) $(SLIBNAME_WITH_MAJOR:$(SLIBSUF)=.def)'
-<<<<<<< HEAD
-        SLIB_CREATE_DEF_CMD='ARCH="$(ARCH)" AR="$(AR_CMD)" NM="$(NM_CMD)" $(SRC_PATH)/compat/windows/makedef $(SUBDIR)lib$(NAME).ver $(OBJS) > $$(@:$(SLIBSUF)=.def)'
+        SLIB_CREATE_DEF_CMD='EXTERN_PREFIX="$(EXTERN_PREFIX)" AR="$(AR_CMD)" NM="$(NM_CMD)" $(SRC_PATH)/compat/windows/makedef $(SUBDIR)lib$(NAME).ver $(OBJS) > $$(@:$(SLIBSUF)=.def)'
         SHFLAGS='-shared -Wl,--out-implib,$(SUBDIR)lib$(SLIBNAME:$(SLIBSUF)=.dll.a) -Wl,--disable-auto-image-base $$(@:$(SLIBSUF)=.def)'
-=======
-        SLIB_CREATE_DEF_CMD='EXTERN_PREFIX="$(EXTERN_PREFIX)" AR="$(AR_CMD)" NM="$(NM_CMD)" $(SRC_PATH)/compat/windows/makedef $(SUBDIR)lib$(NAME).ver $(OBJS) > $$(@:$(SLIBSUF)=.def)'
-        SHFLAGS='-shared -Wl,--out-implib,$(SUBDIR)lib$(SLIBNAME:$(SLIBSUF)=.dll.a) -Wl,--enable-auto-image-base $$(@:$(SLIBSUF)=.def)'
->>>>>>> bad7ce1d
         enabled x86_64 && objformat="win64" || objformat="win32"
         ranlib=:
         enable dos_paths
@@ -5003,15 +4998,9 @@
         shlibdir_default="$bindir_default"
         SLIBPREF=""
         SLIBSUF=".dll"
-<<<<<<< HEAD
         SLIBNAME_WITH_VERSION='$(SLIBPREF)$(FULLNAME)-$(LIBVERSION)$(SLIBSUF)'
         SLIBNAME_WITH_MAJOR='$(SLIBPREF)$(FULLNAME)-$(LIBMAJOR)$(SLIBSUF)'
-        SLIB_CREATE_DEF_CMD='$(SRC_PATH)/compat/windows/makedef $(SUBDIR)lib$(NAME).ver $(OBJS) > $$(@:$(SLIBSUF)=.def)'
-=======
-        SLIBNAME_WITH_VERSION='$(SLIBPREF)$(NAME)-$(LIBVERSION)$(SLIBSUF)'
-        SLIBNAME_WITH_MAJOR='$(SLIBPREF)$(NAME)-$(LIBMAJOR)$(SLIBSUF)'
         SLIB_CREATE_DEF_CMD='EXTERN_PREFIX="$(EXTERN_PREFIX)" $(SRC_PATH)/compat/windows/makedef $(SUBDIR)lib$(NAME).ver $(OBJS) > $$(@:$(SLIBSUF)=.def)'
->>>>>>> bad7ce1d
         SLIB_INSTALL_NAME='$(SLIBNAME_WITH_MAJOR)'
         SLIB_INSTALL_LINKS=
         SLIB_INSTALL_EXTRA_SHLIB='$(SLIBNAME:$(SLIBSUF)=.lib)'
