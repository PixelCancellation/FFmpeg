FFSERVER_REFFILE = $(SRC_PATH)/tests/ffserver.regression.ref

VREF = tests/vsynth1/00.pgm
AREF = tests/data/asynth1.sw


$(AREF): CMP=

ffservertest: ffserver$(EXESUF) tests/vsynth1/00.pgm tests/data/asynth1.sw
	@echo
	@echo "Unfortunately ffserver is broken and therefore its regression"
	@echo "test fails randomly. Treat the results accordingly."
	@echo
	$(SRC_PATH)/tests/ffserver-regression.sh $(FFSERVER_REFFILE) $(SRC_PATH)/tests/ffserver.conf

OBJDIRS += tests/data tests/vsynth1

tests/vsynth1/00.pgm: tests/videogen$(HOSTEXESUF) | tests/vsynth1
	$(M)./$< 'tests/vsynth1/'

tests/data/asynth1.sw: tests/audiogen$(HOSTEXESUF) | tests/data
	$(M)./$< $@

tests/data/asynth-%.wav: tests/audiogen$(HOSTEXESUF) | tests/data
	$(M)./$< $@ $(subst -, ,$*)

tests/data/vsynth1.yuv: tests/videogen$(HOSTEXESUF) | tests/data
	$(M)$< $@

tests/data/vsynth2.yuv: tests/rotozoom$(HOSTEXESUF) | tests/data
	$(M)$< $(SRC_PATH)/tests/lena.pnm $@

tests/data/ffprobe-test.nut: ffmpeg$(EXESUF) | tests/data
	$(M)$(TARGET_EXEC) ./$< \
        -f lavfi -i "aevalsrc=sin(400*PI*2*t)::d=0.125[out0]; testsrc=d=0.125[out1]; testsrc=s=100x100:d=0.125[out2]" \
        -f ffmetadata -i $(SRC_PATH)/tests/test.ffmeta \
        -flags +bitexact -map 0:0 -map 0:1 -map 0:2 -map_metadata 1 \
        -map_metadata:s:0 1:s:0 -map_metadata:s:1 1:s:1 \
        -vcodec rawvideo -acodec pcm_s16le \
        -y $@ 2>/dev/null

tests/data/%.sw tests/data/asynth% tests/data/vsynth%.yuv tests/vsynth%/00.pgm tests/data/%.nut: TAG = GEN

ALLYES  = $(strip $(call XYES, $(1)))
XYES    = $(if $(strip $(1)),                                           \
               $(if $(CONFIG_$(firstword $(1))),                        \
                    $(call XYES, $(wordlist 2, $(words $(1)), $(1)))),  \
               yes)

ENCDEC  = $(call ALLYES, $(firstword $(1))_ENCODER $(lastword $(1))_DECODER  \
                         $(firstword $(2))_MUXER   $(lastword $(2))_DEMUXER)

ENCDEC2 = $(call ALLYES, $(firstword $(1))_ENCODER $(lastword $(1))_DECODER  \
                         $(firstword $(2))_ENCODER $(lastword $(2))_DECODER  \
                         $(firstword $(3))_MUXER   $(lastword $(3))_DEMUXER)

DEMDEC  = $(call ALLYES, $(1)_DEMUXER $(2:%=%_DECODER))

include $(SRC_PATH)/tests/fate/acodec.mak
include $(SRC_PATH)/tests/fate/vcodec.mak
include $(SRC_PATH)/tests/fate/avformat.mak
include $(SRC_PATH)/tests/fate/avfilter.mak
include $(SRC_PATH)/tests/fate/seek.mak

include $(SRC_PATH)/tests/fate/aac.mak
include $(SRC_PATH)/tests/fate/ac3.mak
include $(SRC_PATH)/tests/fate/adpcm.mak
include $(SRC_PATH)/tests/fate/alac.mak
include $(SRC_PATH)/tests/fate/als.mak
include $(SRC_PATH)/tests/fate/amrnb.mak
include $(SRC_PATH)/tests/fate/amrwb.mak
include $(SRC_PATH)/tests/fate/atrac.mak
include $(SRC_PATH)/tests/fate/audio.mak
include $(SRC_PATH)/tests/fate/bmp.mak
include $(SRC_PATH)/tests/fate/cdxl.mak
include $(SRC_PATH)/tests/fate/cover-art.mak
include $(SRC_PATH)/tests/fate/dct.mak
include $(SRC_PATH)/tests/fate/demux.mak
include $(SRC_PATH)/tests/fate/dfa.mak
include $(SRC_PATH)/tests/fate/dpcm.mak
include $(SRC_PATH)/tests/fate/ea.mak
include $(SRC_PATH)/tests/fate/ffprobe.mak
include $(SRC_PATH)/tests/fate/filter.mak
include $(SRC_PATH)/tests/fate/flac.mak
include $(SRC_PATH)/tests/fate/fft.mak
include $(SRC_PATH)/tests/fate/h264.mak
include $(SRC_PATH)/tests/fate/image.mak
include $(SRC_PATH)/tests/fate/indeo.mak
include $(SRC_PATH)/tests/fate/libavcodec.mak
include $(SRC_PATH)/tests/fate/libavformat.mak
include $(SRC_PATH)/tests/fate/libavutil.mak
include $(SRC_PATH)/tests/fate/mapchan.mak
include $(SRC_PATH)/tests/fate/lossless-audio.mak
include $(SRC_PATH)/tests/fate/lossless-video.mak
include $(SRC_PATH)/tests/fate/microsoft.mak
include $(SRC_PATH)/tests/fate/mp3.mak
include $(SRC_PATH)/tests/fate/mpc.mak
include $(SRC_PATH)/tests/fate/options.mak
include $(SRC_PATH)/tests/fate/pcm.mak
include $(SRC_PATH)/tests/fate/probe.mak
include $(SRC_PATH)/tests/fate/prores.mak
include $(SRC_PATH)/tests/fate/qt.mak
include $(SRC_PATH)/tests/fate/qtrle.mak
include $(SRC_PATH)/tests/fate/real.mak
include $(SRC_PATH)/tests/fate/screen.mak
include $(SRC_PATH)/tests/fate/subtitles.mak
include $(SRC_PATH)/tests/fate/utvideo.mak
include $(SRC_PATH)/tests/fate/video.mak
include $(SRC_PATH)/tests/fate/voice.mak
include $(SRC_PATH)/tests/fate/vorbis.mak
include $(SRC_PATH)/tests/fate/vpx.mak
include $(SRC_PATH)/tests/fate/vqf.mak
include $(SRC_PATH)/tests/fate/wavpack.mak
include $(SRC_PATH)/tests/fate/wma.mak

FATE_LAVF_FATE = $(LAVF_FATE_TESTS:%=fate-lavf-fate-%)

FATE_FFMPEG += $(FATE_FFMPEG-yes) $(FATE_AVCONV) $(FATE_AVCONV-yes)
FATE-$(CONFIG_FFMPEG) += $(FATE_FFMPEG)
FATE-$(CONFIG_FFPROBE) += $(FATE_FFPROBE)

FATE-$(CONFIG_AVCODEC)  += $(FATE_LIBAVCODEC)
FATE-$(CONFIG_AVFORMAT) += $(FATE_LIBAVFORMAT)

<<<<<<< HEAD
FATE_EXTERN-$(CONFIG_FFMPEG) += $(FATE_SAMPLES_AVCONV) $(FATE_SAMPLES_FFMPEG)
FATE_EXTERN += $(FATE_EXTERN-yes)
=======
FATE_SAMPLES_AVCONV           += $(FATE_SAMPLES_AVCONV-yes)
FATE_SAMPLES-$(CONFIG_AVCONV) += $(FATE_SAMPLES_AVCONV)
FATE_SAMPLES += $(FATE_SAMPLES-yes)
>>>>>>> 0af1fe84

FATE += $(FATE-yes)
FATE += $(FATE_LIBAVUTIL)

$(FATE_FFMPEG) $(FATE_LAVF_FATE) $(FATE_SAMPLES_AVCONV) $(FATE_SAMPLES_FFMPEG): ffmpeg$(EXESUF)

$(FATE_FFPROBE): ffprobe$(EXESUF)

$(FATE_LAVF_FATE): CMD = lavffatetest

fate-lavf-fate: $(FATE_LAVF_FATE)

ifdef SAMPLES
FATE += $(FATE_LAVF_FATE)
FATE += $(FATE_FULL) $(FATE_FULL-yes)
FATE += $(FATE_EXTERN)
fate-rsync:
	rsync -vaLW --timeout=60 --contimeout=60 rsync://fate-suite.ffmpeg.org/fate-suite/ $(SAMPLES)
else
fate::
	@echo "warning: only a subset of the fate tests will be run because SAMPLES is not specified"
fate-rsync:
	@echo "use 'make fate-rsync SAMPLES=/path/to/samples' to sync the fate suite"
$(FATE_EXTERN):
	@echo "$@ requires external samples and SAMPLES not specified"; false
endif

FATE_UTILS = base64 tiny_psnr

TOOL = ffmpeg

fate:: $(FATE)

$(FATE) $(FATE_TESTS-no): $(FATE_UTILS:%=tests/%$(HOSTEXESUF))
	@echo "TEST    $(@:fate-%=%)"
	$(Q)$(SRC_PATH)/tests/fate-run.sh $@ "$(SAMPLES)" "$(TARGET_EXEC)" "$(TARGET_PATH)" '$(CMD)' '$(CMP)' '$(REF)' '$(FUZZ)' '$(THREADS)' '$(THREAD_TYPE)' '$(CPUFLAGS)' '$(CMP_SHIFT)' '$(CMP_TARGET)' '$(SIZE_TOLERANCE)' '$(CMP_UNIT)'

fate-list:
	@printf '%s\n' $(sort $(FATE))

clean:: testclean

testclean:
	$(RM) -r tests/vsynth1 tests/data tools/lavfi-showfiltfmts$(EXESUF)
	$(RM) $(CLEANSUFFIXES:%=tests/%)
	$(RM) $(TESTTOOLS:%=tests/%$(HOSTEXESUF))

-include $(wildcard tests/*.d)

.PHONY: fate*<|MERGE_RESOLUTION|>--- conflicted
+++ resolved
@@ -122,14 +122,9 @@
 FATE-$(CONFIG_AVCODEC)  += $(FATE_LIBAVCODEC)
 FATE-$(CONFIG_AVFORMAT) += $(FATE_LIBAVFORMAT)
 
-<<<<<<< HEAD
-FATE_EXTERN-$(CONFIG_FFMPEG) += $(FATE_SAMPLES_AVCONV) $(FATE_SAMPLES_FFMPEG)
+FATE_SAMPLES_AVCONV           += $(FATE_SAMPLES_AVCONV-yes)
+FATE_EXTERN-$(CONFIG_FFMPEG)  += $(FATE_SAMPLES_AVCONV) $(FATE_SAMPLES_FFMPEG)
 FATE_EXTERN += $(FATE_EXTERN-yes)
-=======
-FATE_SAMPLES_AVCONV           += $(FATE_SAMPLES_AVCONV-yes)
-FATE_SAMPLES-$(CONFIG_AVCONV) += $(FATE_SAMPLES_AVCONV)
-FATE_SAMPLES += $(FATE_SAMPLES-yes)
->>>>>>> 0af1fe84
 
 FATE += $(FATE-yes)
 FATE += $(FATE_LIBAVUTIL)
