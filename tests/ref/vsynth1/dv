4d572f758b55a1756adf9f54132f3b9e *./tests/data/vsynth1/dv.dv
7200000 ./tests/data/vsynth1/dv.dv
02ac7cdeab91d4d5621e7ce96dddc498 *./tests/data/dv.vsynth1.out.yuv
<<<<<<< HEAD
stddev:    6.90 PSNR: 31.34 MAXDIFF:   76 bytes:  7603200/  7603200
f179899efba432c6f01149c36c709092 *./tests/data/vsynth1/dv411.dv
7200000 ./tests/data/vsynth1/dv411.dv
b6640a3a572353f51284acb746eb00c4 *./tests/data/dv.vsynth1.out.yuv
stddev:   30.76 PSNR: 18.37 MAXDIFF:  205 bytes:  7603200/  7603200
=======
stddev:    6.90 PSNR: 31.34 MAXDIFF:   76 bytes:  7603200/  7603200
>>>>>>> 963f6855
<|MERGE_RESOLUTION|>--- conflicted
+++ resolved
@@ -1,12 +1,4 @@
 4d572f758b55a1756adf9f54132f3b9e *./tests/data/vsynth1/dv.dv
 7200000 ./tests/data/vsynth1/dv.dv
 02ac7cdeab91d4d5621e7ce96dddc498 *./tests/data/dv.vsynth1.out.yuv
-<<<<<<< HEAD
-stddev:    6.90 PSNR: 31.34 MAXDIFF:   76 bytes:  7603200/  7603200
-f179899efba432c6f01149c36c709092 *./tests/data/vsynth1/dv411.dv
-7200000 ./tests/data/vsynth1/dv411.dv
-b6640a3a572353f51284acb746eb00c4 *./tests/data/dv.vsynth1.out.yuv
-stddev:   30.76 PSNR: 18.37 MAXDIFF:  205 bytes:  7603200/  7603200
-=======
-stddev:    6.90 PSNR: 31.34 MAXDIFF:   76 bytes:  7603200/  7603200
->>>>>>> 963f6855
+stddev:    6.90 PSNR: 31.34 MAXDIFF:   76 bytes:  7603200/  7603200