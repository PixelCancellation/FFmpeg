ret: 0         st: 1 flags:1 dts:-0.011000 pts:-0.011000 pos:    555 size:   208
ret: 0         st:-1 flags:0  ts:-1.000000
ret: 0         st: 1 flags:1 dts: 0.000000 pts: 0.000000 pos:    555 size:   208
ret: 0         st:-1 flags:1  ts: 1.894167
ret: 0         st: 0 flags:1 dts: 0.960000 pts: 0.960000 pos: 292193 size: 27834
ret: 0         st: 0 flags:0  ts: 0.788000
ret: 0         st: 0 flags:1 dts: 0.960000 pts: 0.960000 pos: 292193 size: 27834
ret: 0         st: 0 flags:1  ts:-0.317000
ret: 0         st: 1 flags:1 dts: 0.000000 pts: 0.000000 pos:    555 size:   208
ret:-1         st: 1 flags:0  ts: 2.577000
ret: 0         st: 1 flags:1  ts: 1.471000
ret: 0         st: 1 flags:1 dts: 1.008000 pts: 1.008000 pos: 320250 size:   209
ret: 0         st:-1 flags:0  ts: 0.365002
ret: 0         st: 0 flags:1 dts: 0.480000 pts: 0.480000 pos: 146746 size: 27925
ret: 0         st:-1 flags:1  ts:-0.740831
ret: 0         st: 1 flags:1 dts: 0.000000 pts: 0.000000 pos:    555 size:   208
ret:-1         st: 0 flags:0  ts: 2.153000
ret: 0         st: 0 flags:1  ts: 1.048000
ret: 0         st: 0 flags:1 dts: 0.960000 pts: 0.960000 pos: 292193 size: 27834
ret: 0         st: 1 flags:0  ts:-0.058000
ret: 0         st: 1 flags:1 dts: 0.015000 pts: 0.015000 pos:    555 size:   208
ret: 0         st: 1 flags:1  ts: 2.836000
ret: 0         st: 1 flags:1 dts: 1.008000 pts: 1.008000 pos: 320250 size:   209
ret:-1         st:-1 flags:0  ts: 1.730004
ret: 0         st:-1 flags:1  ts: 0.624171
ret: 0         st: 0 flags:1 dts: 0.480000 pts: 0.480000 pos: 146746 size: 27925
ret: 0         st: 0 flags:0  ts:-0.482000
ret: 0         st: 1 flags:1 dts: 0.000000 pts: 0.000000 pos:    555 size:   208
ret: 0         st: 0 flags:1  ts: 2.413000
ret: 0         st: 0 flags:1 dts: 0.960000 pts: 0.960000 pos: 292193 size: 27834
ret:-1         st: 1 flags:0  ts: 1.307000
ret: 0         st: 1 flags:1  ts: 0.201000
<<<<<<< HEAD
ret: 0         st: 1 flags:1 dts: 0.198000 pts: 0.198000 pos:    555 size:   208
=======
ret: 0         st: 1 flags:1 dts: 0.015000 pts: 0.015000 pos:    512 size:   208
>>>>>>> 7521c4ba
ret: 0         st:-1 flags:0  ts:-0.904994
ret: 0         st: 1 flags:1 dts: 0.000000 pts: 0.000000 pos:    555 size:   208
ret: 0         st:-1 flags:1  ts: 1.989173
ret: 0         st: 0 flags:1 dts: 0.960000 pts: 0.960000 pos: 292193 size: 27834
ret: 0         st: 0 flags:0  ts: 0.883000
ret: 0         st: 0 flags:1 dts: 0.960000 pts: 0.960000 pos: 292193 size: 27834
ret: 0         st: 0 flags:1  ts:-0.222000
ret: 0         st: 1 flags:1 dts: 0.000000 pts: 0.000000 pos:    555 size:   208
ret:-1         st: 1 flags:0  ts: 2.672000
ret: 0         st: 1 flags:1  ts: 1.566000
ret: 0         st: 1 flags:1 dts: 1.008000 pts: 1.008000 pos: 320250 size:   209
ret: 0         st:-1 flags:0  ts: 0.460008
ret: 0         st: 0 flags:1 dts: 0.480000 pts: 0.480000 pos: 146746 size: 27925
ret: 0         st:-1 flags:1  ts:-0.645825
ret: 0         st: 1 flags:1 dts: 0.000000 pts: 0.000000 pos:    555 size:   208<|MERGE_RESOLUTION|>--- conflicted
+++ resolved
@@ -30,11 +30,7 @@
 ret: 0         st: 0 flags:1 dts: 0.960000 pts: 0.960000 pos: 292193 size: 27834
 ret:-1         st: 1 flags:0  ts: 1.307000
 ret: 0         st: 1 flags:1  ts: 0.201000
-<<<<<<< HEAD
-ret: 0         st: 1 flags:1 dts: 0.198000 pts: 0.198000 pos:    555 size:   208
-=======
-ret: 0         st: 1 flags:1 dts: 0.015000 pts: 0.015000 pos:    512 size:   208
->>>>>>> 7521c4ba
+ret: 0         st: 1 flags:1 dts: 0.015000 pts: 0.015000 pos:    555 size:   208
 ret: 0         st:-1 flags:0  ts:-0.904994
 ret: 0         st: 1 flags:1 dts: 0.000000 pts: 0.000000 pos:    555 size:   208
 ret: 0         st:-1 flags:1  ts: 1.989173
