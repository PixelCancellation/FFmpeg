/*
 * Version macros.
 *
 * This file is part of FFmpeg.
 *
 * FFmpeg is free software; you can redistribute it and/or
 * modify it under the terms of the GNU Lesser General Public
 * License as published by the Free Software Foundation; either
 * version 2.1 of the License, or (at your option) any later version.
 *
 * FFmpeg is distributed in the hope that it will be useful,
 * but WITHOUT ANY WARRANTY; without even the implied warranty of
 * MERCHANTABILITY or FITNESS FOR A PARTICULAR PURPOSE.  See the GNU
 * Lesser General Public License for more details.
 *
 * You should have received a copy of the GNU Lesser General Public
 * License along with FFmpeg; if not, write to the Free Software
 * Foundation, Inc., 51 Franklin Street, Fifth Floor, Boston, MA 02110-1301 USA
 */

#ifndef AVFORMAT_VERSION_H
#define AVFORMAT_VERSION_H

#include "libavutil/avutil.h"

#define LIBAVFORMAT_VERSION_MAJOR 53
<<<<<<< HEAD
#define LIBAVFORMAT_VERSION_MINOR  3
#define LIBAVFORMAT_VERSION_MICRO  0
=======
#define LIBAVFORMAT_VERSION_MINOR  1
#define LIBAVFORMAT_VERSION_MICRO  3
>>>>>>> 19d824e4

#define LIBAVFORMAT_VERSION_INT AV_VERSION_INT(LIBAVFORMAT_VERSION_MAJOR, \
                                               LIBAVFORMAT_VERSION_MINOR, \
                                               LIBAVFORMAT_VERSION_MICRO)
#define LIBAVFORMAT_VERSION     AV_VERSION(LIBAVFORMAT_VERSION_MAJOR,   \
                                           LIBAVFORMAT_VERSION_MINOR,   \
                                           LIBAVFORMAT_VERSION_MICRO)
#define LIBAVFORMAT_BUILD       LIBAVFORMAT_VERSION_INT

#define LIBAVFORMAT_IDENT       "Lavf" AV_STRINGIFY(LIBAVFORMAT_VERSION)

/**
 * Those FF_API_* defines are not part of public API.
 * They may change, break or disappear at any time.
 */
#ifndef FF_API_OLD_METADATA2
#define FF_API_OLD_METADATA2           (LIBAVFORMAT_VERSION_MAJOR < 54)
#endif
#ifndef FF_API_READ_SEEK
#define FF_API_READ_SEEK               (LIBAVFORMAT_VERSION_MAJOR < 54)
#endif
#ifndef FF_API_OLD_AVIO
#define FF_API_OLD_AVIO                (LIBAVFORMAT_VERSION_MAJOR < 54)
#endif
#ifndef FF_API_DUMP_FORMAT
#define FF_API_DUMP_FORMAT             (LIBAVFORMAT_VERSION_MAJOR < 54)
#endif
#ifndef FF_API_PARSE_DATE
#define FF_API_PARSE_DATE              (LIBAVFORMAT_VERSION_MAJOR < 54)
#endif
#ifndef FF_API_FIND_INFO_TAG
#define FF_API_FIND_INFO_TAG           (LIBAVFORMAT_VERSION_MAJOR < 54)
#endif
#ifndef FF_API_PKT_DUMP
#define FF_API_PKT_DUMP                (LIBAVFORMAT_VERSION_MAJOR < 54)
#endif
#ifndef FF_API_GUESS_IMG2_CODEC
#define FF_API_GUESS_IMG2_CODEC        (LIBAVFORMAT_VERSION_MAJOR < 54)
#endif
#ifndef FF_API_SDP_CREATE
#define FF_API_SDP_CREATE              (LIBAVFORMAT_VERSION_MAJOR < 54)
#endif
#ifndef FF_API_ALLOC_OUTPUT_CONTEXT
#define FF_API_ALLOC_OUTPUT_CONTEXT    (LIBAVFORMAT_VERSION_MAJOR < 54)
#endif
#ifndef FF_API_FORMAT_PARAMETERS
#define FF_API_FORMAT_PARAMETERS       (LIBAVFORMAT_VERSION_MAJOR < 54)
#endif
#ifndef FF_API_FLAG_RTP_HINT
#define FF_API_FLAG_RTP_HINT           (LIBAVFORMAT_VERSION_MAJOR < 54)
#endif

#endif /* AVFORMAT_VERSION_H */<|MERGE_RESOLUTION|>--- conflicted
+++ resolved
@@ -24,13 +24,8 @@
 #include "libavutil/avutil.h"
 
 #define LIBAVFORMAT_VERSION_MAJOR 53
-<<<<<<< HEAD
 #define LIBAVFORMAT_VERSION_MINOR  3
-#define LIBAVFORMAT_VERSION_MICRO  0
-=======
-#define LIBAVFORMAT_VERSION_MINOR  1
-#define LIBAVFORMAT_VERSION_MICRO  3
->>>>>>> 19d824e4
+#define LIBAVFORMAT_VERSION_MICRO  1
 
 #define LIBAVFORMAT_VERSION_INT AV_VERSION_INT(LIBAVFORMAT_VERSION_MAJOR, \
                                                LIBAVFORMAT_VERSION_MINOR, \
