/*
 * MPEG2 transport stream (aka DVB) demuxer
 * Copyright (c) 2002-2003 Fabrice Bellard
 *
 * This file is part of FFmpeg.
 *
 * FFmpeg is free software; you can redistribute it and/or
 * modify it under the terms of the GNU Lesser General Public
 * License as published by the Free Software Foundation; either
 * version 2.1 of the License, or (at your option) any later version.
 *
 * FFmpeg is distributed in the hope that it will be useful,
 * but WITHOUT ANY WARRANTY; without even the implied warranty of
 * MERCHANTABILITY or FITNESS FOR A PARTICULAR PURPOSE.  See the GNU
 * Lesser General Public License for more details.
 *
 * You should have received a copy of the GNU Lesser General Public
 * License along with FFmpeg; if not, write to the Free Software
 * Foundation, Inc., 51 Franklin Street, Fifth Floor, Boston, MA 02110-1301 USA
 */

#include "libavutil/crc.h"
#include "libavutil/intreadwrite.h"
#include "libavutil/log.h"
#include "libavutil/dict.h"
#include "libavutil/mathematics.h"
#include "libavutil/opt.h"
#include "libavutil/avassert.h"
#include "libavcodec/bytestream.h"
#include "libavcodec/get_bits.h"
#include "avformat.h"
#include "mpegts.h"
#include "internal.h"
#include "avio_internal.h"
#include "seek.h"
#include "mpeg.h"
#include "isom.h"

/* maximum size in which we look for synchronisation if
   synchronisation is lost */
#define MAX_RESYNC_SIZE 65536

#define MAX_PES_PAYLOAD 200*1024

#define MAX_MP4_DESCR_COUNT 16

enum MpegTSFilterType {
    MPEGTS_PES,
    MPEGTS_SECTION,
};

typedef struct MpegTSFilter MpegTSFilter;

typedef int PESCallback(MpegTSFilter *f, const uint8_t *buf, int len, int is_start, int64_t pos);

typedef struct MpegTSPESFilter {
    PESCallback *pes_cb;
    void *opaque;
} MpegTSPESFilter;

typedef void SectionCallback(MpegTSFilter *f, const uint8_t *buf, int len);

typedef void SetServiceCallback(void *opaque, int ret);

typedef struct MpegTSSectionFilter {
    int section_index;
    int section_h_size;
    uint8_t *section_buf;
    unsigned int check_crc:1;
    unsigned int end_of_section_reached:1;
    SectionCallback *section_cb;
    void *opaque;
} MpegTSSectionFilter;

struct MpegTSFilter {
    int pid;
    int es_id;
    int last_cc; /* last cc code (-1 if first packet) */
    enum MpegTSFilterType type;
    union {
        MpegTSPESFilter pes_filter;
        MpegTSSectionFilter section_filter;
    } u;
};

#define MAX_PIDS_PER_PROGRAM 64
struct Program {
    unsigned int id; //program id/service id
    unsigned int nb_pids;
    unsigned int pids[MAX_PIDS_PER_PROGRAM];
};

struct MpegTSContext {
    const AVClass *class;
    /* user data */
    AVFormatContext *stream;
    /** raw packet size, including FEC if present            */
    int raw_packet_size;

    int pos47;

    /** if true, all pids are analyzed to find streams       */
    int auto_guess;

    /** compute exact PCR for each transport stream packet   */
    int mpeg2ts_compute_pcr;

    int64_t cur_pcr;    /**< used to estimate the exact PCR  */
    int pcr_incr;       /**< used to estimate the exact PCR  */

    /* data needed to handle file based ts */
    /** stop parsing loop                                    */
    int stop_parse;
    /** packet containing Audio/Video data                   */
    AVPacket *pkt;
    /** to detect seek                                       */
    int64_t last_pos;

    /******************************************/
    /* private mpegts data */
    /* scan context */
    /** structure to keep track of Program->pids mapping     */
    unsigned int nb_prg;
    struct Program *prg;

    int8_t crc_validity[NB_PID_MAX];

    /** filters for various streams specified by PMT + for the PAT and PMT */
    MpegTSFilter *pids[NB_PID_MAX];
    int current_pid;
};

static const AVOption options[] = {
    {"compute_pcr", "Compute exact PCR for each transport stream packet.", offsetof(MpegTSContext, mpeg2ts_compute_pcr), AV_OPT_TYPE_INT,
     {.i64 = 0}, 0, 1, AV_OPT_FLAG_DECODING_PARAM },
    { NULL },
};

static const AVClass mpegtsraw_class = {
    .class_name = "mpegtsraw demuxer",
    .item_name  = av_default_item_name,
    .option     = options,
    .version    = LIBAVUTIL_VERSION_INT,
};

/* TS stream handling */

enum MpegTSState {
    MPEGTS_HEADER = 0,
    MPEGTS_PESHEADER,
    MPEGTS_PESHEADER_FILL,
    MPEGTS_PAYLOAD,
    MPEGTS_SKIP,
};

/* enough for PES header + length */
#define PES_START_SIZE  6
#define PES_HEADER_SIZE 9
#define MAX_PES_HEADER_SIZE (9 + 255)

typedef struct PESContext {
    int pid;
    int pcr_pid; /**< if -1 then all packets containing PCR are considered */
    int stream_type;
    MpegTSContext *ts;
    AVFormatContext *stream;
    AVStream *st;
    AVStream *sub_st; /**< stream for the embedded AC3 stream in HDMV TrueHD */
    enum MpegTSState state;
    /* used to get the format */
    int data_index;
    int flags; /**< copied to the AVPacket flags */
    int total_size;
    int pes_header_size;
    int extended_stream_id;
    int64_t pts, dts;
    int64_t ts_packet_pos; /**< position of first TS packet of this PES packet */
    uint8_t header[MAX_PES_HEADER_SIZE];
    uint8_t *buffer;
    SLConfigDescr sl;
} PESContext;

extern AVInputFormat ff_mpegts_demuxer;

static void clear_program(MpegTSContext *ts, unsigned int programid)
{
    int i;

    for(i=0; i<ts->nb_prg; i++)
        if(ts->prg[i].id == programid)
            ts->prg[i].nb_pids = 0;
}

static void clear_programs(MpegTSContext *ts)
{
    av_freep(&ts->prg);
    ts->nb_prg=0;
}

static void add_pat_entry(MpegTSContext *ts, unsigned int programid)
{
    struct Program *p;
    void *tmp = av_realloc(ts->prg, (ts->nb_prg+1)*sizeof(struct Program));
    if(!tmp)
        return;
    ts->prg = tmp;
    p = &ts->prg[ts->nb_prg];
    p->id = programid;
    p->nb_pids = 0;
    ts->nb_prg++;
}

static void add_pid_to_pmt(MpegTSContext *ts, unsigned int programid, unsigned int pid)
{
    int i;
    struct Program *p = NULL;
    for(i=0; i<ts->nb_prg; i++) {
        if(ts->prg[i].id == programid) {
            p = &ts->prg[i];
            break;
        }
    }
    if(!p)
        return;

    if(p->nb_pids >= MAX_PIDS_PER_PROGRAM)
        return;
    p->pids[p->nb_pids++] = pid;
}

static void set_pcr_pid(AVFormatContext *s, unsigned int programid, unsigned int pid)
{
    int i;
    for(i=0; i<s->nb_programs; i++) {
        if(s->programs[i]->id == programid) {
            s->programs[i]->pcr_pid = pid;
            break;
        }
    }
}

/**
 * @brief discard_pid() decides if the pid is to be discarded according
 *                      to caller's programs selection
 * @param ts    : - TS context
 * @param pid   : - pid
 * @return 1 if the pid is only comprised in programs that have .discard=AVDISCARD_ALL
 *         0 otherwise
 */
static int discard_pid(MpegTSContext *ts, unsigned int pid)
{
    int i, j, k;
    int used = 0, discarded = 0;
    struct Program *p;
    for(i=0; i<ts->nb_prg; i++) {
        p = &ts->prg[i];
        for(j=0; j<p->nb_pids; j++) {
            if(p->pids[j] != pid)
                continue;
            //is program with id p->id set to be discarded?
            for(k=0; k<ts->stream->nb_programs; k++) {
                if(ts->stream->programs[k]->id == p->id) {
                    if(ts->stream->programs[k]->discard == AVDISCARD_ALL)
                        discarded++;
                    else
                        used++;
                }
            }
        }
    }

    return !used && discarded;
}

/**
 *  Assemble PES packets out of TS packets, and then call the "section_cb"
 *  function when they are complete.
 */
static void write_section_data(AVFormatContext *s, MpegTSFilter *tss1,
                               const uint8_t *buf, int buf_size, int is_start)
{
    MpegTSContext *ts = s->priv_data;
    MpegTSSectionFilter *tss = &tss1->u.section_filter;
    int len;

    if (is_start) {
        memcpy(tss->section_buf, buf, buf_size);
        tss->section_index = buf_size;
        tss->section_h_size = -1;
        tss->end_of_section_reached = 0;
    } else {
        if (tss->end_of_section_reached)
            return;
        len = 4096 - tss->section_index;
        if (buf_size < len)
            len = buf_size;
        memcpy(tss->section_buf + tss->section_index, buf, len);
        tss->section_index += len;
    }

    /* compute section length if possible */
    if (tss->section_h_size == -1 && tss->section_index >= 3) {
        len = (AV_RB16(tss->section_buf + 1) & 0xfff) + 3;
        if (len > 4096)
            return;
        tss->section_h_size = len;
    }

    if (tss->section_h_size != -1 && tss->section_index >= tss->section_h_size) {
        int crc_valid = 1;
        tss->end_of_section_reached = 1;

        if (tss->check_crc){
            crc_valid = !av_crc(av_crc_get_table(AV_CRC_32_IEEE), -1, tss->section_buf, tss->section_h_size);
            if (crc_valid){
                ts->crc_validity[ tss1->pid ] = 100;
            }else if(ts->crc_validity[ tss1->pid ] > -10){
                ts->crc_validity[ tss1->pid ]--;
            }else
                crc_valid = 2;
        }
        if (crc_valid)
            tss->section_cb(tss1, tss->section_buf, tss->section_h_size);
    }
}

static MpegTSFilter *mpegts_open_section_filter(MpegTSContext *ts, unsigned int pid,
                                         SectionCallback *section_cb, void *opaque,
                                         int check_crc)

{
    MpegTSFilter *filter;
    MpegTSSectionFilter *sec;

    av_dlog(ts->stream, "Filter: pid=0x%x\n", pid);

    if (pid >= NB_PID_MAX || ts->pids[pid])
        return NULL;
    filter = av_mallocz(sizeof(MpegTSFilter));
    if (!filter)
        return NULL;
    ts->pids[pid] = filter;
    filter->type = MPEGTS_SECTION;
    filter->pid = pid;
    filter->es_id = -1;
    filter->last_cc = -1;
    sec = &filter->u.section_filter;
    sec->section_cb = section_cb;
    sec->opaque = opaque;
    sec->section_buf = av_malloc(MAX_SECTION_SIZE);
    sec->check_crc = check_crc;
    if (!sec->section_buf) {
        av_free(filter);
        return NULL;
    }
    return filter;
}

static MpegTSFilter *mpegts_open_pes_filter(MpegTSContext *ts, unsigned int pid,
                                     PESCallback *pes_cb,
                                     void *opaque)
{
    MpegTSFilter *filter;
    MpegTSPESFilter *pes;

    if (pid >= NB_PID_MAX || ts->pids[pid])
        return NULL;
    filter = av_mallocz(sizeof(MpegTSFilter));
    if (!filter)
        return NULL;
    ts->pids[pid] = filter;
    filter->type = MPEGTS_PES;
    filter->pid = pid;
    filter->es_id = -1;
    filter->last_cc = -1;
    pes = &filter->u.pes_filter;
    pes->pes_cb = pes_cb;
    pes->opaque = opaque;
    return filter;
}

static void mpegts_close_filter(MpegTSContext *ts, MpegTSFilter *filter)
{
    int pid;

    pid = filter->pid;
    if (filter->type == MPEGTS_SECTION)
        av_freep(&filter->u.section_filter.section_buf);
    else if (filter->type == MPEGTS_PES) {
        PESContext *pes = filter->u.pes_filter.opaque;
        av_freep(&pes->buffer);
        /* referenced private data will be freed later in
         * avformat_close_input */
        if (!((PESContext *)filter->u.pes_filter.opaque)->st) {
            av_freep(&filter->u.pes_filter.opaque);
        }
    }

    av_free(filter);
    ts->pids[pid] = NULL;
}

static int analyze(const uint8_t *buf, int size, int packet_size, int *index){
    int stat[TS_MAX_PACKET_SIZE];
    int i;
    int x=0;
    int best_score=0;

    memset(stat, 0, packet_size*sizeof(int));

    for(x=i=0; i<size-3; i++){
        if(buf[i] == 0x47 && !(buf[i+1] & 0x80) && buf[i+3] != 0x47){
            stat[x]++;
            if(stat[x] > best_score){
                best_score= stat[x];
                if(index) *index= x;
            }
        }

        x++;
        if(x == packet_size) x= 0;
    }

    return best_score;
}

/* autodetect fec presence. Must have at least 1024 bytes  */
static int get_packet_size(const uint8_t *buf, int size)
{
    int score, fec_score, dvhs_score;

    if (size < (TS_FEC_PACKET_SIZE * 5 + 1))
        return -1;

    score    = analyze(buf, size, TS_PACKET_SIZE, NULL);
    dvhs_score    = analyze(buf, size, TS_DVHS_PACKET_SIZE, NULL);
    fec_score= analyze(buf, size, TS_FEC_PACKET_SIZE, NULL);
    av_dlog(NULL, "score: %d, dvhs_score: %d, fec_score: %d \n",
            score, dvhs_score, fec_score);

    if     (score > fec_score && score > dvhs_score) return TS_PACKET_SIZE;
    else if(dvhs_score > score && dvhs_score > fec_score) return TS_DVHS_PACKET_SIZE;
    else if(score < fec_score && dvhs_score < fec_score) return TS_FEC_PACKET_SIZE;
    else                       return -1;
}

typedef struct SectionHeader {
    uint8_t tid;
    uint16_t id;
    uint8_t version;
    uint8_t sec_num;
    uint8_t last_sec_num;
} SectionHeader;

static inline int get8(const uint8_t **pp, const uint8_t *p_end)
{
    const uint8_t *p;
    int c;

    p = *pp;
    if (p >= p_end)
        return -1;
    c = *p++;
    *pp = p;
    return c;
}

static inline int get16(const uint8_t **pp, const uint8_t *p_end)
{
    const uint8_t *p;
    int c;

    p = *pp;
    if ((p + 1) >= p_end)
        return -1;
    c = AV_RB16(p);
    p += 2;
    *pp = p;
    return c;
}

/* read and allocate a DVB string preceded by its length */
static char *getstr8(const uint8_t **pp, const uint8_t *p_end)
{
    int len;
    const uint8_t *p;
    char *str;

    p = *pp;
    len = get8(&p, p_end);
    if (len < 0)
        return NULL;
    if ((p + len) > p_end)
        return NULL;
    str = av_malloc(len + 1);
    if (!str)
        return NULL;
    memcpy(str, p, len);
    str[len] = '\0';
    p += len;
    *pp = p;
    return str;
}

static int parse_section_header(SectionHeader *h,
                                const uint8_t **pp, const uint8_t *p_end)
{
    int val;

    val = get8(pp, p_end);
    if (val < 0)
        return -1;
    h->tid = val;
    *pp += 2;
    val = get16(pp, p_end);
    if (val < 0)
        return -1;
    h->id = val;
    val = get8(pp, p_end);
    if (val < 0)
        return -1;
    h->version = (val >> 1) & 0x1f;
    val = get8(pp, p_end);
    if (val < 0)
        return -1;
    h->sec_num = val;
    val = get8(pp, p_end);
    if (val < 0)
        return -1;
    h->last_sec_num = val;
    return 0;
}

typedef struct {
    uint32_t stream_type;
    enum AVMediaType codec_type;
    enum AVCodecID codec_id;
} StreamType;

static const StreamType ISO_types[] = {
    { 0x01, AVMEDIA_TYPE_VIDEO, AV_CODEC_ID_MPEG2VIDEO },
    { 0x02, AVMEDIA_TYPE_VIDEO, AV_CODEC_ID_MPEG2VIDEO },
    { 0x03, AVMEDIA_TYPE_AUDIO,        AV_CODEC_ID_MP3 },
    { 0x04, AVMEDIA_TYPE_AUDIO,        AV_CODEC_ID_MP3 },
    { 0x0f, AVMEDIA_TYPE_AUDIO,        AV_CODEC_ID_AAC },
    { 0x10, AVMEDIA_TYPE_VIDEO,      AV_CODEC_ID_MPEG4 },
    /* Makito encoder sets stream type 0x11 for AAC,
     * so auto-detect LOAS/LATM instead of hardcoding it. */
//  { 0x11, AVMEDIA_TYPE_AUDIO,   AV_CODEC_ID_AAC_LATM }, /* LATM syntax */
    { 0x1b, AVMEDIA_TYPE_VIDEO,       AV_CODEC_ID_H264 },
    { 0xd1, AVMEDIA_TYPE_VIDEO,      AV_CODEC_ID_DIRAC },
    { 0xea, AVMEDIA_TYPE_VIDEO,        AV_CODEC_ID_VC1 },
    { 0 },
};

static const StreamType HDMV_types[] = {
    { 0x80, AVMEDIA_TYPE_AUDIO, AV_CODEC_ID_PCM_BLURAY },
    { 0x81, AVMEDIA_TYPE_AUDIO, AV_CODEC_ID_AC3 },
    { 0x82, AVMEDIA_TYPE_AUDIO, AV_CODEC_ID_DTS },
    { 0x83, AVMEDIA_TYPE_AUDIO, AV_CODEC_ID_TRUEHD },
    { 0x84, AVMEDIA_TYPE_AUDIO, AV_CODEC_ID_EAC3 },
    { 0x85, AVMEDIA_TYPE_AUDIO, AV_CODEC_ID_DTS }, /* DTS HD */
    { 0x86, AVMEDIA_TYPE_AUDIO, AV_CODEC_ID_DTS }, /* DTS HD MASTER*/
    { 0xa1, AVMEDIA_TYPE_AUDIO, AV_CODEC_ID_EAC3 }, /* E-AC3 Secondary Audio */
    { 0xa2, AVMEDIA_TYPE_AUDIO, AV_CODEC_ID_DTS },  /* DTS Express Secondary Audio */
    { 0x90, AVMEDIA_TYPE_SUBTITLE, AV_CODEC_ID_HDMV_PGS_SUBTITLE },
    { 0 },
};

/* ATSC ? */
static const StreamType MISC_types[] = {
    { 0x81, AVMEDIA_TYPE_AUDIO,   AV_CODEC_ID_AC3 },
    { 0x8a, AVMEDIA_TYPE_AUDIO,   AV_CODEC_ID_DTS },
    { 0 },
};

static const StreamType REGD_types[] = {
    { MKTAG('d','r','a','c'), AVMEDIA_TYPE_VIDEO, AV_CODEC_ID_DIRAC },
    { MKTAG('A','C','-','3'), AVMEDIA_TYPE_AUDIO,   AV_CODEC_ID_AC3 },
    { MKTAG('B','S','S','D'), AVMEDIA_TYPE_AUDIO, AV_CODEC_ID_S302M },
    { MKTAG('D','T','S','1'), AVMEDIA_TYPE_AUDIO,   AV_CODEC_ID_DTS },
    { MKTAG('D','T','S','2'), AVMEDIA_TYPE_AUDIO,   AV_CODEC_ID_DTS },
    { MKTAG('D','T','S','3'), AVMEDIA_TYPE_AUDIO,   AV_CODEC_ID_DTS },
    { MKTAG('V','C','-','1'), AVMEDIA_TYPE_VIDEO,   AV_CODEC_ID_VC1 },
    { 0 },
};

/* descriptor present */
static const StreamType DESC_types[] = {
    { 0x6a, AVMEDIA_TYPE_AUDIO,             AV_CODEC_ID_AC3 }, /* AC-3 descriptor */
    { 0x7a, AVMEDIA_TYPE_AUDIO,            AV_CODEC_ID_EAC3 }, /* E-AC-3 descriptor */
    { 0x7b, AVMEDIA_TYPE_AUDIO,             AV_CODEC_ID_DTS },
    { 0x56, AVMEDIA_TYPE_SUBTITLE, AV_CODEC_ID_DVB_TELETEXT },
    { 0x59, AVMEDIA_TYPE_SUBTITLE, AV_CODEC_ID_DVB_SUBTITLE }, /* subtitling descriptor */
    { 0 },
};

static void mpegts_find_stream_type(AVStream *st,
                                    uint32_t stream_type, const StreamType *types)
{
    if (avcodec_is_open(st->codec)) {
        av_log(NULL, AV_LOG_DEBUG, "cannot set stream info, codec is open\n");
        return;
    }

    for (; types->stream_type; types++) {
        if (stream_type == types->stream_type) {
            st->codec->codec_type = types->codec_type;
            st->codec->codec_id   = types->codec_id;
            st->request_probe     = 0;
            return;
        }
    }
}

static int mpegts_set_stream_info(AVStream *st, PESContext *pes,
                                  uint32_t stream_type, uint32_t prog_reg_desc)
{
    int old_codec_type= st->codec->codec_type;
    int old_codec_id  = st->codec->codec_id;

    if (avcodec_is_open(st->codec)) {
        av_log(pes->stream, AV_LOG_DEBUG, "cannot set stream info, codec is open\n");
        return 0;
    }

    avpriv_set_pts_info(st, 33, 1, 90000);
    st->priv_data = pes;
    st->codec->codec_type = AVMEDIA_TYPE_DATA;
    st->codec->codec_id   = AV_CODEC_ID_NONE;
    st->need_parsing = AVSTREAM_PARSE_FULL;
    pes->st = st;
    pes->stream_type = stream_type;

    av_log(pes->stream, AV_LOG_DEBUG,
           "stream=%d stream_type=%x pid=%x prog_reg_desc=%.4s\n",
           st->index, pes->stream_type, pes->pid, (char*)&prog_reg_desc);

    st->codec->codec_tag = pes->stream_type;

    mpegts_find_stream_type(st, pes->stream_type, ISO_types);
    if ((prog_reg_desc == AV_RL32("HDMV") ||
         prog_reg_desc == AV_RL32("HDPR")) &&
        st->codec->codec_id == AV_CODEC_ID_NONE) {
        mpegts_find_stream_type(st, pes->stream_type, HDMV_types);
        if (pes->stream_type == 0x83) {
            // HDMV TrueHD streams also contain an AC3 coded version of the
            // audio track - add a second stream for this
            AVStream *sub_st;
            // priv_data cannot be shared between streams
            PESContext *sub_pes = av_malloc(sizeof(*sub_pes));
            if (!sub_pes)
                return AVERROR(ENOMEM);
            memcpy(sub_pes, pes, sizeof(*sub_pes));

            sub_st = avformat_new_stream(pes->stream, NULL);
            if (!sub_st) {
                av_free(sub_pes);
                return AVERROR(ENOMEM);
            }

            sub_st->id = pes->pid;
            avpriv_set_pts_info(sub_st, 33, 1, 90000);
            sub_st->priv_data = sub_pes;
            sub_st->codec->codec_type = AVMEDIA_TYPE_AUDIO;
            sub_st->codec->codec_id   = AV_CODEC_ID_AC3;
            sub_st->need_parsing = AVSTREAM_PARSE_FULL;
            sub_pes->sub_st = pes->sub_st = sub_st;
        }
    }
    if (st->codec->codec_id == AV_CODEC_ID_NONE)
        mpegts_find_stream_type(st, pes->stream_type, MISC_types);
    if (st->codec->codec_id == AV_CODEC_ID_NONE){
        st->codec->codec_id  = old_codec_id;
        st->codec->codec_type= old_codec_type;
    }

    return 0;
}

static void new_pes_packet(PESContext *pes, AVPacket *pkt)
{
    av_init_packet(pkt);

    pkt->destruct = av_destruct_packet;
    pkt->data = pes->buffer;
    pkt->size = pes->data_index;

    if(pes->total_size != MAX_PES_PAYLOAD &&
       pes->pes_header_size + pes->data_index != pes->total_size + PES_START_SIZE) {
        av_log(pes->stream, AV_LOG_WARNING, "PES packet size mismatch\n");
        pes->flags |= AV_PKT_FLAG_CORRUPT;
    }
    memset(pkt->data+pkt->size, 0, FF_INPUT_BUFFER_PADDING_SIZE);

    // Separate out the AC3 substream from an HDMV combined TrueHD/AC3 PID
    if (pes->sub_st && pes->stream_type == 0x83 && pes->extended_stream_id == 0x76)
        pkt->stream_index = pes->sub_st->index;
    else
        pkt->stream_index = pes->st->index;
    pkt->pts = pes->pts;
    pkt->dts = pes->dts;
    /* store position of first TS packet of this PES packet */
    pkt->pos = pes->ts_packet_pos;
    pkt->flags = pes->flags;

    /* reset pts values */
    pes->pts = AV_NOPTS_VALUE;
    pes->dts = AV_NOPTS_VALUE;
    pes->buffer = NULL;
    pes->data_index = 0;
    pes->flags = 0;
}

<<<<<<< HEAD
static uint64_t get_ts64(GetBitContext *gb, int bits)
{
    uint64_t ret = 0;

    if (get_bits_left(gb) < bits)
        return AV_NOPTS_VALUE;
    while (bits > 17) {
        ret <<= 17;
        ret |= get_bits(gb, 17);
        bits -= 17;
    }
    ret <<= bits;
    ret |= get_bits(gb, bits);
    return ret;
}

=======
>>>>>>> 096abfa1
static int read_sl_header(PESContext *pes, SLConfigDescr *sl, const uint8_t *buf, int buf_size)
{
    GetBitContext gb;
    int au_start_flag = 0, au_end_flag = 0, ocr_flag = 0, idle_flag = 0;
    int padding_flag = 0, padding_bits = 0, inst_bitrate_flag = 0;
    int dts_flag = -1, cts_flag = -1;
    int64_t dts = AV_NOPTS_VALUE, cts = AV_NOPTS_VALUE;

    init_get_bits(&gb, buf, buf_size*8);

    if (sl->use_au_start)
        au_start_flag = get_bits1(&gb);
    if (sl->use_au_end)
        au_end_flag = get_bits1(&gb);
    if (!sl->use_au_start && !sl->use_au_end)
        au_start_flag = au_end_flag = 1;
    if (sl->ocr_len > 0)
        ocr_flag = get_bits1(&gb);
    if (sl->use_idle)
        idle_flag = get_bits1(&gb);
    if (sl->use_padding)
        padding_flag = get_bits1(&gb);
    if (padding_flag)
        padding_bits = get_bits(&gb, 3);

    if (!idle_flag && (!padding_flag || padding_bits != 0)) {
        if (sl->packet_seq_num_len)
            skip_bits_long(&gb, sl->packet_seq_num_len);
        if (sl->degr_prior_len)
            if (get_bits1(&gb))
                skip_bits(&gb, sl->degr_prior_len);
        if (ocr_flag)
            skip_bits_long(&gb, sl->ocr_len);
        if (au_start_flag) {
            if (sl->use_rand_acc_pt)
                get_bits1(&gb);
            if (sl->au_seq_num_len > 0)
                skip_bits_long(&gb, sl->au_seq_num_len);
            if (sl->use_timestamps) {
                dts_flag = get_bits1(&gb);
                cts_flag = get_bits1(&gb);
            }
        }
        if (sl->inst_bitrate_len)
            inst_bitrate_flag = get_bits1(&gb);
        if (dts_flag == 1)
            dts = get_ts64(&gb, sl->timestamp_len);
        if (cts_flag == 1)
            cts = get_ts64(&gb, sl->timestamp_len);
        if (sl->au_len > 0)
            skip_bits_long(&gb, sl->au_len);
        if (inst_bitrate_flag)
            skip_bits_long(&gb, sl->inst_bitrate_len);
    }

    if (dts != AV_NOPTS_VALUE)
        pes->dts = dts;
    if (cts != AV_NOPTS_VALUE)
        pes->pts = cts;

    if (sl->timestamp_len && sl->timestamp_res)
        avpriv_set_pts_info(pes->st, sl->timestamp_len, 1, sl->timestamp_res);

    return (get_bits_count(&gb) + 7) >> 3;
}

/* return non zero if a packet could be constructed */
static int mpegts_push_data(MpegTSFilter *filter,
                            const uint8_t *buf, int buf_size, int is_start,
                            int64_t pos)
{
    PESContext *pes = filter->u.pes_filter.opaque;
    MpegTSContext *ts = pes->ts;
    const uint8_t *p;
    int len, code;

    if(!ts->pkt)
        return 0;

    if (is_start) {
        if (pes->state == MPEGTS_PAYLOAD && pes->data_index > 0) {
            new_pes_packet(pes, ts->pkt);
            ts->stop_parse = 1;
        }
        pes->state = MPEGTS_HEADER;
        pes->data_index = 0;
        pes->ts_packet_pos = pos;
    }
    p = buf;
    while (buf_size > 0) {
        switch(pes->state) {
        case MPEGTS_HEADER:
            len = PES_START_SIZE - pes->data_index;
            if (len > buf_size)
                len = buf_size;
            memcpy(pes->header + pes->data_index, p, len);
            pes->data_index += len;
            p += len;
            buf_size -= len;
            if (pes->data_index == PES_START_SIZE) {
                /* we got all the PES or section header. We can now
                   decide */
                if (pes->header[0] == 0x00 && pes->header[1] == 0x00 &&
                    pes->header[2] == 0x01) {
                    /* it must be an mpeg2 PES stream */
                    code = pes->header[3] | 0x100;
                    av_dlog(pes->stream, "pid=%x pes_code=%#x\n", pes->pid, code);

                    if ((pes->st && pes->st->discard == AVDISCARD_ALL &&
                         (!pes->sub_st || pes->sub_st->discard == AVDISCARD_ALL)) ||
                        code == 0x1be) /* padding_stream */
                        goto skip;

                    /* stream not present in PMT */
                    if (!pes->st) {
                        pes->st = avformat_new_stream(ts->stream, NULL);
                        if (!pes->st)
                            return AVERROR(ENOMEM);
                        pes->st->id = pes->pid;
                        mpegts_set_stream_info(pes->st, pes, 0, 0);
                    }

                    pes->total_size = AV_RB16(pes->header + 4);
                    /* NOTE: a zero total size means the PES size is
                       unbounded */
                    if (!pes->total_size)
                        pes->total_size = MAX_PES_PAYLOAD;

                    /* allocate pes buffer */
                    pes->buffer = av_malloc(pes->total_size+FF_INPUT_BUFFER_PADDING_SIZE);
                    if (!pes->buffer)
                        return AVERROR(ENOMEM);

                    if (code != 0x1bc && code != 0x1bf && /* program_stream_map, private_stream_2 */
                        code != 0x1f0 && code != 0x1f1 && /* ECM, EMM */
                        code != 0x1ff && code != 0x1f2 && /* program_stream_directory, DSMCC_stream */
                        code != 0x1f8) {                  /* ITU-T Rec. H.222.1 type E stream */
                        pes->state = MPEGTS_PESHEADER;
                        if (pes->st->codec->codec_id == AV_CODEC_ID_NONE && !pes->st->request_probe) {
                            av_dlog(pes->stream, "pid=%x stream_type=%x probing\n",
                                    pes->pid, pes->stream_type);
                            pes->st->request_probe= 1;
                        }
                    } else {
                        pes->state = MPEGTS_PAYLOAD;
                        pes->data_index = 0;
                    }
                } else {
                    /* otherwise, it should be a table */
                    /* skip packet */
                skip:
                    pes->state = MPEGTS_SKIP;
                    continue;
                }
            }
            break;
            /**********************************************/
            /* PES packing parsing */
        case MPEGTS_PESHEADER:
            len = PES_HEADER_SIZE - pes->data_index;
            if (len < 0)
                return -1;
            if (len > buf_size)
                len = buf_size;
            memcpy(pes->header + pes->data_index, p, len);
            pes->data_index += len;
            p += len;
            buf_size -= len;
            if (pes->data_index == PES_HEADER_SIZE) {
                pes->pes_header_size = pes->header[8] + 9;
                pes->state = MPEGTS_PESHEADER_FILL;
            }
            break;
        case MPEGTS_PESHEADER_FILL:
            len = pes->pes_header_size - pes->data_index;
            if (len < 0)
                return -1;
            if (len > buf_size)
                len = buf_size;
            memcpy(pes->header + pes->data_index, p, len);
            pes->data_index += len;
            p += len;
            buf_size -= len;
            if (pes->data_index == pes->pes_header_size) {
                const uint8_t *r;
                unsigned int flags, pes_ext, skip;

                flags = pes->header[7];
                r = pes->header + 9;
                pes->pts = AV_NOPTS_VALUE;
                pes->dts = AV_NOPTS_VALUE;
                if ((flags & 0xc0) == 0x80) {
                    pes->dts = pes->pts = ff_parse_pes_pts(r);
                    r += 5;
                } else if ((flags & 0xc0) == 0xc0) {
                    pes->pts = ff_parse_pes_pts(r);
                    r += 5;
                    pes->dts = ff_parse_pes_pts(r);
                    r += 5;
                }
                pes->extended_stream_id = -1;
                if (flags & 0x01) { /* PES extension */
                    pes_ext = *r++;
                    /* Skip PES private data, program packet sequence counter and P-STD buffer */
                    skip = (pes_ext >> 4) & 0xb;
                    skip += skip & 0x9;
                    r += skip;
                    if ((pes_ext & 0x41) == 0x01 &&
                        (r + 2) <= (pes->header + pes->pes_header_size)) {
                        /* PES extension 2 */
                        if ((r[0] & 0x7f) > 0 && (r[1] & 0x80) == 0)
                            pes->extended_stream_id = r[1];
                    }
                }

                /* we got the full header. We parse it and get the payload */
                pes->state = MPEGTS_PAYLOAD;
                pes->data_index = 0;
                if (pes->stream_type == 0x12 && buf_size > 0) {
                    int sl_header_bytes = read_sl_header(pes, &pes->sl, p, buf_size);
                    pes->pes_header_size += sl_header_bytes;
                    p += sl_header_bytes;
                    buf_size -= sl_header_bytes;
                }
            }
            break;
        case MPEGTS_PAYLOAD:
            if (buf_size > 0 && pes->buffer) {
                if (pes->data_index > 0 && pes->data_index+buf_size > pes->total_size) {
                    new_pes_packet(pes, ts->pkt);
                    pes->total_size = MAX_PES_PAYLOAD;
                    pes->buffer = av_malloc(pes->total_size+FF_INPUT_BUFFER_PADDING_SIZE);
                    if (!pes->buffer)
                        return AVERROR(ENOMEM);
                    ts->stop_parse = 1;
                } else if (pes->data_index == 0 && buf_size > pes->total_size) {
                    // pes packet size is < ts size packet and pes data is padded with 0xff
                    // not sure if this is legal in ts but see issue #2392
                    buf_size = pes->total_size;
                }
                memcpy(pes->buffer+pes->data_index, p, buf_size);
                pes->data_index += buf_size;
            }
            buf_size = 0;
            /* emit complete packets with known packet size
             * decreases demuxer delay for infrequent packets like subtitles from
             * a couple of seconds to milliseconds for properly muxed files.
             * total_size is the number of bytes following pes_packet_length
             * in the pes header, i.e. not counting the first PES_START_SIZE bytes */
            if (!ts->stop_parse && pes->total_size < MAX_PES_PAYLOAD &&
                pes->pes_header_size + pes->data_index == pes->total_size + PES_START_SIZE) {
                ts->stop_parse = 1;
                new_pes_packet(pes, ts->pkt);
            }
            break;
        case MPEGTS_SKIP:
            buf_size = 0;
            break;
        }
    }

    return 0;
}

static PESContext *add_pes_stream(MpegTSContext *ts, int pid, int pcr_pid)
{
    MpegTSFilter *tss;
    PESContext *pes;

    /* if no pid found, then add a pid context */
    pes = av_mallocz(sizeof(PESContext));
    if (!pes)
        return 0;
    pes->ts = ts;
    pes->stream = ts->stream;
    pes->pid = pid;
    pes->pcr_pid = pcr_pid;
    pes->state = MPEGTS_SKIP;
    pes->pts = AV_NOPTS_VALUE;
    pes->dts = AV_NOPTS_VALUE;
    tss = mpegts_open_pes_filter(ts, pid, mpegts_push_data, pes);
    if (!tss) {
        av_free(pes);
        return 0;
    }
    return pes;
}

#define MAX_LEVEL 4
typedef struct {
    AVFormatContext *s;
    AVIOContext pb;
    Mp4Descr *descr;
    Mp4Descr *active_descr;
    int descr_count;
    int max_descr_count;
    int level;
} MP4DescrParseContext;

static int init_MP4DescrParseContext(
    MP4DescrParseContext *d, AVFormatContext *s, const uint8_t *buf,
    unsigned size, Mp4Descr *descr, int max_descr_count)
{
    int ret;
    if (size > (1<<30))
        return AVERROR_INVALIDDATA;

    if ((ret = ffio_init_context(&d->pb, (unsigned char*)buf, size, 0,
                          NULL, NULL, NULL, NULL)) < 0)
        return ret;

    d->s = s;
    d->level = 0;
    d->descr_count = 0;
    d->descr = descr;
    d->active_descr = NULL;
    d->max_descr_count = max_descr_count;

    return 0;
}

static void update_offsets(AVIOContext *pb, int64_t *off, int *len) {
    int64_t new_off = avio_tell(pb);
    (*len) -= new_off - *off;
    *off = new_off;
}

static int parse_mp4_descr(MP4DescrParseContext *d, int64_t off, int len,
                           int target_tag);

static int parse_mp4_descr_arr(MP4DescrParseContext *d, int64_t off, int len)
{
    while (len > 0) {
        if (parse_mp4_descr(d, off, len, 0) < 0)
            return -1;
        update_offsets(&d->pb, &off, &len);
    }
    return 0;
}

static int parse_MP4IODescrTag(MP4DescrParseContext *d, int64_t off, int len)
{
    avio_rb16(&d->pb); // ID
    avio_r8(&d->pb);
    avio_r8(&d->pb);
    avio_r8(&d->pb);
    avio_r8(&d->pb);
    avio_r8(&d->pb);
    update_offsets(&d->pb, &off, &len);
    return parse_mp4_descr_arr(d, off, len);
}

static int parse_MP4ODescrTag(MP4DescrParseContext *d, int64_t off, int len)
{
    int id_flags;
    if (len < 2)
        return 0;
    id_flags = avio_rb16(&d->pb);
    if (!(id_flags & 0x0020)) { //URL_Flag
        update_offsets(&d->pb, &off, &len);
        return parse_mp4_descr_arr(d, off, len); //ES_Descriptor[]
    } else {
        return 0;
    }
}

static int parse_MP4ESDescrTag(MP4DescrParseContext *d, int64_t off, int len)
{
    int es_id = 0;
    if (d->descr_count >= d->max_descr_count)
        return -1;
    ff_mp4_parse_es_descr(&d->pb, &es_id);
    d->active_descr = d->descr + (d->descr_count++);

    d->active_descr->es_id = es_id;
    update_offsets(&d->pb, &off, &len);
    parse_mp4_descr(d, off, len, MP4DecConfigDescrTag);
    update_offsets(&d->pb, &off, &len);
    if (len > 0)
        parse_mp4_descr(d, off, len, MP4SLDescrTag);
    d->active_descr = NULL;
    return 0;
}

static int parse_MP4DecConfigDescrTag(MP4DescrParseContext *d, int64_t off, int len)
{
    Mp4Descr *descr = d->active_descr;
    if (!descr)
        return -1;
    d->active_descr->dec_config_descr = av_malloc(len);
    if (!descr->dec_config_descr)
        return AVERROR(ENOMEM);
    descr->dec_config_descr_len = len;
    avio_read(&d->pb, descr->dec_config_descr, len);
    return 0;
}

static int parse_MP4SLDescrTag(MP4DescrParseContext *d, int64_t off, int len)
{
    Mp4Descr *descr = d->active_descr;
    int predefined;
    if (!descr)
        return -1;

    predefined = avio_r8(&d->pb);
    if (!predefined) {
        int lengths;
        int flags = avio_r8(&d->pb);
        descr->sl.use_au_start       = !!(flags & 0x80);
        descr->sl.use_au_end         = !!(flags & 0x40);
        descr->sl.use_rand_acc_pt    = !!(flags & 0x20);
        descr->sl.use_padding        = !!(flags & 0x08);
        descr->sl.use_timestamps     = !!(flags & 0x04);
        descr->sl.use_idle           = !!(flags & 0x02);
        descr->sl.timestamp_res      = avio_rb32(&d->pb);
                                       avio_rb32(&d->pb);
        descr->sl.timestamp_len      = avio_r8(&d->pb);
        descr->sl.ocr_len            = avio_r8(&d->pb);
        descr->sl.au_len             = avio_r8(&d->pb);
        descr->sl.inst_bitrate_len   = avio_r8(&d->pb);
        lengths                      = avio_rb16(&d->pb);
        descr->sl.degr_prior_len     = lengths >> 12;
        descr->sl.au_seq_num_len     = (lengths >> 7) & 0x1f;
        descr->sl.packet_seq_num_len = (lengths >> 2) & 0x1f;
    } else {
        av_log_missing_feature(d->s, "Predefined SLConfigDescriptor", 0);
    }
    return 0;
}

static int parse_mp4_descr(MP4DescrParseContext *d, int64_t off, int len,
                           int target_tag) {
    int tag;
    int len1 = ff_mp4_read_descr(d->s, &d->pb, &tag);
    update_offsets(&d->pb, &off, &len);
    if (len < 0 || len1 > len || len1 <= 0) {
        av_log(d->s, AV_LOG_ERROR, "Tag %x length violation new length %d bytes remaining %d\n", tag, len1, len);
        return -1;
    }

    if (d->level++ >= MAX_LEVEL) {
        av_log(d->s, AV_LOG_ERROR, "Maximum MP4 descriptor level exceeded\n");
        goto done;
    }

    if (target_tag && tag != target_tag) {
        av_log(d->s, AV_LOG_ERROR, "Found tag %x expected %x\n", tag, target_tag);
        goto done;
    }

    switch (tag) {
    case MP4IODescrTag:
        parse_MP4IODescrTag(d, off, len1);
        break;
    case MP4ODescrTag:
        parse_MP4ODescrTag(d, off, len1);
        break;
    case MP4ESDescrTag:
        parse_MP4ESDescrTag(d, off, len1);
        break;
    case MP4DecConfigDescrTag:
        parse_MP4DecConfigDescrTag(d, off, len1);
        break;
    case MP4SLDescrTag:
        parse_MP4SLDescrTag(d, off, len1);
        break;
    }

done:
    d->level--;
    avio_seek(&d->pb, off + len1, SEEK_SET);
    return 0;
}

static int mp4_read_iods(AVFormatContext *s, const uint8_t *buf, unsigned size,
                         Mp4Descr *descr, int *descr_count, int max_descr_count)
{
    MP4DescrParseContext d;
    if (init_MP4DescrParseContext(&d, s, buf, size, descr, max_descr_count) < 0)
        return -1;

    parse_mp4_descr(&d, avio_tell(&d.pb), size, MP4IODescrTag);

    *descr_count = d.descr_count;
    return 0;
}

static int mp4_read_od(AVFormatContext *s, const uint8_t *buf, unsigned size,
                       Mp4Descr *descr, int *descr_count, int max_descr_count)
{
    MP4DescrParseContext d;
    if (init_MP4DescrParseContext(&d, s, buf, size, descr, max_descr_count) < 0)
        return -1;

    parse_mp4_descr_arr(&d, avio_tell(&d.pb), size);

    *descr_count = d.descr_count;
    return 0;
}

static void m4sl_cb(MpegTSFilter *filter, const uint8_t *section, int section_len)
{
    MpegTSContext *ts = filter->u.section_filter.opaque;
    SectionHeader h;
    const uint8_t *p, *p_end;
    AVIOContext pb;
    Mp4Descr mp4_descr[MAX_MP4_DESCR_COUNT] = {{ 0 }};
    int mp4_descr_count = 0;
    int i, pid;
    AVFormatContext *s = ts->stream;

    p_end = section + section_len - 4;
    p = section;
    if (parse_section_header(&h, &p, p_end) < 0)
        return;
    if (h.tid != M4OD_TID)
        return;

    mp4_read_od(s, p, (unsigned)(p_end - p), mp4_descr, &mp4_descr_count, MAX_MP4_DESCR_COUNT);

    for (pid = 0; pid < NB_PID_MAX; pid++) {
        if (!ts->pids[pid])
             continue;
        for (i = 0; i < mp4_descr_count; i++) {
            PESContext *pes;
            AVStream *st;
            if (ts->pids[pid]->es_id != mp4_descr[i].es_id)
                continue;
            if (!(ts->pids[pid] && ts->pids[pid]->type == MPEGTS_PES)) {
                av_log(s, AV_LOG_ERROR, "pid %x is not PES\n", pid);
                continue;
            }
            pes = ts->pids[pid]->u.pes_filter.opaque;
            st = pes->st;
            if (!st) {
                continue;
            }

            pes->sl = mp4_descr[i].sl;

            ffio_init_context(&pb, mp4_descr[i].dec_config_descr,
                              mp4_descr[i].dec_config_descr_len, 0, NULL, NULL, NULL, NULL);
            ff_mp4_read_dec_config_descr(s, st, &pb);
            if (st->codec->codec_id == AV_CODEC_ID_AAC &&
                st->codec->extradata_size > 0)
                st->need_parsing = 0;
            if (st->codec->codec_id == AV_CODEC_ID_H264 &&
                st->codec->extradata_size > 0)
                st->need_parsing = 0;

            if (st->codec->codec_id <= AV_CODEC_ID_NONE) {
            } else if (st->codec->codec_id < AV_CODEC_ID_FIRST_AUDIO) {
                st->codec->codec_type = AVMEDIA_TYPE_VIDEO;
            } else if (st->codec->codec_id < AV_CODEC_ID_FIRST_SUBTITLE) {
                st->codec->codec_type = AVMEDIA_TYPE_AUDIO;
            } else if (st->codec->codec_id < AV_CODEC_ID_FIRST_UNKNOWN) {
                st->codec->codec_type = AVMEDIA_TYPE_SUBTITLE;
            }
        }
    }
    for (i = 0; i < mp4_descr_count; i++)
        av_free(mp4_descr[i].dec_config_descr);
}

int ff_parse_mpeg2_descriptor(AVFormatContext *fc, AVStream *st, int stream_type,
                              const uint8_t **pp, const uint8_t *desc_list_end,
                              Mp4Descr *mp4_descr, int mp4_descr_count, int pid,
                              MpegTSContext *ts)
{
    const uint8_t *desc_end;
    int desc_len, desc_tag, desc_es_id;
    char language[252];
    int i;

    desc_tag = get8(pp, desc_list_end);
    if (desc_tag < 0)
        return -1;
    desc_len = get8(pp, desc_list_end);
    if (desc_len < 0)
        return -1;
    desc_end = *pp + desc_len;
    if (desc_end > desc_list_end)
        return -1;

    av_dlog(fc, "tag: 0x%02x len=%d\n", desc_tag, desc_len);

    if (st->codec->codec_id == AV_CODEC_ID_NONE &&
        stream_type == STREAM_TYPE_PRIVATE_DATA)
        mpegts_find_stream_type(st, desc_tag, DESC_types);

    switch(desc_tag) {
    case 0x1E: /* SL descriptor */
        desc_es_id = get16(pp, desc_end);
        if (ts && ts->pids[pid])
            ts->pids[pid]->es_id = desc_es_id;
        for (i = 0; i < mp4_descr_count; i++)
        if (mp4_descr[i].dec_config_descr_len &&
            mp4_descr[i].es_id == desc_es_id) {
            AVIOContext pb;
            ffio_init_context(&pb, mp4_descr[i].dec_config_descr,
                          mp4_descr[i].dec_config_descr_len, 0, NULL, NULL, NULL, NULL);
            ff_mp4_read_dec_config_descr(fc, st, &pb);
            if (st->codec->codec_id == AV_CODEC_ID_AAC &&
                st->codec->extradata_size > 0)
                st->need_parsing = 0;
            if (st->codec->codec_id == AV_CODEC_ID_MPEG4SYSTEMS)
                mpegts_open_section_filter(ts, pid, m4sl_cb, ts, 1);
        }
        break;
    case 0x1F: /* FMC descriptor */
        get16(pp, desc_end);
        if (mp4_descr_count > 0 && (st->codec->codec_id == AV_CODEC_ID_AAC_LATM || st->request_probe>0) &&
            mp4_descr->dec_config_descr_len && mp4_descr->es_id == pid) {
            AVIOContext pb;
            ffio_init_context(&pb, mp4_descr->dec_config_descr,
                          mp4_descr->dec_config_descr_len, 0, NULL, NULL, NULL, NULL);
            ff_mp4_read_dec_config_descr(fc, st, &pb);
            if (st->codec->codec_id == AV_CODEC_ID_AAC &&
                st->codec->extradata_size > 0){
                st->request_probe= st->need_parsing = 0;
                st->codec->codec_type= AVMEDIA_TYPE_AUDIO;
            }
        }
        break;
    case 0x56: /* DVB teletext descriptor */
        language[0] = get8(pp, desc_end);
        language[1] = get8(pp, desc_end);
        language[2] = get8(pp, desc_end);
        language[3] = 0;
        av_dict_set(&st->metadata, "language", language, 0);
        break;
    case 0x59: /* subtitling descriptor */
        language[0] = get8(pp, desc_end);
        language[1] = get8(pp, desc_end);
        language[2] = get8(pp, desc_end);
        language[3] = 0;
        /* hearing impaired subtitles detection */
        switch(get8(pp, desc_end)) {
        case 0x20: /* DVB subtitles (for the hard of hearing) with no monitor aspect ratio criticality */
        case 0x21: /* DVB subtitles (for the hard of hearing) for display on 4:3 aspect ratio monitor */
        case 0x22: /* DVB subtitles (for the hard of hearing) for display on 16:9 aspect ratio monitor */
        case 0x23: /* DVB subtitles (for the hard of hearing) for display on 2.21:1 aspect ratio monitor */
        case 0x24: /* DVB subtitles (for the hard of hearing) for display on a high definition monitor */
        case 0x25: /* DVB subtitles (for the hard of hearing) with plano-stereoscopic disparity for display on a high definition monitor */
            st->disposition |= AV_DISPOSITION_HEARING_IMPAIRED;
            break;
        }
        if (st->codec->extradata) {
            if (st->codec->extradata_size == 4 && memcmp(st->codec->extradata, *pp, 4))
                av_log_ask_for_sample(fc, "DVB sub with multiple IDs\n");
        } else {
            st->codec->extradata = av_malloc(4 + FF_INPUT_BUFFER_PADDING_SIZE);
            if (st->codec->extradata) {
                st->codec->extradata_size = 4;
                memcpy(st->codec->extradata, *pp, 4);
            }
        }
        *pp += 4;
        av_dict_set(&st->metadata, "language", language, 0);
        break;
    case 0x0a: /* ISO 639 language descriptor */
        for (i = 0; i + 4 <= desc_len; i += 4) {
            language[i + 0] = get8(pp, desc_end);
            language[i + 1] = get8(pp, desc_end);
            language[i + 2] = get8(pp, desc_end);
            language[i + 3] = ',';
        switch (get8(pp, desc_end)) {
            case 0x01: st->disposition |= AV_DISPOSITION_CLEAN_EFFECTS; break;
            case 0x02: st->disposition |= AV_DISPOSITION_HEARING_IMPAIRED; break;
            case 0x03: st->disposition |= AV_DISPOSITION_VISUAL_IMPAIRED; break;
        }
        }
        if (i) {
            language[i - 1] = 0;
            av_dict_set(&st->metadata, "language", language, 0);
        }
        break;
    case 0x05: /* registration descriptor */
        st->codec->codec_tag = bytestream_get_le32(pp);
        av_dlog(fc, "reg_desc=%.4s\n", (char*)&st->codec->codec_tag);
        if (st->codec->codec_id == AV_CODEC_ID_NONE)
            mpegts_find_stream_type(st, st->codec->codec_tag, REGD_types);
        break;
    case 0x52: /* stream identifier descriptor */
        st->stream_identifier = 1 + get8(pp, desc_end);
        break;
    default:
        break;
    }
    *pp = desc_end;
    return 0;
}

static void pmt_cb(MpegTSFilter *filter, const uint8_t *section, int section_len)
{
    MpegTSContext *ts = filter->u.section_filter.opaque;
    SectionHeader h1, *h = &h1;
    PESContext *pes;
    AVStream *st;
    const uint8_t *p, *p_end, *desc_list_end;
    int program_info_length, pcr_pid, pid, stream_type;
    int desc_list_len;
    uint32_t prog_reg_desc = 0; /* registration descriptor */

    Mp4Descr mp4_descr[MAX_MP4_DESCR_COUNT] = {{ 0 }};
    int mp4_descr_count = 0;
    int i;

    av_dlog(ts->stream, "PMT: len %i\n", section_len);
    hex_dump_debug(ts->stream, section, section_len);

    p_end = section + section_len - 4;
    p = section;
    if (parse_section_header(h, &p, p_end) < 0)
        return;

    av_dlog(ts->stream, "sid=0x%x sec_num=%d/%d\n",
           h->id, h->sec_num, h->last_sec_num);

    if (h->tid != PMT_TID)
        return;

    clear_program(ts, h->id);
    pcr_pid = get16(&p, p_end);
    if (pcr_pid < 0)
        return;
    pcr_pid &= 0x1fff;
    add_pid_to_pmt(ts, h->id, pcr_pid);
    set_pcr_pid(ts->stream, h->id, pcr_pid);

    av_dlog(ts->stream, "pcr_pid=0x%x\n", pcr_pid);

    program_info_length = get16(&p, p_end);
    if (program_info_length < 0)
        return;
    program_info_length &= 0xfff;
    while(program_info_length >= 2) {
        uint8_t tag, len;
        tag = get8(&p, p_end);
        len = get8(&p, p_end);

        av_dlog(ts->stream, "program tag: 0x%02x len=%d\n", tag, len);

        if(len > program_info_length - 2)
            //something else is broken, exit the program_descriptors_loop
            break;
        program_info_length -= len + 2;
        if (tag == 0x1d) { // IOD descriptor
            get8(&p, p_end); // scope
            get8(&p, p_end); // label
            len -= 2;
            mp4_read_iods(ts->stream, p, len, mp4_descr + mp4_descr_count,
                          &mp4_descr_count, MAX_MP4_DESCR_COUNT);
        } else if (tag == 0x05 && len >= 4) { // registration descriptor
            prog_reg_desc = bytestream_get_le32(&p);
            len -= 4;
        }
        p += len;
    }
    p += program_info_length;
    if (p >= p_end)
        goto out;

    // stop parsing after pmt, we found header
    if (!ts->stream->nb_streams)
        ts->stop_parse = 2;

    for(;;) {
        st = 0;
        pes = NULL;
        stream_type = get8(&p, p_end);
        if (stream_type < 0)
            break;
        pid = get16(&p, p_end);
        if (pid < 0)
            break;
        pid &= 0x1fff;
        if (pid == ts->current_pid)
            break;

        /* now create stream */
        if (ts->pids[pid] && ts->pids[pid]->type == MPEGTS_PES) {
            pes = ts->pids[pid]->u.pes_filter.opaque;
            if (!pes->st) {
                pes->st = avformat_new_stream(pes->stream, NULL);
                pes->st->id = pes->pid;
            }
            st = pes->st;
        } else if (stream_type != 0x13) {
            if (ts->pids[pid]) mpegts_close_filter(ts, ts->pids[pid]); //wrongly added sdt filter probably
            pes = add_pes_stream(ts, pid, pcr_pid);
            if (pes) {
                st = avformat_new_stream(pes->stream, NULL);
                st->id = pes->pid;
            }
        } else {
            int idx = ff_find_stream_index(ts->stream, pid);
            if (idx >= 0) {
                st = ts->stream->streams[idx];
            } else {
                st = avformat_new_stream(ts->stream, NULL);
                st->id = pid;
                st->codec->codec_type = AVMEDIA_TYPE_DATA;
            }
        }

        if (!st)
            goto out;

        if (pes && !pes->stream_type)
            mpegts_set_stream_info(st, pes, stream_type, prog_reg_desc);

        add_pid_to_pmt(ts, h->id, pid);

        ff_program_add_stream_index(ts->stream, h->id, st->index);

        desc_list_len = get16(&p, p_end);
        if (desc_list_len < 0)
            break;
        desc_list_len &= 0xfff;
        desc_list_end = p + desc_list_len;
        if (desc_list_end > p_end)
            break;
        for(;;) {
            if (ff_parse_mpeg2_descriptor(ts->stream, st, stream_type, &p, desc_list_end,
                mp4_descr, mp4_descr_count, pid, ts) < 0)
                break;

            if (pes && prog_reg_desc == AV_RL32("HDMV") && stream_type == 0x83 && pes->sub_st) {
                ff_program_add_stream_index(ts->stream, h->id, pes->sub_st->index);
                pes->sub_st->codec->codec_tag = st->codec->codec_tag;
            }
        }
        p = desc_list_end;
    }

 out:
    for (i = 0; i < mp4_descr_count; i++)
        av_free(mp4_descr[i].dec_config_descr);
}

static void pat_cb(MpegTSFilter *filter, const uint8_t *section, int section_len)
{
    MpegTSContext *ts = filter->u.section_filter.opaque;
    SectionHeader h1, *h = &h1;
    const uint8_t *p, *p_end;
    int sid, pmt_pid;
    AVProgram *program;

    av_dlog(ts->stream, "PAT:\n");
    hex_dump_debug(ts->stream, section, section_len);

    p_end = section + section_len - 4;
    p = section;
    if (parse_section_header(h, &p, p_end) < 0)
        return;
    if (h->tid != PAT_TID)
        return;

    ts->stream->ts_id = h->id;

    clear_programs(ts);
    for(;;) {
        sid = get16(&p, p_end);
        if (sid < 0)
            break;
        pmt_pid = get16(&p, p_end);
        if (pmt_pid < 0)
            break;
        pmt_pid &= 0x1fff;

        if (pmt_pid == ts->current_pid)
            break;

        av_dlog(ts->stream, "sid=0x%x pid=0x%x\n", sid, pmt_pid);

        if (sid == 0x0000) {
            /* NIT info */
        } else {
            program = av_new_program(ts->stream, sid);
            program->program_num = sid;
            program->pmt_pid = pmt_pid;
            if (ts->pids[pmt_pid])
                mpegts_close_filter(ts, ts->pids[pmt_pid]);
            mpegts_open_section_filter(ts, pmt_pid, pmt_cb, ts, 1);
            add_pat_entry(ts, sid);
            add_pid_to_pmt(ts, sid, 0); //add pat pid to program
            add_pid_to_pmt(ts, sid, pmt_pid);
        }
    }
}

static void sdt_cb(MpegTSFilter *filter, const uint8_t *section, int section_len)
{
    MpegTSContext *ts = filter->u.section_filter.opaque;
    SectionHeader h1, *h = &h1;
    const uint8_t *p, *p_end, *desc_list_end, *desc_end;
    int onid, val, sid, desc_list_len, desc_tag, desc_len, service_type;
    char *name, *provider_name;

    av_dlog(ts->stream, "SDT:\n");
    hex_dump_debug(ts->stream, section, section_len);

    p_end = section + section_len - 4;
    p = section;
    if (parse_section_header(h, &p, p_end) < 0)
        return;
    if (h->tid != SDT_TID)
        return;
    onid = get16(&p, p_end);
    if (onid < 0)
        return;
    val = get8(&p, p_end);
    if (val < 0)
        return;
    for(;;) {
        sid = get16(&p, p_end);
        if (sid < 0)
            break;
        val = get8(&p, p_end);
        if (val < 0)
            break;
        desc_list_len = get16(&p, p_end);
        if (desc_list_len < 0)
            break;
        desc_list_len &= 0xfff;
        desc_list_end = p + desc_list_len;
        if (desc_list_end > p_end)
            break;
        for(;;) {
            desc_tag = get8(&p, desc_list_end);
            if (desc_tag < 0)
                break;
            desc_len = get8(&p, desc_list_end);
            desc_end = p + desc_len;
            if (desc_end > desc_list_end)
                break;

            av_dlog(ts->stream, "tag: 0x%02x len=%d\n",
                   desc_tag, desc_len);

            switch(desc_tag) {
            case 0x48:
                service_type = get8(&p, p_end);
                if (service_type < 0)
                    break;
                provider_name = getstr8(&p, p_end);
                if (!provider_name)
                    break;
                name = getstr8(&p, p_end);
                if (name) {
                    AVProgram *program = av_new_program(ts->stream, sid);
                    if(program) {
                        av_dict_set(&program->metadata, "service_name", name, 0);
                        av_dict_set(&program->metadata, "service_provider", provider_name, 0);
                    }
                }
                av_free(name);
                av_free(provider_name);
                break;
            default:
                break;
            }
            p = desc_end;
        }
        p = desc_list_end;
    }
}

/* handle one TS packet */
static int handle_packet(MpegTSContext *ts, const uint8_t *packet)
{
    AVFormatContext *s = ts->stream;
    MpegTSFilter *tss;
    int len, pid, cc, expected_cc, cc_ok, afc, is_start, is_discontinuity,
        has_adaptation, has_payload;
    const uint8_t *p, *p_end;
    int64_t pos;

    pid = AV_RB16(packet + 1) & 0x1fff;
    if(pid && discard_pid(ts, pid))
        return 0;
    is_start = packet[1] & 0x40;
    tss = ts->pids[pid];
    if (ts->auto_guess && tss == NULL && is_start) {
        add_pes_stream(ts, pid, -1);
        tss = ts->pids[pid];
    }
    if (!tss)
        return 0;
    ts->current_pid = pid;

    afc = (packet[3] >> 4) & 3;
    if (afc == 0) /* reserved value */
        return 0;
    has_adaptation = afc & 2;
    has_payload = afc & 1;
    is_discontinuity = has_adaptation
                && packet[4] != 0 /* with length > 0 */
                && (packet[5] & 0x80); /* and discontinuity indicated */

    /* continuity check (currently not used) */
    cc = (packet[3] & 0xf);
    expected_cc = has_payload ? (tss->last_cc + 1) & 0x0f : tss->last_cc;
    cc_ok = pid == 0x1FFF // null packet PID
            || is_discontinuity
            || tss->last_cc < 0
            || expected_cc == cc;

    tss->last_cc = cc;
    if (!cc_ok) {
        av_log(ts->stream, AV_LOG_DEBUG,
               "Continuity check failed for pid %d expected %d got %d\n",
               pid, expected_cc, cc);
        if(tss->type == MPEGTS_PES) {
            PESContext *pc = tss->u.pes_filter.opaque;
            pc->flags |= AV_PKT_FLAG_CORRUPT;
        }
    }

    if (!has_payload)
        return 0;
    p = packet + 4;
    if (has_adaptation) {
        /* skip adaptation field */
        p += p[0] + 1;
    }
    /* if past the end of packet, ignore */
    p_end = packet + TS_PACKET_SIZE;
    if (p >= p_end)
        return 0;

    pos = avio_tell(ts->stream->pb);
    ts->pos47= pos % ts->raw_packet_size;

    if (tss->type == MPEGTS_SECTION) {
        if (is_start) {
            /* pointer field present */
            len = *p++;
            if (p + len > p_end)
                return 0;
            if (len && cc_ok) {
                /* write remaining section bytes */
                write_section_data(s, tss,
                                   p, len, 0);
                /* check whether filter has been closed */
                if (!ts->pids[pid])
                    return 0;
            }
            p += len;
            if (p < p_end) {
                write_section_data(s, tss,
                                   p, p_end - p, 1);
            }
        } else {
            if (cc_ok) {
                write_section_data(s, tss,
                                   p, p_end - p, 0);
            }
        }
    } else {
        int ret;
        // Note: The position here points actually behind the current packet.
        if ((ret = tss->u.pes_filter.pes_cb(tss, p, p_end - p, is_start,
                                            pos - ts->raw_packet_size)) < 0)
            return ret;
    }

    return 0;
}

/* XXX: try to find a better synchro over several packets (use
   get_packet_size() ?) */
static int mpegts_resync(AVFormatContext *s)
{
    AVIOContext *pb = s->pb;
    int c, i;

    for(i = 0;i < MAX_RESYNC_SIZE; i++) {
        c = avio_r8(pb);
        if (url_feof(pb))
            return -1;
        if (c == 0x47) {
            avio_seek(pb, -1, SEEK_CUR);
            return 0;
        }
    }
    av_log(s, AV_LOG_ERROR, "max resync size reached, could not find sync byte\n");
    /* no sync found */
    return -1;
}

/* return -1 if error or EOF. Return 0 if OK. */
static int read_packet(AVFormatContext *s, uint8_t *buf, int raw_packet_size)
{
    AVIOContext *pb = s->pb;
    int skip, len;

    for(;;) {
        len = avio_read(pb, buf, TS_PACKET_SIZE);
        if (len != TS_PACKET_SIZE)
            return len < 0 ? len : AVERROR_EOF;
        /* check packet sync byte */
        if (buf[0] != 0x47) {
            /* find a new packet start */
            avio_seek(pb, -TS_PACKET_SIZE, SEEK_CUR);
            if (mpegts_resync(s) < 0)
                return AVERROR(EAGAIN);
            else
                continue;
        } else {
            skip = raw_packet_size - TS_PACKET_SIZE;
            if (skip > 0)
                avio_skip(pb, skip);
            break;
        }
    }
    return 0;
}

static int handle_packets(MpegTSContext *ts, int nb_packets)
{
    AVFormatContext *s = ts->stream;
    uint8_t packet[TS_PACKET_SIZE + FF_INPUT_BUFFER_PADDING_SIZE];
    int packet_num, ret = 0;

    if (avio_tell(s->pb) != ts->last_pos) {
        int i;
        av_dlog(ts->stream, "Skipping after seek\n");
        /* seek detected, flush pes buffer */
        for (i = 0; i < NB_PID_MAX; i++) {
            if (ts->pids[i]) {
                if (ts->pids[i]->type == MPEGTS_PES) {
                   PESContext *pes = ts->pids[i]->u.pes_filter.opaque;
                   av_freep(&pes->buffer);
                   pes->data_index = 0;
                   pes->state = MPEGTS_SKIP; /* skip until pes header */
                }
                ts->pids[i]->last_cc = -1;
            }
        }
    }

    ts->stop_parse = 0;
    packet_num = 0;
    memset(packet + TS_PACKET_SIZE, 0, FF_INPUT_BUFFER_PADDING_SIZE);
    for(;;) {
        packet_num++;
        if (nb_packets != 0 && packet_num >= nb_packets ||
            ts->stop_parse > 1) {
            ret = AVERROR(EAGAIN);
            break;
        }
        if (ts->stop_parse > 0)
            break;

        ret = read_packet(s, packet, ts->raw_packet_size);
        if (ret != 0)
            break;
        ret = handle_packet(ts, packet);
        if (ret != 0)
            break;
    }
    ts->last_pos = avio_tell(s->pb);
    return ret;
}

static int mpegts_probe(AVProbeData *p)
{
    const int size= p->buf_size;
    int maxscore=0;
    int sumscore=0;
    int i;
    int check_count= size / TS_FEC_PACKET_SIZE;
#define CHECK_COUNT 10
#define CHECK_BLOCK 100

    if (check_count < CHECK_COUNT)
        return -1;

    for (i=0; i<check_count; i+=CHECK_BLOCK){
        int left = FFMIN(check_count - i, CHECK_BLOCK);
        int score     = analyze(p->buf + TS_PACKET_SIZE     *i, TS_PACKET_SIZE     *left, TS_PACKET_SIZE     , NULL);
        int dvhs_score= analyze(p->buf + TS_DVHS_PACKET_SIZE*i, TS_DVHS_PACKET_SIZE*left, TS_DVHS_PACKET_SIZE, NULL);
        int fec_score = analyze(p->buf + TS_FEC_PACKET_SIZE *i, TS_FEC_PACKET_SIZE *left, TS_FEC_PACKET_SIZE , NULL);
        score = FFMAX3(score, dvhs_score, fec_score);
        sumscore += score;
        maxscore = FFMAX(maxscore, score);
    }

    sumscore = sumscore*CHECK_COUNT/check_count;
    maxscore = maxscore*CHECK_COUNT/CHECK_BLOCK;

    av_dlog(0, "TS score: %d %d\n", sumscore, maxscore);

    if (sumscore > 6)           return AVPROBE_SCORE_MAX + sumscore - CHECK_COUNT;
    else if (maxscore > 6)      return AVPROBE_SCORE_MAX/2 + sumscore - CHECK_COUNT;
    else                        return -1;
}

/* return the 90kHz PCR and the extension for the 27MHz PCR. return
   (-1) if not available */
static int parse_pcr(int64_t *ppcr_high, int *ppcr_low,
                     const uint8_t *packet)
{
    int afc, len, flags;
    const uint8_t *p;
    unsigned int v;

    afc = (packet[3] >> 4) & 3;
    if (afc <= 1)
        return -1;
    p = packet + 4;
    len = p[0];
    p++;
    if (len == 0)
        return -1;
    flags = *p++;
    len--;
    if (!(flags & 0x10))
        return -1;
    if (len < 6)
        return -1;
    v = AV_RB32(p);
    *ppcr_high = ((int64_t)v << 1) | (p[4] >> 7);
    *ppcr_low = ((p[4] & 1) << 8) | p[5];
    return 0;
}

static int mpegts_read_header(AVFormatContext *s)
{
    MpegTSContext *ts = s->priv_data;
    AVIOContext *pb = s->pb;
    uint8_t buf[8*1024]={0};
    int len;
    int64_t pos;

    /* read the first 8192 bytes to get packet size */
    pos = avio_tell(pb);
    len = avio_read(pb, buf, sizeof(buf));
    ts->raw_packet_size = get_packet_size(buf, len);
    if (ts->raw_packet_size <= 0) {
        av_log(s, AV_LOG_WARNING, "Could not detect TS packet size, defaulting to non-FEC/DVHS\n");
        ts->raw_packet_size = TS_PACKET_SIZE;
    }
    ts->stream = s;
    ts->auto_guess = 0;

    if (s->iformat == &ff_mpegts_demuxer) {
        /* normal demux */

        /* first do a scan to get all the services */
        /* NOTE: We attempt to seek on non-seekable files as well, as the
         * probe buffer usually is big enough. Only warn if the seek failed
         * on files where the seek should work. */
        if (avio_seek(pb, pos, SEEK_SET) < 0)
            av_log(s, pb->seekable ? AV_LOG_ERROR : AV_LOG_INFO, "Unable to seek back to the start\n");

        mpegts_open_section_filter(ts, SDT_PID, sdt_cb, ts, 1);

        mpegts_open_section_filter(ts, PAT_PID, pat_cb, ts, 1);

        handle_packets(ts, s->probesize / ts->raw_packet_size);
        /* if could not find service, enable auto_guess */

        ts->auto_guess = 1;

        av_dlog(ts->stream, "tuning done\n");

        s->ctx_flags |= AVFMTCTX_NOHEADER;
    } else {
        AVStream *st;
        int pcr_pid, pid, nb_packets, nb_pcrs, ret, pcr_l;
        int64_t pcrs[2], pcr_h;
        int packet_count[2];
        uint8_t packet[TS_PACKET_SIZE];

        /* only read packets */

        st = avformat_new_stream(s, NULL);
        if (!st)
            goto fail;
        avpriv_set_pts_info(st, 60, 1, 27000000);
        st->codec->codec_type = AVMEDIA_TYPE_DATA;
        st->codec->codec_id = AV_CODEC_ID_MPEG2TS;

        /* we iterate until we find two PCRs to estimate the bitrate */
        pcr_pid = -1;
        nb_pcrs = 0;
        nb_packets = 0;
        for(;;) {
            ret = read_packet(s, packet, ts->raw_packet_size);
            if (ret < 0)
                return -1;
            pid = AV_RB16(packet + 1) & 0x1fff;
            if ((pcr_pid == -1 || pcr_pid == pid) &&
                parse_pcr(&pcr_h, &pcr_l, packet) == 0) {
                pcr_pid = pid;
                packet_count[nb_pcrs] = nb_packets;
                pcrs[nb_pcrs] = pcr_h * 300 + pcr_l;
                nb_pcrs++;
                if (nb_pcrs >= 2)
                    break;
            }
            nb_packets++;
        }

        /* NOTE1: the bitrate is computed without the FEC */
        /* NOTE2: it is only the bitrate of the start of the stream */
        ts->pcr_incr = (pcrs[1] - pcrs[0]) / (packet_count[1] - packet_count[0]);
        ts->cur_pcr = pcrs[0] - ts->pcr_incr * packet_count[0];
        s->bit_rate = (TS_PACKET_SIZE * 8) * 27e6 / ts->pcr_incr;
        st->codec->bit_rate = s->bit_rate;
        st->start_time = ts->cur_pcr;
        av_dlog(ts->stream, "start=%0.3f pcr=%0.3f incr=%d\n",
                st->start_time / 1000000.0, pcrs[0] / 27e6, ts->pcr_incr);
    }

    avio_seek(pb, pos, SEEK_SET);
    return 0;
 fail:
    return -1;
}

#define MAX_PACKET_READAHEAD ((128 * 1024) / 188)

static int mpegts_raw_read_packet(AVFormatContext *s,
                                  AVPacket *pkt)
{
    MpegTSContext *ts = s->priv_data;
    int ret, i;
    int64_t pcr_h, next_pcr_h, pos;
    int pcr_l, next_pcr_l;
    uint8_t pcr_buf[12];

    if (av_new_packet(pkt, TS_PACKET_SIZE) < 0)
        return AVERROR(ENOMEM);
    pkt->pos= avio_tell(s->pb);
    ret = read_packet(s, pkt->data, ts->raw_packet_size);
    if (ret < 0) {
        av_free_packet(pkt);
        return ret;
    }
    if (ts->mpeg2ts_compute_pcr) {
        /* compute exact PCR for each packet */
        if (parse_pcr(&pcr_h, &pcr_l, pkt->data) == 0) {
            /* we read the next PCR (XXX: optimize it by using a bigger buffer */
            pos = avio_tell(s->pb);
            for(i = 0; i < MAX_PACKET_READAHEAD; i++) {
                avio_seek(s->pb, pos + i * ts->raw_packet_size, SEEK_SET);
                avio_read(s->pb, pcr_buf, 12);
                if (parse_pcr(&next_pcr_h, &next_pcr_l, pcr_buf) == 0) {
                    /* XXX: not precise enough */
                    ts->pcr_incr = ((next_pcr_h - pcr_h) * 300 + (next_pcr_l - pcr_l)) /
                        (i + 1);
                    break;
                }
            }
            avio_seek(s->pb, pos, SEEK_SET);
            /* no next PCR found: we use previous increment */
            ts->cur_pcr = pcr_h * 300 + pcr_l;
        }
        pkt->pts = ts->cur_pcr;
        pkt->duration = ts->pcr_incr;
        ts->cur_pcr += ts->pcr_incr;
    }
    pkt->stream_index = 0;
    return 0;
}

static int mpegts_read_packet(AVFormatContext *s,
                              AVPacket *pkt)
{
    MpegTSContext *ts = s->priv_data;
    int ret, i;

    pkt->size = -1;
    ts->pkt = pkt;
    ret = handle_packets(ts, 0);
    if (ret < 0) {
        av_free_packet(ts->pkt);
        /* flush pes data left */
        for (i = 0; i < NB_PID_MAX; i++) {
            if (ts->pids[i] && ts->pids[i]->type == MPEGTS_PES) {
                PESContext *pes = ts->pids[i]->u.pes_filter.opaque;
                if (pes->state == MPEGTS_PAYLOAD && pes->data_index > 0) {
                    new_pes_packet(pes, pkt);
                    pes->state = MPEGTS_SKIP;
                    ret = 0;
                    break;
                }
            }
        }
    }

    if (!ret && pkt->size < 0)
        ret = AVERROR(EINTR);
    return ret;
}

static int mpegts_read_close(AVFormatContext *s)
{
    MpegTSContext *ts = s->priv_data;
    int i;

    clear_programs(ts);

    for(i=0;i<NB_PID_MAX;i++)
        if (ts->pids[i]) mpegts_close_filter(ts, ts->pids[i]);

    return 0;
}

static av_unused int64_t mpegts_get_pcr(AVFormatContext *s, int stream_index,
                              int64_t *ppos, int64_t pos_limit)
{
    MpegTSContext *ts = s->priv_data;
    int64_t pos, timestamp;
    uint8_t buf[TS_PACKET_SIZE];
    int pcr_l, pcr_pid = ((PESContext*)s->streams[stream_index]->priv_data)->pcr_pid;
    pos = ((*ppos  + ts->raw_packet_size - 1 - ts->pos47) / ts->raw_packet_size) * ts->raw_packet_size + ts->pos47;
    while(pos < pos_limit) {
        if (avio_seek(s->pb, pos, SEEK_SET) < 0)
            return AV_NOPTS_VALUE;
        if (avio_read(s->pb, buf, TS_PACKET_SIZE) != TS_PACKET_SIZE)
            return AV_NOPTS_VALUE;
        if (buf[0] != 0x47) {
            if (mpegts_resync(s) < 0)
                return AV_NOPTS_VALUE;
            pos = avio_tell(s->pb);
            continue;
        }
        if ((pcr_pid < 0 || (AV_RB16(buf + 1) & 0x1fff) == pcr_pid) &&
            parse_pcr(&timestamp, &pcr_l, buf) == 0) {
            *ppos = pos;
            return timestamp;
        }
        pos += ts->raw_packet_size;
    }

    return AV_NOPTS_VALUE;
}

static int64_t mpegts_get_dts(AVFormatContext *s, int stream_index,
                              int64_t *ppos, int64_t pos_limit)
{
    MpegTSContext *ts = s->priv_data;
    int64_t pos;
    pos = ((*ppos  + ts->raw_packet_size - 1 - ts->pos47) / ts->raw_packet_size) * ts->raw_packet_size + ts->pos47;
    ff_read_frame_flush(s);
    if (avio_seek(s->pb, pos, SEEK_SET) < 0)
        return AV_NOPTS_VALUE;
    while(pos < pos_limit) {
        int ret;
        AVPacket pkt;
        av_init_packet(&pkt);
        ret= av_read_frame(s, &pkt);
        if(ret < 0)
            return AV_NOPTS_VALUE;
        av_free_packet(&pkt);
        if(pkt.dts != AV_NOPTS_VALUE && pkt.pos >= 0){
            ff_reduce_index(s, pkt.stream_index);
            av_add_index_entry(s->streams[pkt.stream_index], pkt.pos, pkt.dts, 0, 0, AVINDEX_KEYFRAME /* FIXME keyframe? */);
            if(pkt.stream_index == stream_index){
                *ppos= pkt.pos;
                return pkt.dts;
            }
        }
        pos = pkt.pos;
    }

    return AV_NOPTS_VALUE;
}

/**************************************************************/
/* parsing functions - called from other demuxers such as RTP */

MpegTSContext *ff_mpegts_parse_open(AVFormatContext *s)
{
    MpegTSContext *ts;

    ts = av_mallocz(sizeof(MpegTSContext));
    if (!ts)
        return NULL;
    /* no stream case, currently used by RTP */
    ts->raw_packet_size = TS_PACKET_SIZE;
    ts->stream = s;
    ts->auto_guess = 1;
    mpegts_open_section_filter(ts, SDT_PID, sdt_cb, ts, 1);
    mpegts_open_section_filter(ts, PAT_PID, pat_cb, ts, 1);

    return ts;
}

/* return the consumed length if a packet was output, or -1 if no
   packet is output */
int ff_mpegts_parse_packet(MpegTSContext *ts, AVPacket *pkt,
                        const uint8_t *buf, int len)
{
    int len1;

    len1 = len;
    ts->pkt = pkt;
    for(;;) {
        ts->stop_parse = 0;
        if (len < TS_PACKET_SIZE)
            return -1;
        if (buf[0] != 0x47) {
            buf++;
            len--;
        } else {
            handle_packet(ts, buf);
            buf += TS_PACKET_SIZE;
            len -= TS_PACKET_SIZE;
            if (ts->stop_parse == 1)
                break;
        }
    }
    return len1 - len;
}

void ff_mpegts_parse_close(MpegTSContext *ts)
{
    int i;

    for(i=0;i<NB_PID_MAX;i++)
        av_free(ts->pids[i]);
    av_free(ts);
}

AVInputFormat ff_mpegts_demuxer = {
    .name           = "mpegts",
    .long_name      = NULL_IF_CONFIG_SMALL("MPEG-TS (MPEG-2 Transport Stream)"),
    .priv_data_size = sizeof(MpegTSContext),
    .read_probe     = mpegts_probe,
    .read_header    = mpegts_read_header,
    .read_packet    = mpegts_read_packet,
    .read_close     = mpegts_read_close,
    .read_timestamp = mpegts_get_dts,
    .flags          = AVFMT_SHOW_IDS | AVFMT_TS_DISCONT,
};

AVInputFormat ff_mpegtsraw_demuxer = {
    .name           = "mpegtsraw",
    .long_name      = NULL_IF_CONFIG_SMALL("raw MPEG-TS (MPEG-2 Transport Stream)"),
    .priv_data_size = sizeof(MpegTSContext),
    .read_header    = mpegts_read_header,
    .read_packet    = mpegts_raw_read_packet,
    .read_close     = mpegts_read_close,
    .read_timestamp = mpegts_get_dts,
    .flags          = AVFMT_SHOW_IDS | AVFMT_TS_DISCONT,
    .priv_class     = &mpegtsraw_class,
};<|MERGE_RESOLUTION|>--- conflicted
+++ resolved
@@ -712,25 +712,13 @@
     pes->flags = 0;
 }
 
-<<<<<<< HEAD
 static uint64_t get_ts64(GetBitContext *gb, int bits)
 {
-    uint64_t ret = 0;
-
     if (get_bits_left(gb) < bits)
         return AV_NOPTS_VALUE;
-    while (bits > 17) {
-        ret <<= 17;
-        ret |= get_bits(gb, 17);
-        bits -= 17;
-    }
-    ret <<= bits;
-    ret |= get_bits(gb, bits);
-    return ret;
-}
-
-=======
->>>>>>> 096abfa1
+    return get_bits64(gb, bits);
+}
+
 static int read_sl_header(PESContext *pes, SLConfigDescr *sl, const uint8_t *buf, int buf_size)
 {
     GetBitContext gb;
