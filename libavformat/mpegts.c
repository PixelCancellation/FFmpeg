/*
 * MPEG2 transport stream (aka DVB) demuxer
 * Copyright (c) 2002-2003 Fabrice Bellard
 *
 * This file is part of FFmpeg.
 *
 * FFmpeg is free software; you can redistribute it and/or
 * modify it under the terms of the GNU Lesser General Public
 * License as published by the Free Software Foundation; either
 * version 2.1 of the License, or (at your option) any later version.
 *
 * FFmpeg is distributed in the hope that it will be useful,
 * but WITHOUT ANY WARRANTY; without even the implied warranty of
 * MERCHANTABILITY or FITNESS FOR A PARTICULAR PURPOSE.  See the GNU
 * Lesser General Public License for more details.
 *
 * You should have received a copy of the GNU Lesser General Public
 * License along with FFmpeg; if not, write to the Free Software
 * Foundation, Inc., 51 Franklin Street, Fifth Floor, Boston, MA 02110-1301 USA
 */

#include "libavutil/buffer.h"
#include "libavutil/crc.h"
#include "libavutil/intreadwrite.h"
#include "libavutil/log.h"
#include "libavutil/dict.h"
#include "libavutil/mathematics.h"
#include "libavutil/opt.h"
#include "libavutil/avassert.h"
#include "libavcodec/bytestream.h"
#include "libavcodec/get_bits.h"
#include "avformat.h"
#include "mpegts.h"
#include "internal.h"
#include "avio_internal.h"
#include "seek.h"
#include "mpeg.h"
#include "isom.h"

/* maximum size in which we look for synchronisation if
 * synchronisation is lost */
#define MAX_RESYNC_SIZE 65536

#define MAX_PES_PAYLOAD 200 * 1024

#define MAX_MP4_DESCR_COUNT 16

#define MOD_UNLIKELY(modulus, dividend, divisor, prev_dividend)                \
    do {                                                                       \
        if ((prev_dividend) == 0 || (dividend) - (prev_dividend) != (divisor)) \
            (modulus) = (dividend) % (divisor);                                \
        (prev_dividend) = (dividend);                                          \
    } while (0)

enum MpegTSFilterType {
    MPEGTS_PES,
    MPEGTS_SECTION,
    MPEGTS_PCR,
};

typedef struct MpegTSFilter MpegTSFilter;

typedef int PESCallback (MpegTSFilter *f, const uint8_t *buf, int len,
                         int is_start, int64_t pos);

typedef struct MpegTSPESFilter {
    PESCallback *pes_cb;
    void *opaque;
} MpegTSPESFilter;

typedef void SectionCallback (MpegTSFilter *f, const uint8_t *buf, int len);

typedef void SetServiceCallback (void *opaque, int ret);

typedef struct MpegTSSectionFilter {
    int section_index;
    int section_h_size;
    int last_ver;
    uint8_t *section_buf;
    unsigned int check_crc : 1;
    unsigned int end_of_section_reached : 1;
    SectionCallback *section_cb;
    void *opaque;
} MpegTSSectionFilter;

struct MpegTSFilter {
    int pid;
    int es_id;
    int last_cc; /* last cc code (-1 if first packet) */
    int64_t last_pcr;
    enum MpegTSFilterType type;
    union {
        MpegTSPESFilter pes_filter;
        MpegTSSectionFilter section_filter;
    } u;
};

#define MAX_PIDS_PER_PROGRAM 64
struct Program {
    unsigned int id; // program id/service id
    unsigned int nb_pids;
    unsigned int pids[MAX_PIDS_PER_PROGRAM];

    /** have we found pmt for this program */
    int pmt_found;
};

struct MpegTSContext {
    const AVClass *class;
    /* user data */
    AVFormatContext *stream;
    /** raw packet size, including FEC if present */
    int raw_packet_size;

    int size_stat[3];
    int size_stat_count;
#define SIZE_STAT_THRESHOLD 10

    int64_t pos47_full;

    /** if true, all pids are analyzed to find streams */
    int auto_guess;

    /** compute exact PCR for each transport stream packet */
    int mpeg2ts_compute_pcr;

    /** fix dvb teletext pts                                 */
    int fix_teletext_pts;

    int64_t cur_pcr;    /**< used to estimate the exact PCR */
    int pcr_incr;       /**< used to estimate the exact PCR */

    /* data needed to handle file based ts */
    /** stop parsing loop */
    int stop_parse;
    /** packet containing Audio/Video data */
    AVPacket *pkt;
    /** to detect seek */
    int64_t last_pos;

    int skip_changes;
    int skip_clear;

    int resync_size;

    /******************************************/
    /* private mpegts data */
    /* scan context */
    /** structure to keep track of Program->pids mapping */
    unsigned int nb_prg;
    struct Program *prg;

    int8_t crc_validity[NB_PID_MAX];
    /** filters for various streams specified by PMT + for the PAT and PMT */
    MpegTSFilter *pids[NB_PID_MAX];
    int current_pid;
};

#define MPEGTS_OPTIONS \
    { "resync_size",   "Size limit for looking up a new synchronization.", offsetof(MpegTSContext, resync_size), AV_OPT_TYPE_INT,  { .i64 =  MAX_RESYNC_SIZE}, 0, INT_MAX,  AV_OPT_FLAG_DECODING_PARAM }

static const AVOption options[] = {
    MPEGTS_OPTIONS,
    {"fix_teletext_pts", "Try to fix pts values of dvb teletext streams.", offsetof(MpegTSContext, fix_teletext_pts), AV_OPT_TYPE_INT,
     {.i64 = 1}, 0, 1, AV_OPT_FLAG_DECODING_PARAM },
    {"ts_packetsize", "Output option carrying the raw packet size.", offsetof(MpegTSContext, raw_packet_size), AV_OPT_TYPE_INT,
     {.i64 = 0}, 0, 0, AV_OPT_FLAG_DECODING_PARAM | AV_OPT_FLAG_EXPORT | AV_OPT_FLAG_READONLY },
    {"skip_changes", "Skip changing / adding streams / programs.", offsetof(MpegTSContext, skip_changes), AV_OPT_TYPE_INT,
     {.i64 = 0}, 0, 1, 0 },
    {"skip_clear", "Skip clearing programs.", offsetof(MpegTSContext, skip_clear), AV_OPT_TYPE_INT,
     {.i64 = 0}, 0, 1, 0 },
    { NULL },
};

static const AVClass mpegts_class = {
    .class_name = "mpegts demuxer",
    .item_name  = av_default_item_name,
    .option     = options,
    .version    = LIBAVUTIL_VERSION_INT,
};

static const AVOption raw_options[] = {
    MPEGTS_OPTIONS,
    { "compute_pcr",   "Compute exact PCR for each transport stream packet.",
          offsetof(MpegTSContext, mpeg2ts_compute_pcr), AV_OPT_TYPE_INT,
          { .i64 = 0 }, 0, 1,  AV_OPT_FLAG_DECODING_PARAM },
    { "ts_packetsize", "Output option carrying the raw packet size.",
      offsetof(MpegTSContext, raw_packet_size), AV_OPT_TYPE_INT,
      { .i64 = 0 }, 0, 0,
      AV_OPT_FLAG_DECODING_PARAM | AV_OPT_FLAG_EXPORT | AV_OPT_FLAG_READONLY },
    { NULL },
};

static const AVClass mpegtsraw_class = {
    .class_name = "mpegtsraw demuxer",
    .item_name  = av_default_item_name,
    .option     = raw_options,
    .version    = LIBAVUTIL_VERSION_INT,
};

/* TS stream handling */

enum MpegTSState {
    MPEGTS_HEADER = 0,
    MPEGTS_PESHEADER,
    MPEGTS_PESHEADER_FILL,
    MPEGTS_PAYLOAD,
    MPEGTS_SKIP,
};

/* enough for PES header + length */
#define PES_START_SIZE  6
#define PES_HEADER_SIZE 9
#define MAX_PES_HEADER_SIZE (9 + 255)

typedef struct PESContext {
    int pid;
    int pcr_pid; /**< if -1 then all packets containing PCR are considered */
    int stream_type;
    MpegTSContext *ts;
    AVFormatContext *stream;
    AVStream *st;
    AVStream *sub_st; /**< stream for the embedded AC3 stream in HDMV TrueHD */
    enum MpegTSState state;
    /* used to get the format */
    int data_index;
    int flags; /**< copied to the AVPacket flags */
    int total_size;
    int pes_header_size;
    int extended_stream_id;
    int64_t pts, dts;
    int64_t ts_packet_pos; /**< position of first TS packet of this PES packet */
    uint8_t header[MAX_PES_HEADER_SIZE];
    AVBufferRef *buffer;
    SLConfigDescr sl;
} PESContext;

extern AVInputFormat ff_mpegts_demuxer;

static struct Program * get_program(MpegTSContext *ts, unsigned int programid)
{
    int i;
    for (i = 0; i < ts->nb_prg; i++) {
        if (ts->prg[i].id == programid) {
            return &ts->prg[i];
        }
    }
    return NULL;
}

static void clear_avprogram(MpegTSContext *ts, unsigned int programid)
{
    AVProgram *prg = NULL;
    int i;

    for (i = 0; i < ts->stream->nb_programs; i++)
        if (ts->stream->programs[i]->id == programid) {
            prg = ts->stream->programs[i];
            break;
        }
    if (!prg)
        return;
    prg->nb_stream_indexes = 0;
}

static void clear_program(MpegTSContext *ts, unsigned int programid)
{
    int i;

    clear_avprogram(ts, programid);
    for (i = 0; i < ts->nb_prg; i++)
        if (ts->prg[i].id == programid) {
            ts->prg[i].nb_pids = 0;
            ts->prg[i].pmt_found = 0;
        }
}

static void clear_programs(MpegTSContext *ts)
{
    av_freep(&ts->prg);
    ts->nb_prg = 0;
}

static void add_pat_entry(MpegTSContext *ts, unsigned int programid)
{
    struct Program *p;
    if (av_reallocp_array(&ts->prg, ts->nb_prg + 1, sizeof(*ts->prg)) < 0) {
        ts->nb_prg = 0;
        return;
    }
    p = &ts->prg[ts->nb_prg];
    p->id = programid;
    p->nb_pids = 0;
    p->pmt_found = 0;
    ts->nb_prg++;
}

static void add_pid_to_pmt(MpegTSContext *ts, unsigned int programid,
                           unsigned int pid)
{
    struct Program *p = get_program(ts, programid);
    if (!p)
        return;

    if (p->nb_pids >= MAX_PIDS_PER_PROGRAM)
        return;
    p->pids[p->nb_pids++] = pid;
}

static void set_pmt_found(MpegTSContext *ts, unsigned int programid)
{
    struct Program *p = get_program(ts, programid);
    if (!p)
        return;

    p->pmt_found = 1;
}

static void set_pcr_pid(AVFormatContext *s, unsigned int programid, unsigned int pid)
{
    int i;
    for (i = 0; i < s->nb_programs; i++) {
        if (s->programs[i]->id == programid) {
            s->programs[i]->pcr_pid = pid;
            break;
        }
    }
}

/**
 * @brief discard_pid() decides if the pid is to be discarded according
 *                      to caller's programs selection
 * @param ts    : - TS context
 * @param pid   : - pid
 * @return 1 if the pid is only comprised in programs that have .discard=AVDISCARD_ALL
 *         0 otherwise
 */
static int discard_pid(MpegTSContext *ts, unsigned int pid)
{
    int i, j, k;
    int used = 0, discarded = 0;
    struct Program *p;

    /* If none of the programs have .discard=AVDISCARD_ALL then there's
     * no way we have to discard this packet */
    for (k = 0; k < ts->stream->nb_programs; k++)
        if (ts->stream->programs[k]->discard == AVDISCARD_ALL)
            break;
    if (k == ts->stream->nb_programs)
        return 0;

    for (i = 0; i < ts->nb_prg; i++) {
        p = &ts->prg[i];
        for (j = 0; j < p->nb_pids; j++) {
            if (p->pids[j] != pid)
                continue;
            // is program with id p->id set to be discarded?
            for (k = 0; k < ts->stream->nb_programs; k++) {
                if (ts->stream->programs[k]->id == p->id) {
                    if (ts->stream->programs[k]->discard == AVDISCARD_ALL)
                        discarded++;
                    else
                        used++;
                }
            }
        }
    }

    return !used && discarded;
}

/**
 *  Assemble PES packets out of TS packets, and then call the "section_cb"
 *  function when they are complete.
 */
static void write_section_data(MpegTSContext *ts, MpegTSFilter *tss1,
                               const uint8_t *buf, int buf_size, int is_start)
{
    MpegTSSectionFilter *tss = &tss1->u.section_filter;
    int len;

    if (is_start) {
        memcpy(tss->section_buf, buf, buf_size);
        tss->section_index = buf_size;
        tss->section_h_size = -1;
        tss->end_of_section_reached = 0;
    } else {
        if (tss->end_of_section_reached)
            return;
        len = 4096 - tss->section_index;
        if (buf_size < len)
            len = buf_size;
        memcpy(tss->section_buf + tss->section_index, buf, len);
        tss->section_index += len;
    }

    /* compute section length if possible */
    if (tss->section_h_size == -1 && tss->section_index >= 3) {
        len = (AV_RB16(tss->section_buf + 1) & 0xfff) + 3;
        if (len > 4096)
            return;
        tss->section_h_size = len;
    }

    if (tss->section_h_size != -1 &&
        tss->section_index >= tss->section_h_size) {
        int crc_valid = 1;
        tss->end_of_section_reached = 1;

        if (tss->check_crc) {
            crc_valid = !av_crc(av_crc_get_table(AV_CRC_32_IEEE), -1, tss->section_buf, tss->section_h_size);
            if (crc_valid) {
                ts->crc_validity[ tss1->pid ] = 100;
            }else if (ts->crc_validity[ tss1->pid ] > -10) {
                ts->crc_validity[ tss1->pid ]--;
            }else
                crc_valid = 2;
        }
        if (crc_valid)
            tss->section_cb(tss1, tss->section_buf, tss->section_h_size);
    }
}

static MpegTSFilter *mpegts_open_filter(MpegTSContext *ts, unsigned int pid,
                                        enum MpegTSFilterType type)
{
    MpegTSFilter *filter;

    av_dlog(ts->stream, "Filter: pid=0x%x\n", pid);

    if (pid >= NB_PID_MAX || ts->pids[pid])
        return NULL;
    filter = av_mallocz(sizeof(MpegTSFilter));
    if (!filter)
        return NULL;
    ts->pids[pid] = filter;

    filter->type    = type;
    filter->pid     = pid;
    filter->es_id   = -1;
    filter->last_cc = -1;
    filter->last_pcr= -1;

    return filter;
}

static MpegTSFilter *mpegts_open_section_filter(MpegTSContext *ts,
                                                unsigned int pid,
                                                SectionCallback *section_cb,
                                                void *opaque,
                                                int check_crc)
{
    MpegTSFilter *filter;
    MpegTSSectionFilter *sec;

    if (!(filter = mpegts_open_filter(ts, pid, MPEGTS_SECTION)))
        return NULL;
    sec = &filter->u.section_filter;
    sec->section_cb  = section_cb;
    sec->opaque      = opaque;
    sec->section_buf = av_malloc(MAX_SECTION_SIZE);
    sec->check_crc   = check_crc;
    sec->last_ver    = -1;

    if (!sec->section_buf) {
        av_free(filter);
        return NULL;
    }
    return filter;
}

static MpegTSFilter *mpegts_open_pes_filter(MpegTSContext *ts, unsigned int pid,
                                            PESCallback *pes_cb,
                                            void *opaque)
{
    MpegTSFilter *filter;
    MpegTSPESFilter *pes;

    if (!(filter = mpegts_open_filter(ts, pid, MPEGTS_PES)))
        return NULL;

    pes = &filter->u.pes_filter;
    pes->pes_cb = pes_cb;
    pes->opaque = opaque;
    return filter;
}

static MpegTSFilter *mpegts_open_pcr_filter(MpegTSContext *ts, unsigned int pid)
{
    return mpegts_open_filter(ts, pid, MPEGTS_PCR);
}

static void mpegts_close_filter(MpegTSContext *ts, MpegTSFilter *filter)
{
    int pid;

    pid = filter->pid;
    if (filter->type == MPEGTS_SECTION)
        av_freep(&filter->u.section_filter.section_buf);
    else if (filter->type == MPEGTS_PES) {
        PESContext *pes = filter->u.pes_filter.opaque;
        av_buffer_unref(&pes->buffer);
        /* referenced private data will be freed later in
         * avformat_close_input */
        if (!((PESContext *)filter->u.pes_filter.opaque)->st) {
            av_freep(&filter->u.pes_filter.opaque);
        }
    }

    av_free(filter);
    ts->pids[pid] = NULL;
}

static int analyze(const uint8_t *buf, int size, int packet_size, int *index)
{
    int stat[TS_MAX_PACKET_SIZE];
    int stat_all = 0;
    int i;
    int best_score = 0;

    memset(stat, 0, packet_size * sizeof(*stat));

    for (i = 0; i < size - 3; i++) {
        if (buf[i] == 0x47 && !(buf[i + 1] & 0x80) && buf[i + 3] != 0x47) {
            int x = i % packet_size;
            stat[x]++;
            stat_all++;
            if (stat[x] > best_score) {
                best_score = stat[x];
                if (index)
                    *index = x;
            }
        }
    }

    return best_score - FFMAX(stat_all - 10*best_score, 0)/10;
}

/* autodetect fec presence. Must have at least 1024 bytes  */
static int get_packet_size(const uint8_t *buf, int size)
{
    int score, fec_score, dvhs_score;

    if (size < (TS_FEC_PACKET_SIZE * 5 + 1))
        return AVERROR_INVALIDDATA;

    score      = analyze(buf, size, TS_PACKET_SIZE, NULL);
    dvhs_score = analyze(buf, size, TS_DVHS_PACKET_SIZE, NULL);
    fec_score  = analyze(buf, size, TS_FEC_PACKET_SIZE, NULL);
    av_dlog(NULL, "score: %d, dvhs_score: %d, fec_score: %d \n",
            score, dvhs_score, fec_score);

    if (score > fec_score && score > dvhs_score)
        return TS_PACKET_SIZE;
    else if (dvhs_score > score && dvhs_score > fec_score)
        return TS_DVHS_PACKET_SIZE;
    else if (score < fec_score && dvhs_score < fec_score)
        return TS_FEC_PACKET_SIZE;
    else
        return AVERROR_INVALIDDATA;
}

typedef struct SectionHeader {
    uint8_t tid;
    uint16_t id;
    uint8_t version;
    uint8_t sec_num;
    uint8_t last_sec_num;
} SectionHeader;

static inline int get8(const uint8_t **pp, const uint8_t *p_end)
{
    const uint8_t *p;
    int c;

    p = *pp;
    if (p >= p_end)
        return AVERROR_INVALIDDATA;
    c   = *p++;
    *pp = p;
    return c;
}

static inline int get16(const uint8_t **pp, const uint8_t *p_end)
{
    const uint8_t *p;
    int c;

    p = *pp;
    if ((p + 1) >= p_end)
        return AVERROR_INVALIDDATA;
    c   = AV_RB16(p);
    p  += 2;
    *pp = p;
    return c;
}

/* read and allocate a DVB string preceded by its length */
static char *getstr8(const uint8_t **pp, const uint8_t *p_end)
{
    int len;
    const uint8_t *p;
    char *str;

    p   = *pp;
    len = get8(&p, p_end);
    if (len < 0)
        return NULL;
    if ((p + len) > p_end)
        return NULL;
    str = av_malloc(len + 1);
    if (!str)
        return NULL;
    memcpy(str, p, len);
    str[len] = '\0';
    p  += len;
    *pp = p;
    return str;
}

static int parse_section_header(SectionHeader *h,
                                const uint8_t **pp, const uint8_t *p_end)
{
    int val;

    val = get8(pp, p_end);
    if (val < 0)
        return val;
    h->tid = val;
    *pp += 2;
    val  = get16(pp, p_end);
    if (val < 0)
        return val;
    h->id = val;
    val = get8(pp, p_end);
    if (val < 0)
        return val;
    h->version = (val >> 1) & 0x1f;
    val = get8(pp, p_end);
    if (val < 0)
        return val;
    h->sec_num = val;
    val = get8(pp, p_end);
    if (val < 0)
        return val;
    h->last_sec_num = val;
    return 0;
}

typedef struct {
    uint32_t stream_type;
    enum AVMediaType codec_type;
    enum AVCodecID codec_id;
} StreamType;

static const StreamType ISO_types[] = {
    { 0x01, AVMEDIA_TYPE_VIDEO, AV_CODEC_ID_MPEG2VIDEO },
    { 0x02, AVMEDIA_TYPE_VIDEO, AV_CODEC_ID_MPEG2VIDEO },
    { 0x03, AVMEDIA_TYPE_AUDIO, AV_CODEC_ID_MP3        },
    { 0x04, AVMEDIA_TYPE_AUDIO, AV_CODEC_ID_MP3        },
    { 0x0f, AVMEDIA_TYPE_AUDIO, AV_CODEC_ID_AAC        },
    { 0x10, AVMEDIA_TYPE_VIDEO, AV_CODEC_ID_MPEG4      },
    /* Makito encoder sets stream type 0x11 for AAC,
     * so auto-detect LOAS/LATM instead of hardcoding it. */
#if !CONFIG_LOAS_DEMUXER
    { 0x11, AVMEDIA_TYPE_AUDIO, AV_CODEC_ID_AAC_LATM   }, /* LATM syntax */
#endif
    { 0x1b, AVMEDIA_TYPE_VIDEO, AV_CODEC_ID_H264       },
    { 0x24, AVMEDIA_TYPE_VIDEO, AV_CODEC_ID_HEVC       },
    { 0x42, AVMEDIA_TYPE_VIDEO, AV_CODEC_ID_CAVS       },
    { 0xd1, AVMEDIA_TYPE_VIDEO, AV_CODEC_ID_DIRAC      },
    { 0xea, AVMEDIA_TYPE_VIDEO, AV_CODEC_ID_VC1        },
    { 0 },
};

static const StreamType HDMV_types[] = {
    { 0x80, AVMEDIA_TYPE_AUDIO,    AV_CODEC_ID_PCM_BLURAY        },
    { 0x81, AVMEDIA_TYPE_AUDIO,    AV_CODEC_ID_AC3               },
    { 0x82, AVMEDIA_TYPE_AUDIO,    AV_CODEC_ID_DTS               },
    { 0x83, AVMEDIA_TYPE_AUDIO,    AV_CODEC_ID_TRUEHD            },
    { 0x84, AVMEDIA_TYPE_AUDIO,    AV_CODEC_ID_EAC3              },
    { 0x85, AVMEDIA_TYPE_AUDIO,    AV_CODEC_ID_DTS               }, /* DTS HD */
    { 0x86, AVMEDIA_TYPE_AUDIO,    AV_CODEC_ID_DTS               }, /* DTS HD MASTER*/
    { 0xa1, AVMEDIA_TYPE_AUDIO,    AV_CODEC_ID_EAC3              }, /* E-AC3 Secondary Audio */
    { 0xa2, AVMEDIA_TYPE_AUDIO,    AV_CODEC_ID_DTS               }, /* DTS Express Secondary Audio */
    { 0x90, AVMEDIA_TYPE_SUBTITLE, AV_CODEC_ID_HDMV_PGS_SUBTITLE },
    { 0 },
};

/* ATSC ? */
static const StreamType MISC_types[] = {
    { 0x81, AVMEDIA_TYPE_AUDIO, AV_CODEC_ID_AC3 },
    { 0x8a, AVMEDIA_TYPE_AUDIO, AV_CODEC_ID_DTS },
    { 0 },
};

static const StreamType REGD_types[] = {
    { MKTAG('d', 'r', 'a', 'c'), AVMEDIA_TYPE_VIDEO, AV_CODEC_ID_DIRAC },
    { MKTAG('A', 'C', '-', '3'), AVMEDIA_TYPE_AUDIO, AV_CODEC_ID_AC3   },
    { MKTAG('B', 'S', 'S', 'D'), AVMEDIA_TYPE_AUDIO, AV_CODEC_ID_S302M },
    { MKTAG('D', 'T', 'S', '1'), AVMEDIA_TYPE_AUDIO, AV_CODEC_ID_DTS   },
    { MKTAG('D', 'T', 'S', '2'), AVMEDIA_TYPE_AUDIO, AV_CODEC_ID_DTS   },
    { MKTAG('D', 'T', 'S', '3'), AVMEDIA_TYPE_AUDIO, AV_CODEC_ID_DTS   },
    { MKTAG('H', 'E', 'V', 'C'), AVMEDIA_TYPE_VIDEO, AV_CODEC_ID_HEVC  },
    { MKTAG('K', 'L', 'V', 'A'), AVMEDIA_TYPE_DATA,  AV_CODEC_ID_SMPTE_KLV },
    { MKTAG('V', 'C', '-', '1'), AVMEDIA_TYPE_VIDEO, AV_CODEC_ID_VC1   },
    { 0 },
};

static const StreamType METADATA_types[] = {
    { MKTAG('K','L','V','A'), AVMEDIA_TYPE_DATA, AV_CODEC_ID_SMPTE_KLV },
    { MKTAG('I','D','3',' '), AVMEDIA_TYPE_DATA, AV_CODEC_ID_TIMED_ID3 },
    { 0 },
};

/* descriptor present */
static const StreamType DESC_types[] = {
    { 0x6a, AVMEDIA_TYPE_AUDIO,    AV_CODEC_ID_AC3          }, /* AC-3 descriptor */
    { 0x7a, AVMEDIA_TYPE_AUDIO,    AV_CODEC_ID_EAC3         }, /* E-AC-3 descriptor */
    { 0x7b, AVMEDIA_TYPE_AUDIO,    AV_CODEC_ID_DTS          },
    { 0x56, AVMEDIA_TYPE_SUBTITLE, AV_CODEC_ID_DVB_TELETEXT },
    { 0x59, AVMEDIA_TYPE_SUBTITLE, AV_CODEC_ID_DVB_SUBTITLE }, /* subtitling descriptor */
    { 0 },
};

static void mpegts_find_stream_type(AVStream *st,
                                    uint32_t stream_type,
                                    const StreamType *types)
{
    if (avcodec_is_open(st->codec)) {
        av_log(NULL, AV_LOG_DEBUG, "cannot set stream info, codec is open\n");
        return;
    }

    for (; types->stream_type; types++)
        if (stream_type == types->stream_type) {
            st->codec->codec_type = types->codec_type;
            st->codec->codec_id   = types->codec_id;
            st->request_probe     = 0;
            return;
        }
}

static int mpegts_set_stream_info(AVStream *st, PESContext *pes,
                                  uint32_t stream_type, uint32_t prog_reg_desc)
{
    int old_codec_type = st->codec->codec_type;
    int old_codec_id  = st->codec->codec_id;

    if (avcodec_is_open(st->codec)) {
        av_log(pes->stream, AV_LOG_DEBUG, "cannot set stream info, codec is open\n");
        return 0;
    }

    avpriv_set_pts_info(st, 33, 1, 90000);
    st->priv_data         = pes;
    st->codec->codec_type = AVMEDIA_TYPE_DATA;
    st->codec->codec_id   = AV_CODEC_ID_NONE;
    st->need_parsing      = AVSTREAM_PARSE_FULL;
    pes->st          = st;
    pes->stream_type = stream_type;

    av_log(pes->stream, AV_LOG_DEBUG,
           "stream=%d stream_type=%x pid=%x prog_reg_desc=%.4s\n",
           st->index, pes->stream_type, pes->pid, (char *)&prog_reg_desc);

    st->codec->codec_tag = pes->stream_type;

    mpegts_find_stream_type(st, pes->stream_type, ISO_types);
    if ((prog_reg_desc == AV_RL32("HDMV") ||
         prog_reg_desc == AV_RL32("HDPR")) &&
        st->codec->codec_id == AV_CODEC_ID_NONE) {
        mpegts_find_stream_type(st, pes->stream_type, HDMV_types);
        if (pes->stream_type == 0x83) {
            // HDMV TrueHD streams also contain an AC3 coded version of the
            // audio track - add a second stream for this
            AVStream *sub_st;
            // priv_data cannot be shared between streams
            PESContext *sub_pes = av_malloc(sizeof(*sub_pes));
            if (!sub_pes)
                return AVERROR(ENOMEM);
            memcpy(sub_pes, pes, sizeof(*sub_pes));

            sub_st = avformat_new_stream(pes->stream, NULL);
            if (!sub_st) {
                av_free(sub_pes);
                return AVERROR(ENOMEM);
            }

            sub_st->id = pes->pid;
            avpriv_set_pts_info(sub_st, 33, 1, 90000);
            sub_st->priv_data         = sub_pes;
            sub_st->codec->codec_type = AVMEDIA_TYPE_AUDIO;
            sub_st->codec->codec_id   = AV_CODEC_ID_AC3;
            sub_st->need_parsing      = AVSTREAM_PARSE_FULL;
            sub_pes->sub_st           = pes->sub_st = sub_st;
        }
    }
    if (st->codec->codec_id == AV_CODEC_ID_NONE)
        mpegts_find_stream_type(st, pes->stream_type, MISC_types);
    if (st->codec->codec_id == AV_CODEC_ID_NONE) {
        st->codec->codec_id  = old_codec_id;
        st->codec->codec_type = old_codec_type;
    }

    return 0;
}

static void reset_pes_packet_state(PESContext *pes)
{
    pes->pts        = AV_NOPTS_VALUE;
    pes->dts        = AV_NOPTS_VALUE;
    pes->data_index = 0;
    pes->flags      = 0;
    av_buffer_unref(&pes->buffer);
}

static void new_pes_packet(PESContext *pes, AVPacket *pkt)
{
    av_init_packet(pkt);

    pkt->buf  = pes->buffer;
    pkt->data = pes->buffer->data;
    pkt->size = pes->data_index;

    if (pes->total_size != MAX_PES_PAYLOAD &&
        pes->pes_header_size + pes->data_index != pes->total_size +
        PES_START_SIZE) {
        av_log(pes->stream, AV_LOG_WARNING, "PES packet size mismatch\n");
        pes->flags |= AV_PKT_FLAG_CORRUPT;
    }
    memset(pkt->data + pkt->size, 0, FF_INPUT_BUFFER_PADDING_SIZE);

    // Separate out the AC3 substream from an HDMV combined TrueHD/AC3 PID
    if (pes->sub_st && pes->stream_type == 0x83 && pes->extended_stream_id == 0x76)
        pkt->stream_index = pes->sub_st->index;
    else
        pkt->stream_index = pes->st->index;
    pkt->pts = pes->pts;
    pkt->dts = pes->dts;
    /* store position of first TS packet of this PES packet */
    pkt->pos   = pes->ts_packet_pos;
    pkt->flags = pes->flags;

    pes->buffer = NULL;
    reset_pes_packet_state(pes);
}

static uint64_t get_ts64(GetBitContext *gb, int bits)
{
    if (get_bits_left(gb) < bits)
        return AV_NOPTS_VALUE;
    return get_bits64(gb, bits);
}

static int read_sl_header(PESContext *pes, SLConfigDescr *sl,
                          const uint8_t *buf, int buf_size)
{
    GetBitContext gb;
    int au_start_flag = 0, au_end_flag = 0, ocr_flag = 0, idle_flag = 0;
    int padding_flag = 0, padding_bits = 0, inst_bitrate_flag = 0;
    int dts_flag = -1, cts_flag = -1;
    int64_t dts = AV_NOPTS_VALUE, cts = AV_NOPTS_VALUE;
    uint8_t buf_padded[128 + FF_INPUT_BUFFER_PADDING_SIZE];
    int buf_padded_size = FFMIN(buf_size, sizeof(buf_padded) - FF_INPUT_BUFFER_PADDING_SIZE);

    memcpy(buf_padded, buf, buf_padded_size);

    init_get_bits(&gb, buf_padded, buf_padded_size * 8);

    if (sl->use_au_start)
        au_start_flag = get_bits1(&gb);
    if (sl->use_au_end)
        au_end_flag = get_bits1(&gb);
    if (!sl->use_au_start && !sl->use_au_end)
        au_start_flag = au_end_flag = 1;
    if (sl->ocr_len > 0)
        ocr_flag = get_bits1(&gb);
    if (sl->use_idle)
        idle_flag = get_bits1(&gb);
    if (sl->use_padding)
        padding_flag = get_bits1(&gb);
    if (padding_flag)
        padding_bits = get_bits(&gb, 3);

    if (!idle_flag && (!padding_flag || padding_bits != 0)) {
        if (sl->packet_seq_num_len)
            skip_bits_long(&gb, sl->packet_seq_num_len);
        if (sl->degr_prior_len)
            if (get_bits1(&gb))
                skip_bits(&gb, sl->degr_prior_len);
        if (ocr_flag)
            skip_bits_long(&gb, sl->ocr_len);
        if (au_start_flag) {
            if (sl->use_rand_acc_pt)
                get_bits1(&gb);
            if (sl->au_seq_num_len > 0)
                skip_bits_long(&gb, sl->au_seq_num_len);
            if (sl->use_timestamps) {
                dts_flag = get_bits1(&gb);
                cts_flag = get_bits1(&gb);
            }
        }
        if (sl->inst_bitrate_len)
            inst_bitrate_flag = get_bits1(&gb);
        if (dts_flag == 1)
            dts = get_ts64(&gb, sl->timestamp_len);
        if (cts_flag == 1)
            cts = get_ts64(&gb, sl->timestamp_len);
        if (sl->au_len > 0)
            skip_bits_long(&gb, sl->au_len);
        if (inst_bitrate_flag)
            skip_bits_long(&gb, sl->inst_bitrate_len);
    }

    if (dts != AV_NOPTS_VALUE)
        pes->dts = dts;
    if (cts != AV_NOPTS_VALUE)
        pes->pts = cts;

    if (sl->timestamp_len && sl->timestamp_res)
        avpriv_set_pts_info(pes->st, sl->timestamp_len, 1, sl->timestamp_res);

    return (get_bits_count(&gb) + 7) >> 3;
}

/* return non zero if a packet could be constructed */
static int mpegts_push_data(MpegTSFilter *filter,
                            const uint8_t *buf, int buf_size, int is_start,
                            int64_t pos)
{
    PESContext *pes   = filter->u.pes_filter.opaque;
    MpegTSContext *ts = pes->ts;
    const uint8_t *p;
    int len, code;

    if (!ts->pkt)
        return 0;

    if (is_start) {
        if (pes->state == MPEGTS_PAYLOAD && pes->data_index > 0) {
            new_pes_packet(pes, ts->pkt);
            ts->stop_parse = 1;
        } else {
            reset_pes_packet_state(pes);
        }
        pes->state         = MPEGTS_HEADER;
        pes->ts_packet_pos = pos;
    }
    p = buf;
    while (buf_size > 0) {
        switch (pes->state) {
        case MPEGTS_HEADER:
            len = PES_START_SIZE - pes->data_index;
            if (len > buf_size)
                len = buf_size;
            memcpy(pes->header + pes->data_index, p, len);
            pes->data_index += len;
            p += len;
            buf_size -= len;
            if (pes->data_index == PES_START_SIZE) {
                /* we got all the PES or section header. We can now
                 * decide */
                if (pes->header[0] == 0x00 && pes->header[1] == 0x00 &&
                    pes->header[2] == 0x01) {
                    /* it must be an mpeg2 PES stream */
                    code = pes->header[3] | 0x100;
                    av_dlog(pes->stream, "pid=%x pes_code=%#x\n", pes->pid,
                            code);

                    if ((pes->st && pes->st->discard == AVDISCARD_ALL &&
                         (!pes->sub_st ||
                          pes->sub_st->discard == AVDISCARD_ALL)) ||
                        code == 0x1be) /* padding_stream */
                        goto skip;

                    /* stream not present in PMT */
                    if (!pes->st) {
                        if (ts->skip_changes)
                            goto skip;

                        pes->st = avformat_new_stream(ts->stream, NULL);
                        if (!pes->st)
                            return AVERROR(ENOMEM);
                        pes->st->id = pes->pid;
                        mpegts_set_stream_info(pes->st, pes, 0, 0);
                    }

                    pes->total_size = AV_RB16(pes->header + 4);
                    /* NOTE: a zero total size means the PES size is
                     * unbounded */
                    if (!pes->total_size)
                        pes->total_size = MAX_PES_PAYLOAD;

                    /* allocate pes buffer */
                    pes->buffer = av_buffer_alloc(pes->total_size +
                                                  FF_INPUT_BUFFER_PADDING_SIZE);
                    if (!pes->buffer)
                        return AVERROR(ENOMEM);

                    if (code != 0x1bc && code != 0x1bf && /* program_stream_map, private_stream_2 */
                        code != 0x1f0 && code != 0x1f1 && /* ECM, EMM */
                        code != 0x1ff && code != 0x1f2 && /* program_stream_directory, DSMCC_stream */
                        code != 0x1f8) {                  /* ITU-T Rec. H.222.1 type E stream */
                        pes->state = MPEGTS_PESHEADER;
                        if (pes->st->codec->codec_id == AV_CODEC_ID_NONE && !pes->st->request_probe) {
                            av_dlog(pes->stream,
                                    "pid=%x stream_type=%x probing\n",
                                    pes->pid,
                                    pes->stream_type);
                            pes->st->request_probe = 1;
                        }
                    } else {
                        pes->state      = MPEGTS_PAYLOAD;
                        pes->data_index = 0;
                    }
                } else {
                    /* otherwise, it should be a table */
                    /* skip packet */
skip:
                    pes->state = MPEGTS_SKIP;
                    continue;
                }
            }
            break;
        /**********************************************/
        /* PES packing parsing */
        case MPEGTS_PESHEADER:
            len = PES_HEADER_SIZE - pes->data_index;
            if (len < 0)
                return AVERROR_INVALIDDATA;
            if (len > buf_size)
                len = buf_size;
            memcpy(pes->header + pes->data_index, p, len);
            pes->data_index += len;
            p += len;
            buf_size -= len;
            if (pes->data_index == PES_HEADER_SIZE) {
                pes->pes_header_size = pes->header[8] + 9;
                pes->state           = MPEGTS_PESHEADER_FILL;
            }
            break;
        case MPEGTS_PESHEADER_FILL:
            len = pes->pes_header_size - pes->data_index;
            if (len < 0)
                return AVERROR_INVALIDDATA;
            if (len > buf_size)
                len = buf_size;
            memcpy(pes->header + pes->data_index, p, len);
            pes->data_index += len;
            p += len;
            buf_size -= len;
            if (pes->data_index == pes->pes_header_size) {
                const uint8_t *r;
                unsigned int flags, pes_ext, skip;

                flags = pes->header[7];
                r = pes->header + 9;
                pes->pts = AV_NOPTS_VALUE;
                pes->dts = AV_NOPTS_VALUE;
                if ((flags & 0xc0) == 0x80) {
                    pes->dts = pes->pts = ff_parse_pes_pts(r);
                    r += 5;
                } else if ((flags & 0xc0) == 0xc0) {
                    pes->pts = ff_parse_pes_pts(r);
                    r += 5;
                    pes->dts = ff_parse_pes_pts(r);
                    r += 5;
                }
                pes->extended_stream_id = -1;
                if (flags & 0x01) { /* PES extension */
                    pes_ext = *r++;
                    /* Skip PES private data, program packet sequence counter and P-STD buffer */
                    skip  = (pes_ext >> 4) & 0xb;
                    skip += skip & 0x9;
                    r    += skip;
                    if ((pes_ext & 0x41) == 0x01 &&
                        (r + 2) <= (pes->header + pes->pes_header_size)) {
                        /* PES extension 2 */
                        if ((r[0] & 0x7f) > 0 && (r[1] & 0x80) == 0)
                            pes->extended_stream_id = r[1];
                    }
                }

                /* we got the full header. We parse it and get the payload */
                pes->state = MPEGTS_PAYLOAD;
                pes->data_index = 0;
                if (pes->stream_type == 0x12 && buf_size > 0) {
                    int sl_header_bytes = read_sl_header(pes, &pes->sl, p,
                                                         buf_size);
                    pes->pes_header_size += sl_header_bytes;
                    p += sl_header_bytes;
                    buf_size -= sl_header_bytes;
                }
                if (pes->stream_type == 0x15 && buf_size >= 5) {
                    /* skip metadata access unit header */
                    pes->pes_header_size += 5;
                    p += 5;
                    buf_size -= 5;
                }
                if (pes->ts->fix_teletext_pts && pes->st->codec->codec_id == AV_CODEC_ID_DVB_TELETEXT) {
                    AVProgram *p = NULL;
                    while ((p = av_find_program_from_stream(pes->stream, p, pes->st->index))) {
                        if (p->pcr_pid != -1 && p->discard != AVDISCARD_ALL) {
                            MpegTSFilter *f = pes->ts->pids[p->pcr_pid];
                            if (f) {
                                AVStream *st = NULL;
                                if (f->type == MPEGTS_PES) {
                                    PESContext *pcrpes = f->u.pes_filter.opaque;
                                    if (pcrpes)
                                        st = pcrpes->st;
                                } else if (f->type == MPEGTS_PCR) {
                                    int i;
                                    for (i = 0; i < p->nb_stream_indexes; i++) {
                                        AVStream *pst = pes->stream->streams[p->stream_index[i]];
                                        if (pst->codec->codec_type == AVMEDIA_TYPE_VIDEO)
                                            st = pst;
                                    }
                                }
                                if (f->last_pcr != -1 && st && st->discard != AVDISCARD_ALL) {
                                    // teletext packets do not always have correct timestamps,
                                    // the standard says they should be handled after 40.6 ms at most,
                                    // and the pcr error to this packet should be no more than 100 ms.
                                    // TODO: we should interpolate the PCR, not just use the last one
                                    int64_t pcr = f->last_pcr / 300;
                                    pes->st->pts_wrap_reference = st->pts_wrap_reference;
                                    pes->st->pts_wrap_behavior = st->pts_wrap_behavior;
                                    if (pes->dts == AV_NOPTS_VALUE || pes->dts < pcr) {
                                        pes->pts = pes->dts = pcr;
                                    } else if (pes->dts > pcr + 3654 + 9000) {
                                        pes->pts = pes->dts = pcr + 3654 + 9000;
                                    }
                                    break;
                                }
                            }
                        }
                    }
                }
            }
            break;
        case MPEGTS_PAYLOAD:
            if (pes->buffer) {
                if (pes->data_index > 0 &&
                    pes->data_index + buf_size > pes->total_size) {
                    new_pes_packet(pes, ts->pkt);
                    pes->total_size = MAX_PES_PAYLOAD;
                    pes->buffer = av_buffer_alloc(pes->total_size +
                                                  FF_INPUT_BUFFER_PADDING_SIZE);
                    if (!pes->buffer)
                        return AVERROR(ENOMEM);
                    ts->stop_parse = 1;
                } else if (pes->data_index == 0 &&
                           buf_size > pes->total_size) {
                    // pes packet size is < ts size packet and pes data is padded with 0xff
                    // not sure if this is legal in ts but see issue #2392
                    buf_size = pes->total_size;
                }
                memcpy(pes->buffer->data + pes->data_index, p, buf_size);
                pes->data_index += buf_size;
                /* emit complete packets with known packet size
                 * decreases demuxer delay for infrequent packets like subtitles from
                 * a couple of seconds to milliseconds for properly muxed files.
                 * total_size is the number of bytes following pes_packet_length
                 * in the pes header, i.e. not counting the first PES_START_SIZE bytes */
                if (!ts->stop_parse && pes->total_size < MAX_PES_PAYLOAD &&
                    pes->pes_header_size + pes->data_index == pes->total_size + PES_START_SIZE) {
                    ts->stop_parse = 1;
                    new_pes_packet(pes, ts->pkt);
                }
            }
            buf_size = 0;
            break;
        case MPEGTS_SKIP:
            buf_size = 0;
            break;
        }
    }

    return 0;
}

static PESContext *add_pes_stream(MpegTSContext *ts, int pid, int pcr_pid)
{
    MpegTSFilter *tss;
    PESContext *pes;

    /* if no pid found, then add a pid context */
    pes = av_mallocz(sizeof(PESContext));
    if (!pes)
        return 0;
    pes->ts      = ts;
    pes->stream  = ts->stream;
    pes->pid     = pid;
    pes->pcr_pid = pcr_pid;
    pes->state   = MPEGTS_SKIP;
    pes->pts     = AV_NOPTS_VALUE;
    pes->dts     = AV_NOPTS_VALUE;
    tss          = mpegts_open_pes_filter(ts, pid, mpegts_push_data, pes);
    if (!tss) {
        av_free(pes);
        return 0;
    }
    return pes;
}

#define MAX_LEVEL 4
typedef struct {
    AVFormatContext *s;
    AVIOContext pb;
    Mp4Descr *descr;
    Mp4Descr *active_descr;
    int descr_count;
    int max_descr_count;
    int level;
    int predefined_SLConfigDescriptor_seen;
} MP4DescrParseContext;

static int init_MP4DescrParseContext(MP4DescrParseContext *d, AVFormatContext *s,
                                     const uint8_t *buf, unsigned size,
                                     Mp4Descr *descr, int max_descr_count)
{
    int ret;
    if (size > (1 << 30))
        return AVERROR_INVALIDDATA;

    if ((ret = ffio_init_context(&d->pb, (unsigned char *)buf, size, 0,
                                 NULL, NULL, NULL, NULL)) < 0)
        return ret;

    d->s               = s;
    d->level           = 0;
    d->descr_count     = 0;
    d->descr           = descr;
    d->active_descr    = NULL;
    d->max_descr_count = max_descr_count;

    return 0;
}

static void update_offsets(AVIOContext *pb, int64_t *off, int *len)
{
    int64_t new_off = avio_tell(pb);
    (*len) -= new_off - *off;
    *off    = new_off;
}

static int parse_mp4_descr(MP4DescrParseContext *d, int64_t off, int len,
                           int target_tag);

static int parse_mp4_descr_arr(MP4DescrParseContext *d, int64_t off, int len)
{
    while (len > 0) {
        int ret = parse_mp4_descr(d, off, len, 0);
        if (ret < 0)
            return ret;
        update_offsets(&d->pb, &off, &len);
    }
    return 0;
}

static int parse_MP4IODescrTag(MP4DescrParseContext *d, int64_t off, int len)
{
    avio_rb16(&d->pb); // ID
    avio_r8(&d->pb);
    avio_r8(&d->pb);
    avio_r8(&d->pb);
    avio_r8(&d->pb);
    avio_r8(&d->pb);
    update_offsets(&d->pb, &off, &len);
    return parse_mp4_descr_arr(d, off, len);
}

static int parse_MP4ODescrTag(MP4DescrParseContext *d, int64_t off, int len)
{
    int id_flags;
    if (len < 2)
        return 0;
    id_flags = avio_rb16(&d->pb);
    if (!(id_flags & 0x0020)) { // URL_Flag
        update_offsets(&d->pb, &off, &len);
        return parse_mp4_descr_arr(d, off, len); // ES_Descriptor[]
    } else {
        return 0;
    }
}

static int parse_MP4ESDescrTag(MP4DescrParseContext *d, int64_t off, int len)
{
    int es_id = 0;
    if (d->descr_count >= d->max_descr_count)
        return AVERROR_INVALIDDATA;
    ff_mp4_parse_es_descr(&d->pb, &es_id);
    d->active_descr = d->descr + (d->descr_count++);

    d->active_descr->es_id = es_id;
    update_offsets(&d->pb, &off, &len);
    parse_mp4_descr(d, off, len, MP4DecConfigDescrTag);
    update_offsets(&d->pb, &off, &len);
    if (len > 0)
        parse_mp4_descr(d, off, len, MP4SLDescrTag);
    d->active_descr = NULL;
    return 0;
}

static int parse_MP4DecConfigDescrTag(MP4DescrParseContext *d, int64_t off,
                                      int len)
{
    Mp4Descr *descr = d->active_descr;
    if (!descr)
        return AVERROR_INVALIDDATA;
    d->active_descr->dec_config_descr = av_malloc(len);
    if (!descr->dec_config_descr)
        return AVERROR(ENOMEM);
    descr->dec_config_descr_len = len;
    avio_read(&d->pb, descr->dec_config_descr, len);
    return 0;
}

static int parse_MP4SLDescrTag(MP4DescrParseContext *d, int64_t off, int len)
{
    Mp4Descr *descr = d->active_descr;
    int predefined;
    if (!descr)
        return AVERROR_INVALIDDATA;

    predefined = avio_r8(&d->pb);
    if (!predefined) {
        int lengths;
        int flags = avio_r8(&d->pb);
        descr->sl.use_au_start    = !!(flags & 0x80);
        descr->sl.use_au_end      = !!(flags & 0x40);
        descr->sl.use_rand_acc_pt = !!(flags & 0x20);
        descr->sl.use_padding     = !!(flags & 0x08);
        descr->sl.use_timestamps  = !!(flags & 0x04);
        descr->sl.use_idle        = !!(flags & 0x02);
        descr->sl.timestamp_res   = avio_rb32(&d->pb);
        avio_rb32(&d->pb);
        descr->sl.timestamp_len      = avio_r8(&d->pb);
        if (descr->sl.timestamp_len > 64) {
            avpriv_request_sample(NULL, "timestamp_len > 64");
            descr->sl.timestamp_len = 64;
            return AVERROR_PATCHWELCOME;
        }
        descr->sl.ocr_len            = avio_r8(&d->pb);
        descr->sl.au_len             = avio_r8(&d->pb);
        descr->sl.inst_bitrate_len   = avio_r8(&d->pb);
        lengths                      = avio_rb16(&d->pb);
        descr->sl.degr_prior_len     = lengths >> 12;
        descr->sl.au_seq_num_len     = (lengths >> 7) & 0x1f;
        descr->sl.packet_seq_num_len = (lengths >> 2) & 0x1f;
    } else if (!d->predefined_SLConfigDescriptor_seen){
        avpriv_report_missing_feature(d->s, "Predefined SLConfigDescriptor");
        d->predefined_SLConfigDescriptor_seen = 1;
    }
    return 0;
}

static int parse_mp4_descr(MP4DescrParseContext *d, int64_t off, int len,
                           int target_tag)
{
    int tag;
    int len1 = ff_mp4_read_descr(d->s, &d->pb, &tag);
    update_offsets(&d->pb, &off, &len);
    if (len < 0 || len1 > len || len1 <= 0) {
        av_log(d->s, AV_LOG_ERROR,
               "Tag %x length violation new length %d bytes remaining %d\n",
               tag, len1, len);
        return AVERROR_INVALIDDATA;
    }

    if (d->level++ >= MAX_LEVEL) {
        av_log(d->s, AV_LOG_ERROR, "Maximum MP4 descriptor level exceeded\n");
        goto done;
    }

    if (target_tag && tag != target_tag) {
        av_log(d->s, AV_LOG_ERROR, "Found tag %x expected %x\n", tag,
               target_tag);
        goto done;
    }

    switch (tag) {
    case MP4IODescrTag:
        parse_MP4IODescrTag(d, off, len1);
        break;
    case MP4ODescrTag:
        parse_MP4ODescrTag(d, off, len1);
        break;
    case MP4ESDescrTag:
        parse_MP4ESDescrTag(d, off, len1);
        break;
    case MP4DecConfigDescrTag:
        parse_MP4DecConfigDescrTag(d, off, len1);
        break;
    case MP4SLDescrTag:
        parse_MP4SLDescrTag(d, off, len1);
        break;
    }


done:
    d->level--;
    avio_seek(&d->pb, off + len1, SEEK_SET);
    return 0;
}

static int mp4_read_iods(AVFormatContext *s, const uint8_t *buf, unsigned size,
                         Mp4Descr *descr, int *descr_count, int max_descr_count)
{
    MP4DescrParseContext d;
    int ret;

    ret = init_MP4DescrParseContext(&d, s, buf, size, descr, max_descr_count);
    if (ret < 0)
        return ret;

    ret = parse_mp4_descr(&d, avio_tell(&d.pb), size, MP4IODescrTag);

    *descr_count = d.descr_count;
    return ret;
}

static int mp4_read_od(AVFormatContext *s, const uint8_t *buf, unsigned size,
                       Mp4Descr *descr, int *descr_count, int max_descr_count)
{
    MP4DescrParseContext d;
    int ret;

    ret = init_MP4DescrParseContext(&d, s, buf, size, descr, max_descr_count);
    if (ret < 0)
        return ret;

    ret = parse_mp4_descr_arr(&d, avio_tell(&d.pb), size);

    *descr_count = d.descr_count;
    return ret;
}

static void m4sl_cb(MpegTSFilter *filter, const uint8_t *section,
                    int section_len)
{
    MpegTSContext *ts = filter->u.section_filter.opaque;
    MpegTSSectionFilter *tssf = &filter->u.section_filter;
    SectionHeader h;
    const uint8_t *p, *p_end;
    AVIOContext pb;
    int mp4_descr_count = 0;
    Mp4Descr mp4_descr[MAX_MP4_DESCR_COUNT] = { { 0 } };
    int i, pid;
    AVFormatContext *s = ts->stream;

    p_end = section + section_len - 4;
    p = section;
    if (parse_section_header(&h, &p, p_end) < 0)
        return;
    if (h.tid != M4OD_TID)
        return;
    if (h.version == tssf->last_ver)
        return;
    tssf->last_ver = h.version;

    mp4_read_od(s, p, (unsigned) (p_end - p), mp4_descr, &mp4_descr_count,
                MAX_MP4_DESCR_COUNT);

    for (pid = 0; pid < NB_PID_MAX; pid++) {
        if (!ts->pids[pid])
            continue;
        for (i = 0; i < mp4_descr_count; i++) {
            PESContext *pes;
            AVStream *st;
            if (ts->pids[pid]->es_id != mp4_descr[i].es_id)
                continue;
            if (ts->pids[pid]->type != MPEGTS_PES) {
                av_log(s, AV_LOG_ERROR, "pid %x is not PES\n", pid);
                continue;
            }
            pes = ts->pids[pid]->u.pes_filter.opaque;
            st  = pes->st;
            if (!st)
                continue;

            pes->sl = mp4_descr[i].sl;

            ffio_init_context(&pb, mp4_descr[i].dec_config_descr,
                              mp4_descr[i].dec_config_descr_len, 0,
                              NULL, NULL, NULL, NULL);
            ff_mp4_read_dec_config_descr(s, st, &pb);
            if (st->codec->codec_id == AV_CODEC_ID_AAC &&
                st->codec->extradata_size > 0)
                st->need_parsing = 0;
            if (st->codec->codec_id == AV_CODEC_ID_H264 &&
                st->codec->extradata_size > 0)
                st->need_parsing = 0;

            if (st->codec->codec_id <= AV_CODEC_ID_NONE) {
                // do nothing
            } else if (st->codec->codec_id < AV_CODEC_ID_FIRST_AUDIO)
                st->codec->codec_type = AVMEDIA_TYPE_VIDEO;
            else if (st->codec->codec_id < AV_CODEC_ID_FIRST_SUBTITLE)
                st->codec->codec_type = AVMEDIA_TYPE_AUDIO;
            else if (st->codec->codec_id < AV_CODEC_ID_FIRST_UNKNOWN)
                st->codec->codec_type = AVMEDIA_TYPE_SUBTITLE;
        }
    }
    for (i = 0; i < mp4_descr_count; i++)
        av_free(mp4_descr[i].dec_config_descr);
}

int ff_parse_mpeg2_descriptor(AVFormatContext *fc, AVStream *st, int stream_type,
                              const uint8_t **pp, const uint8_t *desc_list_end,
                              Mp4Descr *mp4_descr, int mp4_descr_count, int pid,
                              MpegTSContext *ts)
{
    const uint8_t *desc_end;
    int desc_len, desc_tag, desc_es_id;
    char language[252];
    int i;

    desc_tag = get8(pp, desc_list_end);
    if (desc_tag < 0)
        return AVERROR_INVALIDDATA;
    desc_len = get8(pp, desc_list_end);
    if (desc_len < 0)
        return AVERROR_INVALIDDATA;
    desc_end = *pp + desc_len;
    if (desc_end > desc_list_end)
        return AVERROR_INVALIDDATA;

    av_dlog(fc, "tag: 0x%02x len=%d\n", desc_tag, desc_len);

    if ((st->codec->codec_id == AV_CODEC_ID_NONE || st->request_probe > 0) &&
        stream_type == STREAM_TYPE_PRIVATE_DATA)
        mpegts_find_stream_type(st, desc_tag, DESC_types);

    switch (desc_tag) {
    case 0x1E: /* SL descriptor */
        desc_es_id = get16(pp, desc_end);
        if (ts && ts->pids[pid])
            ts->pids[pid]->es_id = desc_es_id;
        for (i = 0; i < mp4_descr_count; i++)
            if (mp4_descr[i].dec_config_descr_len &&
                mp4_descr[i].es_id == desc_es_id) {
                AVIOContext pb;
                ffio_init_context(&pb, mp4_descr[i].dec_config_descr,
                                  mp4_descr[i].dec_config_descr_len, 0,
                                  NULL, NULL, NULL, NULL);
                ff_mp4_read_dec_config_descr(fc, st, &pb);
                if (st->codec->codec_id == AV_CODEC_ID_AAC &&
                    st->codec->extradata_size > 0)
                    st->need_parsing = 0;
                if (st->codec->codec_id == AV_CODEC_ID_MPEG4SYSTEMS)
                    mpegts_open_section_filter(ts, pid, m4sl_cb, ts, 1);
            }
        break;
    case 0x1F: /* FMC descriptor */
        get16(pp, desc_end);
        if (mp4_descr_count > 0 &&
            (st->codec->codec_id == AV_CODEC_ID_AAC_LATM || st->request_probe > 0) &&
            mp4_descr->dec_config_descr_len && mp4_descr->es_id == pid) {
            AVIOContext pb;
            ffio_init_context(&pb, mp4_descr->dec_config_descr,
                              mp4_descr->dec_config_descr_len, 0,
                              NULL, NULL, NULL, NULL);
            ff_mp4_read_dec_config_descr(fc, st, &pb);
            if (st->codec->codec_id == AV_CODEC_ID_AAC &&
                st->codec->extradata_size > 0) {
                st->request_probe = st->need_parsing = 0;
                st->codec->codec_type = AVMEDIA_TYPE_AUDIO;
            }
        }
        break;
    case 0x56: /* DVB teletext descriptor */
        {
            uint8_t *extradata = NULL;
            int language_count = desc_len / 5;

            if (desc_len > 0 && desc_len % 5 != 0)
                return AVERROR_INVALIDDATA;

            if (language_count > 0) {
                /* 4 bytes per language code (3 bytes) with comma or NUL byte should fit language buffer */
                if (language_count > sizeof(language) / 4) {
                    language_count = sizeof(language) / 4;
                }

                if (st->codec->extradata == NULL) {
                    if (ff_alloc_extradata(st->codec, language_count * 2)) {
                        return AVERROR(ENOMEM);
                    }
                }

               if (st->codec->extradata_size < language_count * 2)
                   return AVERROR_INVALIDDATA;

               extradata = st->codec->extradata;

                for (i = 0; i < language_count; i++) {
                    language[i * 4 + 0] = get8(pp, desc_end);
                    language[i * 4 + 1] = get8(pp, desc_end);
                    language[i * 4 + 2] = get8(pp, desc_end);
                    language[i * 4 + 3] = ',';

                    memcpy(extradata, *pp, 2);
                    extradata += 2;

                    *pp += 2;
                }

                language[i * 4 - 1] = 0;
                av_dict_set(&st->metadata, "language", language, 0);
            }
        }
        break;
    case 0x59: /* subtitling descriptor */
        {
            /* 8 bytes per DVB subtitle substream data:
             * ISO_639_language_code (3 bytes),
             * subtitling_type (1 byte),
             * composition_page_id (2 bytes),
             * ancillary_page_id (2 bytes) */
            int language_count = desc_len / 8;

            if (desc_len > 0 && desc_len % 8 != 0)
                return AVERROR_INVALIDDATA;

            if (language_count > 1) {
                avpriv_request_sample(fc, "DVB subtitles with multiple languages");
            }

            if (language_count > 0) {
                uint8_t *extradata;

                /* 4 bytes per language code (3 bytes) with comma or NUL byte should fit language buffer */
                if (language_count > sizeof(language) / 4) {
                    language_count = sizeof(language) / 4;
                }

                if (st->codec->extradata == NULL) {
                    if (ff_alloc_extradata(st->codec, language_count * 5)) {
                        return AVERROR(ENOMEM);
                    }
                }

                if (st->codec->extradata_size < language_count * 5)
                    return AVERROR_INVALIDDATA;

                extradata = st->codec->extradata;

                for (i = 0; i < language_count; i++) {
                    language[i * 4 + 0] = get8(pp, desc_end);
                    language[i * 4 + 1] = get8(pp, desc_end);
                    language[i * 4 + 2] = get8(pp, desc_end);
                    language[i * 4 + 3] = ',';

                    /* hearing impaired subtitles detection using subtitling_type */
                    switch (*pp[0]) {
                    case 0x20: /* DVB subtitles (for the hard of hearing) with no monitor aspect ratio criticality */
                    case 0x21: /* DVB subtitles (for the hard of hearing) for display on 4:3 aspect ratio monitor */
                    case 0x22: /* DVB subtitles (for the hard of hearing) for display on 16:9 aspect ratio monitor */
                    case 0x23: /* DVB subtitles (for the hard of hearing) for display on 2.21:1 aspect ratio monitor */
                    case 0x24: /* DVB subtitles (for the hard of hearing) for display on a high definition monitor */
                    case 0x25: /* DVB subtitles (for the hard of hearing) with plano-stereoscopic disparity for display on a high definition monitor */
                        st->disposition |= AV_DISPOSITION_HEARING_IMPAIRED;
                        break;
                    }

                    extradata[4] = get8(pp, desc_end); /* subtitling_type */
                    memcpy(extradata, *pp, 4); /* composition_page_id and ancillary_page_id */
                    extradata += 5;

                    *pp += 4;
                }

                language[i * 4 - 1] = 0;
                av_dict_set(&st->metadata, "language", language, 0);
            }
        }
        break;
    case 0x0a: /* ISO 639 language descriptor */
        for (i = 0; i + 4 <= desc_len; i += 4) {
            language[i + 0] = get8(pp, desc_end);
            language[i + 1] = get8(pp, desc_end);
            language[i + 2] = get8(pp, desc_end);
            language[i + 3] = ',';
            switch (get8(pp, desc_end)) {
            case 0x01:
                st->disposition |= AV_DISPOSITION_CLEAN_EFFECTS;
                break;
            case 0x02:
                st->disposition |= AV_DISPOSITION_HEARING_IMPAIRED;
                break;
            case 0x03:
                st->disposition |= AV_DISPOSITION_VISUAL_IMPAIRED;
                break;
            }
        }
        if (i && language[0]) {
            language[i - 1] = 0;
            av_dict_set(&st->metadata, "language", language, 0);
        }
        break;
    case 0x05: /* registration descriptor */
        st->codec->codec_tag = bytestream_get_le32(pp);
        av_dlog(fc, "reg_desc=%.4s\n", (char *)&st->codec->codec_tag);
        if (st->codec->codec_id == AV_CODEC_ID_NONE)
            mpegts_find_stream_type(st, st->codec->codec_tag, REGD_types);
        break;
    case 0x52: /* stream identifier descriptor */
        st->stream_identifier = 1 + get8(pp, desc_end);
        break;
    case 0x26: /* metadata descriptor */
        if (get16(pp, desc_end) == 0xFFFF)
            *pp += 4;
        if (get8(pp, desc_end) == 0xFF) {
            st->codec->codec_tag = bytestream_get_le32(pp);
            if (st->codec->codec_id == AV_CODEC_ID_NONE)
                mpegts_find_stream_type(st, st->codec->codec_tag, METADATA_types);
        }
        break;
    default:
        break;
    }
    *pp = desc_end;
    return 0;
}

static void pmt_cb(MpegTSFilter *filter, const uint8_t *section, int section_len)
{
    MpegTSContext *ts = filter->u.section_filter.opaque;
    MpegTSSectionFilter *tssf = &filter->u.section_filter;
    SectionHeader h1, *h = &h1;
    PESContext *pes;
    AVStream *st;
    const uint8_t *p, *p_end, *desc_list_end;
    int program_info_length, pcr_pid, pid, stream_type;
    int desc_list_len;
    uint32_t prog_reg_desc = 0; /* registration descriptor */

    int mp4_descr_count = 0;
    Mp4Descr mp4_descr[MAX_MP4_DESCR_COUNT] = { { 0 } };
    int i;

    av_dlog(ts->stream, "PMT: len %i\n", section_len);
    hex_dump_debug(ts->stream, section, section_len);

    p_end = section + section_len - 4;
    p = section;
    if (parse_section_header(h, &p, p_end) < 0)
        return;
    if (h->version == tssf->last_ver)
        return;
    tssf->last_ver = h->version;

    av_dlog(ts->stream, "sid=0x%x sec_num=%d/%d\n",
            h->id, h->sec_num, h->last_sec_num);

    if (h->tid != PMT_TID)
        return;
    if (ts->skip_changes)
        return;

    clear_program(ts, h->id);
    pcr_pid = get16(&p, p_end);
    if (pcr_pid < 0)
        return;
    pcr_pid &= 0x1fff;
    add_pid_to_pmt(ts, h->id, pcr_pid);
    set_pcr_pid(ts->stream, h->id, pcr_pid);

    av_dlog(ts->stream, "pcr_pid=0x%x\n", pcr_pid);

    program_info_length = get16(&p, p_end);
    if (program_info_length < 0)
        return;
    program_info_length &= 0xfff;
    while (program_info_length >= 2) {
        uint8_t tag, len;
        tag = get8(&p, p_end);
        len = get8(&p, p_end);

        av_dlog(ts->stream, "program tag: 0x%02x len=%d\n", tag, len);

        if (len > program_info_length - 2)
            // something else is broken, exit the program_descriptors_loop
            break;
        program_info_length -= len + 2;
        if (tag == 0x1d) { // IOD descriptor
            get8(&p, p_end); // scope
            get8(&p, p_end); // label
            len -= 2;
            mp4_read_iods(ts->stream, p, len, mp4_descr + mp4_descr_count,
                          &mp4_descr_count, MAX_MP4_DESCR_COUNT);
        } else if (tag == 0x05 && len >= 4) { // registration descriptor
            prog_reg_desc = bytestream_get_le32(&p);
            len -= 4;
        }
        p += len;
    }
    p += program_info_length;
    if (p >= p_end)
        goto out;

    // stop parsing after pmt, we found header
    if (!ts->stream->nb_streams)
        ts->stop_parse = 2;

    set_pmt_found(ts, h->id);


    for (;;) {
        st = 0;
        pes = NULL;
        stream_type = get8(&p, p_end);
        if (stream_type < 0)
            break;
        pid = get16(&p, p_end);
        if (pid < 0)
            goto out;
        pid &= 0x1fff;
        if (pid == ts->current_pid)
            goto out;

        /* now create stream */
        if (ts->pids[pid] && ts->pids[pid]->type == MPEGTS_PES) {
            pes = ts->pids[pid]->u.pes_filter.opaque;
            if (!pes->st) {
                pes->st     = avformat_new_stream(pes->stream, NULL);
                if (!pes->st)
                    goto out;
                pes->st->id = pes->pid;
            }
            st = pes->st;
        } else if (stream_type != 0x13) {
            if (ts->pids[pid])
                mpegts_close_filter(ts, ts->pids[pid]); // wrongly added sdt filter probably
            pes = add_pes_stream(ts, pid, pcr_pid);
            if (pes) {
                st = avformat_new_stream(pes->stream, NULL);
                if (!st)
                    goto out;
                st->id = pes->pid;
            }
        } else {
            int idx = ff_find_stream_index(ts->stream, pid);
            if (idx >= 0) {
                st = ts->stream->streams[idx];
            } else {
                st = avformat_new_stream(ts->stream, NULL);
                if (!st)
                    goto out;
                st->id = pid;
                st->codec->codec_type = AVMEDIA_TYPE_DATA;
            }
        }

        if (!st)
            goto out;

        if (pes && !pes->stream_type)
            mpegts_set_stream_info(st, pes, stream_type, prog_reg_desc);

        add_pid_to_pmt(ts, h->id, pid);

        ff_program_add_stream_index(ts->stream, h->id, st->index);

        desc_list_len = get16(&p, p_end);
        if (desc_list_len < 0)
            goto out;
        desc_list_len &= 0xfff;
        desc_list_end  = p + desc_list_len;
        if (desc_list_end > p_end)
            goto out;
        for (;;) {
            if (ff_parse_mpeg2_descriptor(ts->stream, st, stream_type, &p,
                                          desc_list_end, mp4_descr,
                                          mp4_descr_count, pid, ts) < 0)
                break;

            if (pes && prog_reg_desc == AV_RL32("HDMV") &&
                stream_type == 0x83 && pes->sub_st) {
                ff_program_add_stream_index(ts->stream, h->id,
                                            pes->sub_st->index);
                pes->sub_st->codec->codec_tag = st->codec->codec_tag;
            }
        }
        p = desc_list_end;
    }

    if (!ts->pids[pcr_pid])
        mpegts_open_pcr_filter(ts, pcr_pid);

out:
    for (i = 0; i < mp4_descr_count; i++)
        av_free(mp4_descr[i].dec_config_descr);
}

static void pat_cb(MpegTSFilter *filter, const uint8_t *section, int section_len)
{
    MpegTSContext *ts = filter->u.section_filter.opaque;
    MpegTSSectionFilter *tssf = &filter->u.section_filter;
    SectionHeader h1, *h = &h1;
    const uint8_t *p, *p_end;
    int sid, pmt_pid;
    AVProgram *program;

    av_dlog(ts->stream, "PAT:\n");
    hex_dump_debug(ts->stream, section, section_len);

    p_end = section + section_len - 4;
    p     = section;
    if (parse_section_header(h, &p, p_end) < 0)
        return;
    if (h->tid != PAT_TID)
        return;
<<<<<<< HEAD
    if (ts->skip_changes)
        return;

    ts->stream->ts_id = h->id;
=======
    if (h->version == tssf->last_ver)
        return;
    tssf->last_ver = h->version;
>>>>>>> 844201e3

    clear_programs(ts);
    for (;;) {
        sid = get16(&p, p_end);
        if (sid < 0)
            break;
        pmt_pid = get16(&p, p_end);
        if (pmt_pid < 0)
            break;
        pmt_pid &= 0x1fff;

        if (pmt_pid == ts->current_pid)
            break;

        av_dlog(ts->stream, "sid=0x%x pid=0x%x\n", sid, pmt_pid);

        if (sid == 0x0000) {
            /* NIT info */
        } else {
            MpegTSFilter *fil = ts->pids[pmt_pid];
            program = av_new_program(ts->stream, sid);
            program->program_num = sid;
            program->pmt_pid = pmt_pid;
            if (fil)
                if (   fil->type != MPEGTS_SECTION
                    || fil->pid != pmt_pid
                    || fil->u.section_filter.section_cb != pmt_cb)
                    mpegts_close_filter(ts, ts->pids[pmt_pid]);

            if (!ts->pids[pmt_pid])
                mpegts_open_section_filter(ts, pmt_pid, pmt_cb, ts, 1);
            add_pat_entry(ts, sid);
            add_pid_to_pmt(ts, sid, 0); // add pat pid to program
            add_pid_to_pmt(ts, sid, pmt_pid);
        }
    }

    if (sid < 0) {
        int i,j;
        for (j=0; j<ts->stream->nb_programs; j++) {
            for (i = 0; i < ts->nb_prg; i++)
                if (ts->prg[i].id == ts->stream->programs[j]->id)
                    break;
            if (i==ts->nb_prg && !ts->skip_clear)
                clear_avprogram(ts, ts->stream->programs[j]->id);
        }
    }
}

static void sdt_cb(MpegTSFilter *filter, const uint8_t *section, int section_len)
{
    MpegTSContext *ts = filter->u.section_filter.opaque;
    MpegTSSectionFilter *tssf = &filter->u.section_filter;
    SectionHeader h1, *h = &h1;
    const uint8_t *p, *p_end, *desc_list_end, *desc_end;
    int onid, val, sid, desc_list_len, desc_tag, desc_len, service_type;
    char *name, *provider_name;

    av_dlog(ts->stream, "SDT:\n");
    hex_dump_debug(ts->stream, section, section_len);

    p_end = section + section_len - 4;
    p     = section;
    if (parse_section_header(h, &p, p_end) < 0)
        return;
    if (h->tid != SDT_TID)
        return;
<<<<<<< HEAD
    if (ts->skip_changes)
        return;
=======
    if (h->version == tssf->last_ver)
        return;
    tssf->last_ver = h->version;

>>>>>>> 844201e3
    onid = get16(&p, p_end);
    if (onid < 0)
        return;
    val = get8(&p, p_end);
    if (val < 0)
        return;
    for (;;) {
        sid = get16(&p, p_end);
        if (sid < 0)
            break;
        val = get8(&p, p_end);
        if (val < 0)
            break;
        desc_list_len = get16(&p, p_end);
        if (desc_list_len < 0)
            break;
        desc_list_len &= 0xfff;
        desc_list_end  = p + desc_list_len;
        if (desc_list_end > p_end)
            break;
        for (;;) {
            desc_tag = get8(&p, desc_list_end);
            if (desc_tag < 0)
                break;
            desc_len = get8(&p, desc_list_end);
            desc_end = p + desc_len;
            if (desc_len < 0 || desc_end > desc_list_end)
                break;

            av_dlog(ts->stream, "tag: 0x%02x len=%d\n",
                    desc_tag, desc_len);

            switch (desc_tag) {
            case 0x48:
                service_type = get8(&p, p_end);
                if (service_type < 0)
                    break;
                provider_name = getstr8(&p, p_end);
                if (!provider_name)
                    break;
                name = getstr8(&p, p_end);
                if (name) {
                    AVProgram *program = av_new_program(ts->stream, sid);
                    if (program) {
                        av_dict_set(&program->metadata, "service_name", name, 0);
                        av_dict_set(&program->metadata, "service_provider",
                                    provider_name, 0);
                    }
                }
                av_free(name);
                av_free(provider_name);
                break;
            default:
                break;
            }
            p = desc_end;
        }
        p = desc_list_end;
    }
}

static int parse_pcr(int64_t *ppcr_high, int *ppcr_low,
                     const uint8_t *packet);

/* handle one TS packet */
static int handle_packet(MpegTSContext *ts, const uint8_t *packet)
{
    MpegTSFilter *tss;
    int len, pid, cc, expected_cc, cc_ok, afc, is_start, is_discontinuity,
        has_adaptation, has_payload;
    const uint8_t *p, *p_end;
    int64_t pos;

    pid = AV_RB16(packet + 1) & 0x1fff;
    if (pid && discard_pid(ts, pid))
        return 0;
    is_start = packet[1] & 0x40;
    tss = ts->pids[pid];
    if (ts->auto_guess && !tss && is_start) {
        add_pes_stream(ts, pid, -1);
        tss = ts->pids[pid];
    }
    if (!tss)
        return 0;
    ts->current_pid = pid;

    afc = (packet[3] >> 4) & 3;
    if (afc == 0) /* reserved value */
        return 0;
    has_adaptation   = afc & 2;
    has_payload      = afc & 1;
    is_discontinuity = has_adaptation &&
                       packet[4] != 0 && /* with length > 0 */
                       (packet[5] & 0x80); /* and discontinuity indicated */

    /* continuity check (currently not used) */
    cc = (packet[3] & 0xf);
    expected_cc = has_payload ? (tss->last_cc + 1) & 0x0f : tss->last_cc;
    cc_ok = pid == 0x1FFF || // null packet PID
            is_discontinuity ||
            tss->last_cc < 0 ||
            expected_cc == cc;

    tss->last_cc = cc;
    if (!cc_ok) {
        av_log(ts->stream, AV_LOG_DEBUG,
               "Continuity check failed for pid %d expected %d got %d\n",
               pid, expected_cc, cc);
        if (tss->type == MPEGTS_PES) {
            PESContext *pc = tss->u.pes_filter.opaque;
            pc->flags |= AV_PKT_FLAG_CORRUPT;
        }
    }

    p = packet + 4;
    if (has_adaptation) {
        int64_t pcr_h;
        int pcr_l;
        if (parse_pcr(&pcr_h, &pcr_l, packet) == 0)
            tss->last_pcr = pcr_h * 300 + pcr_l;
        /* skip adaptation field */
        p += p[0] + 1;
    }
    /* if past the end of packet, ignore */
    p_end = packet + TS_PACKET_SIZE;
    if (p >= p_end || !has_payload)
        return 0;

    pos = avio_tell(ts->stream->pb);
    if (pos >= 0) {
        av_assert0(pos >= TS_PACKET_SIZE);
        ts->pos47_full = pos - TS_PACKET_SIZE;
    }

    if (tss->type == MPEGTS_SECTION) {
        if (is_start) {
            /* pointer field present */
            len = *p++;
            if (p + len > p_end)
                return 0;
            if (len && cc_ok) {
                /* write remaining section bytes */
                write_section_data(ts, tss,
                                   p, len, 0);
                /* check whether filter has been closed */
                if (!ts->pids[pid])
                    return 0;
            }
            p += len;
            if (p < p_end) {
                write_section_data(ts, tss,
                                   p, p_end - p, 1);
            }
        } else {
            if (cc_ok) {
                write_section_data(ts, tss,
                                   p, p_end - p, 0);
            }
        }

        // stop find_stream_info from waiting for more streams
        // when all programs have received a PMT
        if (ts->stream->ctx_flags & AVFMTCTX_NOHEADER) {
            int i;
            for (i = 0; i < ts->nb_prg; i++) {
                if (!ts->prg[i].pmt_found)
                    break;
            }
            if (i == ts->nb_prg && ts->nb_prg > 0) {
                if (ts->stream->nb_streams > 1 || pos > 100000) {
                    av_log(ts->stream, AV_LOG_DEBUG, "All programs have pmt, headers found\n");
                    ts->stream->ctx_flags &= ~AVFMTCTX_NOHEADER;
                }
            }
        }

    } else {
        int ret;
        // Note: The position here points actually behind the current packet.
        if (tss->type == MPEGTS_PES) {
            if ((ret = tss->u.pes_filter.pes_cb(tss, p, p_end - p, is_start,
                                                pos - ts->raw_packet_size)) < 0)
                return ret;
        }
    }

    return 0;
}

static void reanalyze(MpegTSContext *ts) {
    AVIOContext *pb = ts->stream->pb;
    int64_t pos = avio_tell(pb);
    if (pos < 0)
        return;
    pos -= ts->pos47_full;
    if (pos == TS_PACKET_SIZE) {
        ts->size_stat[0] ++;
    } else if (pos == TS_DVHS_PACKET_SIZE) {
        ts->size_stat[1] ++;
    } else if (pos == TS_FEC_PACKET_SIZE) {
        ts->size_stat[2] ++;
    }

    ts->size_stat_count ++;
    if (ts->size_stat_count > SIZE_STAT_THRESHOLD) {
        int newsize = 0;
        if (ts->size_stat[0] > SIZE_STAT_THRESHOLD) {
            newsize = TS_PACKET_SIZE;
        } else if (ts->size_stat[1] > SIZE_STAT_THRESHOLD) {
            newsize = TS_DVHS_PACKET_SIZE;
        } else if (ts->size_stat[2] > SIZE_STAT_THRESHOLD) {
            newsize = TS_FEC_PACKET_SIZE;
        }
        if (newsize && newsize != ts->raw_packet_size) {
            av_log(ts->stream, AV_LOG_WARNING, "changing packet size to %d\n", newsize);
            ts->raw_packet_size = newsize;
        }
        ts->size_stat_count = 0;
        memset(ts->size_stat, 0, sizeof(ts->size_stat));
    }
}

/* XXX: try to find a better synchro over several packets (use
 * get_packet_size() ?) */
static int mpegts_resync(AVFormatContext *s)
{
    MpegTSContext *ts = s->priv_data;
    AVIOContext *pb = s->pb;
    int c, i;

    for (i = 0; i < ts->resync_size; i++) {
        c = avio_r8(pb);
        if (avio_feof(pb))
            return AVERROR_EOF;
        if (c == 0x47) {
            avio_seek(pb, -1, SEEK_CUR);
            reanalyze(s->priv_data);
            return 0;
        }
    }
    av_log(s, AV_LOG_ERROR,
           "max resync size reached, could not find sync byte\n");
    /* no sync found */
    return AVERROR_INVALIDDATA;
}

/* return AVERROR_something if error or EOF. Return 0 if OK. */
static int read_packet(AVFormatContext *s, uint8_t *buf, int raw_packet_size,
                       const uint8_t **data)
{
    AVIOContext *pb = s->pb;
    int len;

    for (;;) {
        len = ffio_read_indirect(pb, buf, TS_PACKET_SIZE, data);
        if (len != TS_PACKET_SIZE)
            return len < 0 ? len : AVERROR_EOF;
        /* check packet sync byte */
        if ((*data)[0] != 0x47) {
            /* find a new packet start */
            uint64_t pos = avio_tell(pb);
            avio_seek(pb, -FFMIN(raw_packet_size, pos), SEEK_CUR);

            if (mpegts_resync(s) < 0)
                return AVERROR(EAGAIN);
            else
                continue;
        } else {
            break;
        }
    }
    return 0;
}

static void finished_reading_packet(AVFormatContext *s, int raw_packet_size)
{
    AVIOContext *pb = s->pb;
    int skip = raw_packet_size - TS_PACKET_SIZE;
    if (skip > 0)
        avio_skip(pb, skip);
}

static int handle_packets(MpegTSContext *ts, int64_t nb_packets)
{
    AVFormatContext *s = ts->stream;
    uint8_t packet[TS_PACKET_SIZE + FF_INPUT_BUFFER_PADDING_SIZE];
    const uint8_t *data;
    int64_t packet_num;
    int ret = 0;

    if (avio_tell(s->pb) != ts->last_pos) {
        int i;
        av_dlog(ts->stream, "Skipping after seek\n");
        /* seek detected, flush pes buffer */
        for (i = 0; i < NB_PID_MAX; i++) {
            if (ts->pids[i]) {
                if (ts->pids[i]->type == MPEGTS_PES) {
                    PESContext *pes = ts->pids[i]->u.pes_filter.opaque;
                    av_buffer_unref(&pes->buffer);
                    pes->data_index = 0;
                    pes->state = MPEGTS_SKIP; /* skip until pes header */
                }
                ts->pids[i]->last_cc = -1;
                ts->pids[i]->last_pcr = -1;
            }
        }
    }

    ts->stop_parse = 0;
    packet_num = 0;
    memset(packet + TS_PACKET_SIZE, 0, FF_INPUT_BUFFER_PADDING_SIZE);
    for (;;) {
        packet_num++;
        if (nb_packets != 0 && packet_num >= nb_packets ||
            ts->stop_parse > 1) {
            ret = AVERROR(EAGAIN);
            break;
        }
        if (ts->stop_parse > 0)
            break;

        ret = read_packet(s, packet, ts->raw_packet_size, &data);
        if (ret != 0)
            break;
        ret = handle_packet(ts, data);
        finished_reading_packet(s, ts->raw_packet_size);
        if (ret != 0)
            break;
    }
    ts->last_pos = avio_tell(s->pb);
    return ret;
}

static int mpegts_probe(AVProbeData *p)
{
    const int size = p->buf_size;
    int maxscore = 0;
    int sumscore = 0;
    int i;
    int check_count = size / TS_FEC_PACKET_SIZE;
#define CHECK_COUNT 10
#define CHECK_BLOCK 100

    if (check_count < CHECK_COUNT)
        return AVERROR_INVALIDDATA;

    for (i = 0; i<check_count; i+=CHECK_BLOCK) {
        int left = FFMIN(check_count - i, CHECK_BLOCK);
        int score      = analyze(p->buf + TS_PACKET_SIZE     *i, TS_PACKET_SIZE     *left, TS_PACKET_SIZE     , NULL);
        int dvhs_score = analyze(p->buf + TS_DVHS_PACKET_SIZE*i, TS_DVHS_PACKET_SIZE*left, TS_DVHS_PACKET_SIZE, NULL);
        int fec_score  = analyze(p->buf + TS_FEC_PACKET_SIZE *i, TS_FEC_PACKET_SIZE *left, TS_FEC_PACKET_SIZE , NULL);
        score = FFMAX3(score, dvhs_score, fec_score);
        sumscore += score;
        maxscore = FFMAX(maxscore, score);
    }

    sumscore = sumscore * CHECK_COUNT / check_count;
    maxscore = maxscore * CHECK_COUNT / CHECK_BLOCK;

    av_dlog(0, "TS score: %d %d\n", sumscore, maxscore);

    if      (sumscore > 6) return AVPROBE_SCORE_MAX   + sumscore - CHECK_COUNT;
    else if (maxscore > 6) return AVPROBE_SCORE_MAX/2 + sumscore - CHECK_COUNT;
    else
        return AVERROR_INVALIDDATA;
}

/* return the 90kHz PCR and the extension for the 27MHz PCR. return
 * (-1) if not available */
static int parse_pcr(int64_t *ppcr_high, int *ppcr_low, const uint8_t *packet)
{
    int afc, len, flags;
    const uint8_t *p;
    unsigned int v;

    afc = (packet[3] >> 4) & 3;
    if (afc <= 1)
        return AVERROR_INVALIDDATA;
    p   = packet + 4;
    len = p[0];
    p++;
    if (len == 0)
        return AVERROR_INVALIDDATA;
    flags = *p++;
    len--;
    if (!(flags & 0x10))
        return AVERROR_INVALIDDATA;
    if (len < 6)
        return AVERROR_INVALIDDATA;
    v          = AV_RB32(p);
    *ppcr_high = ((int64_t) v << 1) | (p[4] >> 7);
    *ppcr_low  = ((p[4] & 1) << 8) | p[5];
    return 0;
}

static void seek_back(AVFormatContext *s, AVIOContext *pb, int64_t pos) {

    /* NOTE: We attempt to seek on non-seekable files as well, as the
     * probe buffer usually is big enough. Only warn if the seek failed
     * on files where the seek should work. */
    if (avio_seek(pb, pos, SEEK_SET) < 0)
        av_log(s, pb->seekable ? AV_LOG_ERROR : AV_LOG_INFO, "Unable to seek back to the start\n");
}

static int mpegts_read_header(AVFormatContext *s)
{
    MpegTSContext *ts = s->priv_data;
    AVIOContext *pb   = s->pb;
    uint8_t buf[8 * 1024] = {0};
    int len;
    int64_t pos, probesize = s->probesize ? s->probesize : s->probesize2;

    ffio_ensure_seekback(pb, probesize);

    /* read the first 8192 bytes to get packet size */
    pos = avio_tell(pb);
    len = avio_read(pb, buf, sizeof(buf));
    ts->raw_packet_size = get_packet_size(buf, len);
    if (ts->raw_packet_size <= 0) {
        av_log(s, AV_LOG_WARNING, "Could not detect TS packet size, defaulting to non-FEC/DVHS\n");
        ts->raw_packet_size = TS_PACKET_SIZE;
    }
    ts->stream     = s;
    ts->auto_guess = 0;

    if (s->iformat == &ff_mpegts_demuxer) {
        /* normal demux */

        /* first do a scan to get all the services */
        seek_back(s, pb, pos);

        mpegts_open_section_filter(ts, SDT_PID, sdt_cb, ts, 1);

        mpegts_open_section_filter(ts, PAT_PID, pat_cb, ts, 1);

        handle_packets(ts, probesize / ts->raw_packet_size);
        /* if could not find service, enable auto_guess */

        ts->auto_guess = 1;

        av_dlog(ts->stream, "tuning done\n");

        s->ctx_flags |= AVFMTCTX_NOHEADER;
    } else {
        AVStream *st;
        int pcr_pid, pid, nb_packets, nb_pcrs, ret, pcr_l;
        int64_t pcrs[2], pcr_h;
        int packet_count[2];
        uint8_t packet[TS_PACKET_SIZE];
        const uint8_t *data;

        /* only read packets */

        st = avformat_new_stream(s, NULL);
        if (!st)
            return AVERROR(ENOMEM);
        avpriv_set_pts_info(st, 60, 1, 27000000);
        st->codec->codec_type = AVMEDIA_TYPE_DATA;
        st->codec->codec_id   = AV_CODEC_ID_MPEG2TS;

        /* we iterate until we find two PCRs to estimate the bitrate */
        pcr_pid    = -1;
        nb_pcrs    = 0;
        nb_packets = 0;
        for (;;) {
            ret = read_packet(s, packet, ts->raw_packet_size, &data);
            if (ret < 0)
                return ret;
            pid = AV_RB16(data + 1) & 0x1fff;
            if ((pcr_pid == -1 || pcr_pid == pid) &&
                parse_pcr(&pcr_h, &pcr_l, data) == 0) {
                finished_reading_packet(s, ts->raw_packet_size);
                pcr_pid = pid;
                packet_count[nb_pcrs] = nb_packets;
                pcrs[nb_pcrs] = pcr_h * 300 + pcr_l;
                nb_pcrs++;
                if (nb_pcrs >= 2)
                    break;
            } else {
                finished_reading_packet(s, ts->raw_packet_size);
            }
            nb_packets++;
        }

        /* NOTE1: the bitrate is computed without the FEC */
        /* NOTE2: it is only the bitrate of the start of the stream */
        ts->pcr_incr = (pcrs[1] - pcrs[0]) / (packet_count[1] - packet_count[0]);
        ts->cur_pcr  = pcrs[0] - ts->pcr_incr * packet_count[0];
        s->bit_rate  = TS_PACKET_SIZE * 8 * 27e6 / ts->pcr_incr;
        st->codec->bit_rate = s->bit_rate;
        st->start_time      = ts->cur_pcr;
        av_dlog(ts->stream, "start=%0.3f pcr=%0.3f incr=%d\n",
                st->start_time / 1000000.0, pcrs[0] / 27e6, ts->pcr_incr);
    }

    seek_back(s, pb, pos);
    return 0;
}

#define MAX_PACKET_READAHEAD ((128 * 1024) / 188)

static int mpegts_raw_read_packet(AVFormatContext *s, AVPacket *pkt)
{
    MpegTSContext *ts = s->priv_data;
    int ret, i;
    int64_t pcr_h, next_pcr_h, pos;
    int pcr_l, next_pcr_l;
    uint8_t pcr_buf[12];
    const uint8_t *data;

    if (av_new_packet(pkt, TS_PACKET_SIZE) < 0)
        return AVERROR(ENOMEM);
    ret = read_packet(s, pkt->data, ts->raw_packet_size, &data);
    pkt->pos = avio_tell(s->pb);
    if (ret < 0) {
        av_free_packet(pkt);
        return ret;
    }
    if (data != pkt->data)
        memcpy(pkt->data, data, ts->raw_packet_size);
    finished_reading_packet(s, ts->raw_packet_size);
    if (ts->mpeg2ts_compute_pcr) {
        /* compute exact PCR for each packet */
        if (parse_pcr(&pcr_h, &pcr_l, pkt->data) == 0) {
            /* we read the next PCR (XXX: optimize it by using a bigger buffer */
            pos = avio_tell(s->pb);
            for (i = 0; i < MAX_PACKET_READAHEAD; i++) {
                avio_seek(s->pb, pos + i * ts->raw_packet_size, SEEK_SET);
                avio_read(s->pb, pcr_buf, 12);
                if (parse_pcr(&next_pcr_h, &next_pcr_l, pcr_buf) == 0) {
                    /* XXX: not precise enough */
                    ts->pcr_incr =
                        ((next_pcr_h - pcr_h) * 300 + (next_pcr_l - pcr_l)) /
                        (i + 1);
                    break;
                }
            }
            avio_seek(s->pb, pos, SEEK_SET);
            /* no next PCR found: we use previous increment */
            ts->cur_pcr = pcr_h * 300 + pcr_l;
        }
        pkt->pts      = ts->cur_pcr;
        pkt->duration = ts->pcr_incr;
        ts->cur_pcr  += ts->pcr_incr;
    }
    pkt->stream_index = 0;
    return 0;
}

static int mpegts_read_packet(AVFormatContext *s, AVPacket *pkt)
{
    MpegTSContext *ts = s->priv_data;
    int ret, i;

    pkt->size = -1;
    ts->pkt = pkt;
    ret = handle_packets(ts, 0);
    if (ret < 0) {
        av_free_packet(ts->pkt);
        /* flush pes data left */
        for (i = 0; i < NB_PID_MAX; i++)
            if (ts->pids[i] && ts->pids[i]->type == MPEGTS_PES) {
                PESContext *pes = ts->pids[i]->u.pes_filter.opaque;
                if (pes->state == MPEGTS_PAYLOAD && pes->data_index > 0) {
                    new_pes_packet(pes, pkt);
                    pes->state = MPEGTS_SKIP;
                    ret = 0;
                    break;
                }
            }
    }

    if (!ret && pkt->size < 0)
        ret = AVERROR(EINTR);
    return ret;
}

static void mpegts_free(MpegTSContext *ts)
{
    int i;

    clear_programs(ts);

    for (i = 0; i < NB_PID_MAX; i++)
        if (ts->pids[i])
            mpegts_close_filter(ts, ts->pids[i]);
}

static int mpegts_read_close(AVFormatContext *s)
{
    MpegTSContext *ts = s->priv_data;
    mpegts_free(ts);
    return 0;
}

static av_unused int64_t mpegts_get_pcr(AVFormatContext *s, int stream_index,
                              int64_t *ppos, int64_t pos_limit)
{
    MpegTSContext *ts = s->priv_data;
    int64_t pos, timestamp;
    uint8_t buf[TS_PACKET_SIZE];
    int pcr_l, pcr_pid =
        ((PESContext *)s->streams[stream_index]->priv_data)->pcr_pid;
    int pos47 = ts->pos47_full % ts->raw_packet_size;
    pos =
        ((*ppos + ts->raw_packet_size - 1 - pos47) / ts->raw_packet_size) *
        ts->raw_packet_size + pos47;
    while(pos < pos_limit) {
        if (avio_seek(s->pb, pos, SEEK_SET) < 0)
            return AV_NOPTS_VALUE;
        if (avio_read(s->pb, buf, TS_PACKET_SIZE) != TS_PACKET_SIZE)
            return AV_NOPTS_VALUE;
        if (buf[0] != 0x47) {
            avio_seek(s->pb, -TS_PACKET_SIZE, SEEK_CUR);
            if (mpegts_resync(s) < 0)
                return AV_NOPTS_VALUE;
            pos = avio_tell(s->pb);
            continue;
        }
        if ((pcr_pid < 0 || (AV_RB16(buf + 1) & 0x1fff) == pcr_pid) &&
            parse_pcr(&timestamp, &pcr_l, buf) == 0) {
            *ppos = pos;
            return timestamp;
        }
        pos += ts->raw_packet_size;
    }

    return AV_NOPTS_VALUE;
}

static int64_t mpegts_get_dts(AVFormatContext *s, int stream_index,
                              int64_t *ppos, int64_t pos_limit)
{
    MpegTSContext *ts = s->priv_data;
    int64_t pos;
    int pos47 = ts->pos47_full % ts->raw_packet_size;
    pos = ((*ppos  + ts->raw_packet_size - 1 - pos47) / ts->raw_packet_size) * ts->raw_packet_size + pos47;
    ff_read_frame_flush(s);
    if (avio_seek(s->pb, pos, SEEK_SET) < 0)
        return AV_NOPTS_VALUE;
    while(pos < pos_limit) {
        int ret;
        AVPacket pkt;
        av_init_packet(&pkt);
        ret = av_read_frame(s, &pkt);
        if (ret < 0)
            return AV_NOPTS_VALUE;
        av_free_packet(&pkt);
        if (pkt.dts != AV_NOPTS_VALUE && pkt.pos >= 0) {
            ff_reduce_index(s, pkt.stream_index);
            av_add_index_entry(s->streams[pkt.stream_index], pkt.pos, pkt.dts, 0, 0, AVINDEX_KEYFRAME /* FIXME keyframe? */);
            if (pkt.stream_index == stream_index && pkt.pos >= *ppos) {
                *ppos = pkt.pos;
                return pkt.dts;
            }
        }
        pos = pkt.pos;
    }

    return AV_NOPTS_VALUE;
}

/**************************************************************/
/* parsing functions - called from other demuxers such as RTP */

MpegTSContext *avpriv_mpegts_parse_open(AVFormatContext *s)
{
    MpegTSContext *ts;

    ts = av_mallocz(sizeof(MpegTSContext));
    if (!ts)
        return NULL;
    /* no stream case, currently used by RTP */
    ts->raw_packet_size = TS_PACKET_SIZE;
    ts->stream = s;
    ts->auto_guess = 1;
    mpegts_open_section_filter(ts, SDT_PID, sdt_cb, ts, 1);
    mpegts_open_section_filter(ts, PAT_PID, pat_cb, ts, 1);

    return ts;
}

/* return the consumed length if a packet was output, or -1 if no
 * packet is output */
int avpriv_mpegts_parse_packet(MpegTSContext *ts, AVPacket *pkt,
                               const uint8_t *buf, int len)
{
    int len1;

    len1 = len;
    ts->pkt = pkt;
    for (;;) {
        ts->stop_parse = 0;
        if (len < TS_PACKET_SIZE)
            return AVERROR_INVALIDDATA;
        if (buf[0] != 0x47) {
            buf++;
            len--;
        } else {
            handle_packet(ts, buf);
            buf += TS_PACKET_SIZE;
            len -= TS_PACKET_SIZE;
            if (ts->stop_parse == 1)
                break;
        }
    }
    return len1 - len;
}

void avpriv_mpegts_parse_close(MpegTSContext *ts)
{
    mpegts_free(ts);
    av_free(ts);
}

AVInputFormat ff_mpegts_demuxer = {
    .name           = "mpegts",
    .long_name      = NULL_IF_CONFIG_SMALL("MPEG-TS (MPEG-2 Transport Stream)"),
    .priv_data_size = sizeof(MpegTSContext),
    .read_probe     = mpegts_probe,
    .read_header    = mpegts_read_header,
    .read_packet    = mpegts_read_packet,
    .read_close     = mpegts_read_close,
    .read_timestamp = mpegts_get_dts,
    .flags          = AVFMT_SHOW_IDS | AVFMT_TS_DISCONT,
    .priv_class     = &mpegts_class,
};

AVInputFormat ff_mpegtsraw_demuxer = {
    .name           = "mpegtsraw",
    .long_name      = NULL_IF_CONFIG_SMALL("raw MPEG-TS (MPEG-2 Transport Stream)"),
    .priv_data_size = sizeof(MpegTSContext),
    .read_header    = mpegts_read_header,
    .read_packet    = mpegts_raw_read_packet,
    .read_close     = mpegts_read_close,
    .read_timestamp = mpegts_get_dts,
    .flags          = AVFMT_SHOW_IDS | AVFMT_TS_DISCONT,
    .priv_class     = &mpegtsraw_class,
};<|MERGE_RESOLUTION|>--- conflicted
+++ resolved
@@ -1912,16 +1912,13 @@
         return;
     if (h->tid != PAT_TID)
         return;
-<<<<<<< HEAD
     if (ts->skip_changes)
         return;
 
-    ts->stream->ts_id = h->id;
-=======
     if (h->version == tssf->last_ver)
         return;
     tssf->last_ver = h->version;
->>>>>>> 844201e3
+    ts->stream->ts_id = h->id;
 
     clear_programs(ts);
     for (;;) {
@@ -1989,15 +1986,12 @@
         return;
     if (h->tid != SDT_TID)
         return;
-<<<<<<< HEAD
     if (ts->skip_changes)
         return;
-=======
     if (h->version == tssf->last_ver)
         return;
     tssf->last_ver = h->version;
 
->>>>>>> 844201e3
     onid = get16(&p, p_end);
     if (onid < 0)
         return;
