/*
 * MOV demuxer
 * Copyright (c) 2001 Fabrice Bellard
 * Copyright (c) 2009 Baptiste Coudurier <baptiste dot coudurier at gmail dot com>
 *
 * first version by Francois Revol <revol@free.fr>
 * seek function by Gael Chardon <gael.dev@4now.net>
 *
 * This file is part of FFmpeg.
 *
 * FFmpeg is free software; you can redistribute it and/or
 * modify it under the terms of the GNU Lesser General Public
 * License as published by the Free Software Foundation; either
 * version 2.1 of the License, or (at your option) any later version.
 *
 * FFmpeg is distributed in the hope that it will be useful,
 * but WITHOUT ANY WARRANTY; without even the implied warranty of
 * MERCHANTABILITY or FITNESS FOR A PARTICULAR PURPOSE.  See the GNU
 * Lesser General Public License for more details.
 *
 * You should have received a copy of the GNU Lesser General Public
 * License along with FFmpeg; if not, write to the Free Software
 * Foundation, Inc., 51 Franklin Street, Fifth Floor, Boston, MA 02110-1301 USA
 */

#include <inttypes.h>
#include <limits.h>
#include <stdint.h>

#include "libavutil/attributes.h"
#include "libavutil/channel_layout.h"
#include "libavutil/intreadwrite.h"
#include "libavutil/intfloat.h"
#include "libavutil/mathematics.h"
#include "libavutil/time_internal.h"
#include "libavutil/avstring.h"
#include "libavutil/dict.h"
#include "libavutil/display.h"
#include "libavutil/opt.h"
#include "libavutil/aes.h"
#include "libavutil/sha.h"
#include "libavutil/timecode.h"
#include "libavcodec/ac3tab.h"
#include "avformat.h"
#include "internal.h"
#include "avio_internal.h"
#include "riff.h"
#include "isom.h"
#include "libavcodec/get_bits.h"
#include "id3v1.h"
#include "mov_chan.h"
#include "replaygain.h"

#if CONFIG_ZLIB
#include <zlib.h>
#endif

#include "qtpalette.h"

/* those functions parse an atom */
/* links atom IDs to parse functions */
typedef struct MOVParseTableEntry {
    uint32_t type;
    int (*parse)(MOVContext *ctx, AVIOContext *pb, MOVAtom atom);
} MOVParseTableEntry;

static int mov_read_default(MOVContext *c, AVIOContext *pb, MOVAtom atom);
static int mov_read_mfra(MOVContext *c, AVIOContext *f);

static int mov_metadata_track_or_disc_number(MOVContext *c, AVIOContext *pb,
                                             unsigned len, const char *key)
{
    char buf[16];

    short current, total = 0;
    avio_rb16(pb); // unknown
    current = avio_rb16(pb);
    if (len >= 6)
        total = avio_rb16(pb);
    if (!total)
        snprintf(buf, sizeof(buf), "%d", current);
    else
        snprintf(buf, sizeof(buf), "%d/%d", current, total);
    c->fc->event_flags |= AVFMT_EVENT_FLAG_METADATA_UPDATED;
    av_dict_set(&c->fc->metadata, key, buf, 0);

    return 0;
}

static int mov_metadata_int8_bypass_padding(MOVContext *c, AVIOContext *pb,
                                            unsigned len, const char *key)
{
    /* bypass padding bytes */
    avio_r8(pb);
    avio_r8(pb);
    avio_r8(pb);

    c->fc->event_flags |= AVFMT_EVENT_FLAG_METADATA_UPDATED;
    av_dict_set_int(&c->fc->metadata, key, avio_r8(pb), 0);

    return 0;
}

static int mov_metadata_int8_no_padding(MOVContext *c, AVIOContext *pb,
                                        unsigned len, const char *key)
{
    c->fc->event_flags |= AVFMT_EVENT_FLAG_METADATA_UPDATED;
    av_dict_set_int(&c->fc->metadata, key, avio_r8(pb), 0);

    return 0;
}

static int mov_metadata_gnre(MOVContext *c, AVIOContext *pb,
                             unsigned len, const char *key)
{
    short genre;

    avio_r8(pb); // unknown

    genre = avio_r8(pb);
    if (genre < 1 || genre > ID3v1_GENRE_MAX)
        return 0;
    c->fc->event_flags |= AVFMT_EVENT_FLAG_METADATA_UPDATED;
    av_dict_set(&c->fc->metadata, key, ff_id3v1_genre_str[genre-1], 0);

    return 0;
}

static const uint32_t mac_to_unicode[128] = {
    0x00C4,0x00C5,0x00C7,0x00C9,0x00D1,0x00D6,0x00DC,0x00E1,
    0x00E0,0x00E2,0x00E4,0x00E3,0x00E5,0x00E7,0x00E9,0x00E8,
    0x00EA,0x00EB,0x00ED,0x00EC,0x00EE,0x00EF,0x00F1,0x00F3,
    0x00F2,0x00F4,0x00F6,0x00F5,0x00FA,0x00F9,0x00FB,0x00FC,
    0x2020,0x00B0,0x00A2,0x00A3,0x00A7,0x2022,0x00B6,0x00DF,
    0x00AE,0x00A9,0x2122,0x00B4,0x00A8,0x2260,0x00C6,0x00D8,
    0x221E,0x00B1,0x2264,0x2265,0x00A5,0x00B5,0x2202,0x2211,
    0x220F,0x03C0,0x222B,0x00AA,0x00BA,0x03A9,0x00E6,0x00F8,
    0x00BF,0x00A1,0x00AC,0x221A,0x0192,0x2248,0x2206,0x00AB,
    0x00BB,0x2026,0x00A0,0x00C0,0x00C3,0x00D5,0x0152,0x0153,
    0x2013,0x2014,0x201C,0x201D,0x2018,0x2019,0x00F7,0x25CA,
    0x00FF,0x0178,0x2044,0x20AC,0x2039,0x203A,0xFB01,0xFB02,
    0x2021,0x00B7,0x201A,0x201E,0x2030,0x00C2,0x00CA,0x00C1,
    0x00CB,0x00C8,0x00CD,0x00CE,0x00CF,0x00CC,0x00D3,0x00D4,
    0xF8FF,0x00D2,0x00DA,0x00DB,0x00D9,0x0131,0x02C6,0x02DC,
    0x00AF,0x02D8,0x02D9,0x02DA,0x00B8,0x02DD,0x02DB,0x02C7,
};

static int mov_read_mac_string(MOVContext *c, AVIOContext *pb, int len,
                               char *dst, int dstlen)
{
    char *p = dst;
    char *end = dst+dstlen-1;
    int i;

    for (i = 0; i < len; i++) {
        uint8_t t, c = avio_r8(pb);
        if (c < 0x80 && p < end)
            *p++ = c;
        else if (p < end)
            PUT_UTF8(mac_to_unicode[c-0x80], t, if (p < end) *p++ = t;);
    }
    *p = 0;
    return p - dst;
}

static int mov_read_covr(MOVContext *c, AVIOContext *pb, int type, int len)
{
    AVPacket pkt;
    AVStream *st;
    MOVStreamContext *sc;
    enum AVCodecID id;
    int ret;

    switch (type) {
    case 0xd:  id = AV_CODEC_ID_MJPEG; break;
    case 0xe:  id = AV_CODEC_ID_PNG;   break;
    case 0x1b: id = AV_CODEC_ID_BMP;   break;
    default:
        av_log(c->fc, AV_LOG_WARNING, "Unknown cover type: 0x%x.\n", type);
        avio_skip(pb, len);
        return 0;
    }

    st = avformat_new_stream(c->fc, NULL);
    if (!st)
        return AVERROR(ENOMEM);
    sc = av_mallocz(sizeof(*sc));
    if (!sc)
        return AVERROR(ENOMEM);
    st->priv_data = sc;

    ret = av_get_packet(pb, &pkt, len);
    if (ret < 0)
        return ret;

    st->disposition              |= AV_DISPOSITION_ATTACHED_PIC;

    st->attached_pic              = pkt;
    st->attached_pic.stream_index = st->index;
    st->attached_pic.flags       |= AV_PKT_FLAG_KEY;

    st->codec->codec_type = AVMEDIA_TYPE_VIDEO;
    st->codec->codec_id   = id;

    return 0;
}

static int mov_metadata_loci(MOVContext *c, AVIOContext *pb, unsigned len)
{
    char language[4] = { 0 };
    char buf[200], place[100];
    uint16_t langcode = 0;
    double longitude, latitude, altitude;
    const char *key = "location";

    if (len < 4 + 2 + 1 + 1 + 4 + 4 + 4) {
        av_log(c->fc, AV_LOG_ERROR, "loci too short\n");
        return AVERROR_INVALIDDATA;
    }

    avio_skip(pb, 4); // version+flags
    langcode = avio_rb16(pb);
    ff_mov_lang_to_iso639(langcode, language);
    len -= 6;

    len -= avio_get_str(pb, len, place, sizeof(place));
    if (len < 1) {
        av_log(c->fc, AV_LOG_ERROR, "place name too long\n");
        return AVERROR_INVALIDDATA;
    }
    avio_skip(pb, 1); // role
    len -= 1;

    if (len < 12) {
        av_log(c->fc, AV_LOG_ERROR, "no space for coordinates left (%d)\n", len);
        return AVERROR_INVALIDDATA;
    }
    longitude = ((int32_t) avio_rb32(pb)) / (float) (1 << 16);
    latitude  = ((int32_t) avio_rb32(pb)) / (float) (1 << 16);
    altitude  = ((int32_t) avio_rb32(pb)) / (float) (1 << 16);

    // Try to output in the same format as the ?xyz field
    snprintf(buf, sizeof(buf), "%+08.4f%+09.4f",  latitude, longitude);
    if (altitude)
        av_strlcatf(buf, sizeof(buf), "%+f", altitude);
    av_strlcatf(buf, sizeof(buf), "/%s", place);

    if (*language && strcmp(language, "und")) {
        char key2[16];
        snprintf(key2, sizeof(key2), "%s-%s", key, language);
        av_dict_set(&c->fc->metadata, key2, buf, 0);
    }
    c->fc->event_flags |= AVFMT_EVENT_FLAG_METADATA_UPDATED;
    return av_dict_set(&c->fc->metadata, key, buf, 0);
}

static int mov_read_udta_string(MOVContext *c, AVIOContext *pb, MOVAtom atom)
{
    char tmp_key[5];
    char key2[32], language[4] = {0};
    char *str = NULL;
    const char *key = NULL;
    uint16_t langcode = 0;
    uint32_t data_type = 0, str_size, str_size_alloc;
    int (*parse)(MOVContext*, AVIOContext*, unsigned, const char*) = NULL;
    int raw = 0;

    switch (atom.type) {
    case MKTAG( '@','P','R','M'): key = "premiere_version"; raw = 1; break;
    case MKTAG( '@','P','R','Q'): key = "quicktime_version"; raw = 1; break;
    case MKTAG( 'X','M','P','_'):
        if (c->export_xmp) { key = "xmp"; raw = 1; } break;
    case MKTAG( 'a','A','R','T'): key = "album_artist";    break;
    case MKTAG( 'a','k','I','D'): key = "account_type";
        parse = mov_metadata_int8_no_padding; break;
    case MKTAG( 'a','p','I','D'): key = "account_id"; break;
    case MKTAG( 'c','a','t','g'): key = "category"; break;
    case MKTAG( 'c','p','i','l'): key = "compilation";
        parse = mov_metadata_int8_no_padding; break;
    case MKTAG( 'c','p','r','t'): key = "copyright"; break;
    case MKTAG( 'd','e','s','c'): key = "description"; break;
    case MKTAG( 'd','i','s','k'): key = "disc";
        parse = mov_metadata_track_or_disc_number; break;
    case MKTAG( 'e','g','i','d'): key = "episode_uid";
        parse = mov_metadata_int8_no_padding; break;
    case MKTAG( 'g','n','r','e'): key = "genre";
        parse = mov_metadata_gnre; break;
    case MKTAG( 'h','d','v','d'): key = "hd_video";
        parse = mov_metadata_int8_no_padding; break;
    case MKTAG( 'k','e','y','w'): key = "keywords";  break;
    case MKTAG( 'l','d','e','s'): key = "synopsis";  break;
    case MKTAG( 'l','o','c','i'):
        return mov_metadata_loci(c, pb, atom.size);
    case MKTAG( 'p','c','s','t'): key = "podcast";
        parse = mov_metadata_int8_no_padding; break;
    case MKTAG( 'p','g','a','p'): key = "gapless_playback";
        parse = mov_metadata_int8_no_padding; break;
    case MKTAG( 'p','u','r','d'): key = "purchase_date"; break;
    case MKTAG( 'r','t','n','g'): key = "rating";
        parse = mov_metadata_int8_no_padding; break;
    case MKTAG( 's','o','a','a'): key = "sort_album_artist"; break;
    case MKTAG( 's','o','a','l'): key = "sort_album";   break;
    case MKTAG( 's','o','a','r'): key = "sort_artist";  break;
    case MKTAG( 's','o','c','o'): key = "sort_composer"; break;
    case MKTAG( 's','o','n','m'): key = "sort_name";    break;
    case MKTAG( 's','o','s','n'): key = "sort_show";    break;
    case MKTAG( 's','t','i','k'): key = "media_type";
        parse = mov_metadata_int8_no_padding; break;
    case MKTAG( 't','r','k','n'): key = "track";
        parse = mov_metadata_track_or_disc_number; break;
    case MKTAG( 't','v','e','n'): key = "episode_id"; break;
    case MKTAG( 't','v','e','s'): key = "episode_sort";
        parse = mov_metadata_int8_bypass_padding; break;
    case MKTAG( 't','v','n','n'): key = "network";   break;
    case MKTAG( 't','v','s','h'): key = "show";      break;
    case MKTAG( 't','v','s','n'): key = "season_number";
        parse = mov_metadata_int8_bypass_padding; break;
    case MKTAG(0xa9,'A','R','T'): key = "artist";    break;
    case MKTAG(0xa9,'P','R','D'): key = "producer";  break;
    case MKTAG(0xa9,'a','l','b'): key = "album";     break;
    case MKTAG(0xa9,'a','u','t'): key = "artist";    break;
    case MKTAG(0xa9,'c','h','p'): key = "chapter";   break;
    case MKTAG(0xa9,'c','m','t'): key = "comment";   break;
    case MKTAG(0xa9,'c','o','m'): key = "composer";  break;
    case MKTAG(0xa9,'c','p','y'): key = "copyright"; break;
    case MKTAG(0xa9,'d','a','y'): key = "date";      break;
    case MKTAG(0xa9,'d','i','r'): key = "director";  break;
    case MKTAG(0xa9,'d','i','s'): key = "disclaimer"; break;
    case MKTAG(0xa9,'e','d','1'): key = "edit_date"; break;
    case MKTAG(0xa9,'e','n','c'): key = "encoder";   break;
    case MKTAG(0xa9,'f','m','t'): key = "original_format"; break;
    case MKTAG(0xa9,'g','e','n'): key = "genre";     break;
    case MKTAG(0xa9,'g','r','p'): key = "grouping";  break;
    case MKTAG(0xa9,'h','s','t'): key = "host_computer"; break;
    case MKTAG(0xa9,'i','n','f'): key = "comment";   break;
    case MKTAG(0xa9,'l','y','r'): key = "lyrics";    break;
    case MKTAG(0xa9,'m','a','k'): key = "make";      break;
    case MKTAG(0xa9,'m','o','d'): key = "model";     break;
    case MKTAG(0xa9,'n','a','m'): key = "title";     break;
    case MKTAG(0xa9,'o','p','e'): key = "original_artist"; break;
    case MKTAG(0xa9,'p','r','d'): key = "producer";  break;
    case MKTAG(0xa9,'p','r','f'): key = "performers"; break;
    case MKTAG(0xa9,'r','e','q'): key = "playback_requirements"; break;
    case MKTAG(0xa9,'s','r','c'): key = "original_source"; break;
    case MKTAG(0xa9,'s','t','3'): key = "subtitle";  break;
    case MKTAG(0xa9,'s','w','r'): key = "encoder";   break;
    case MKTAG(0xa9,'t','o','o'): key = "encoder";   break;
    case MKTAG(0xa9,'t','r','k'): key = "track";     break;
    case MKTAG(0xa9,'u','r','l'): key = "URL";       break;
    case MKTAG(0xa9,'w','r','n'): key = "warning";   break;
    case MKTAG(0xa9,'w','r','t'): key = "composer";  break;
    case MKTAG(0xa9,'x','y','z'): key = "location";  break;
    }
retry:
    if (c->itunes_metadata && atom.size > 8) {
        int data_size = avio_rb32(pb);
        int tag = avio_rl32(pb);
        if (tag == MKTAG('d','a','t','a') && data_size <= atom.size) {
            data_type = avio_rb32(pb); // type
            avio_rb32(pb); // unknown
            str_size = data_size - 16;
            atom.size -= 16;

            if (atom.type == MKTAG('c', 'o', 'v', 'r')) {
                int ret = mov_read_covr(c, pb, data_type, str_size);
                if (ret < 0) {
                    av_log(c->fc, AV_LOG_ERROR, "Error parsing cover art.\n");
                }
                return ret;
            }
        } else return 0;
    } else if (atom.size > 4 && key && !c->itunes_metadata && !raw) {
        str_size = avio_rb16(pb); // string length
        if (str_size > atom.size) {
            raw = 1;
            avio_seek(pb, -2, SEEK_CUR);
            av_log(c->fc, AV_LOG_WARNING, "UDTA parsing failed retrying raw\n");
            goto retry;
        }
        langcode = avio_rb16(pb);
        ff_mov_lang_to_iso639(langcode, language);
        atom.size -= 4;
    } else
        str_size = atom.size;

    if (c->export_all && !key) {
        snprintf(tmp_key, 5, "%.4s", (char*)&atom.type);
        key = tmp_key;
    }

    if (!key)
        return 0;
    if (atom.size < 0 || str_size >= INT_MAX/2)
        return AVERROR_INVALIDDATA;

    // worst-case requirement for output string in case of utf8 coded input
    str_size_alloc = (raw ? str_size : str_size * 2) + 1;
    str = av_mallocz(str_size_alloc);
    if (!str)
        return AVERROR(ENOMEM);

    if (parse)
        parse(c, pb, str_size, key);
    else {
        if (!raw && (data_type == 3 || (data_type == 0 && (langcode < 0x400 || langcode == 0x7fff)))) { // MAC Encoded
            mov_read_mac_string(c, pb, str_size, str, str_size_alloc);
        } else {
            int ret = ffio_read_size(pb, str, str_size);
            if (ret < 0) {
                av_free(str);
                return ret;
            }
            str[str_size] = 0;
        }
        c->fc->event_flags |= AVFMT_EVENT_FLAG_METADATA_UPDATED;
        av_dict_set(&c->fc->metadata, key, str, 0);
        if (*language && strcmp(language, "und")) {
            snprintf(key2, sizeof(key2), "%s-%s", key, language);
            av_dict_set(&c->fc->metadata, key2, str, 0);
        }
    }
    av_log(c->fc, AV_LOG_TRACE, "lang \"%3s\" ", language);
    av_log(c->fc, AV_LOG_TRACE, "tag \"%s\" value \"%s\" atom \"%.4s\" %d %"PRId64"\n",
            key, str, (char*)&atom.type, str_size_alloc, atom.size);

    av_freep(&str);
    return 0;
}

static int mov_read_chpl(MOVContext *c, AVIOContext *pb, MOVAtom atom)
{
    int64_t start;
    int i, nb_chapters, str_len, version;
    char str[256+1];
    int ret;

    if ((atom.size -= 5) < 0)
        return 0;

    version = avio_r8(pb);
    avio_rb24(pb);
    if (version)
        avio_rb32(pb); // ???
    nb_chapters = avio_r8(pb);

    for (i = 0; i < nb_chapters; i++) {
        if (atom.size < 9)
            return 0;

        start = avio_rb64(pb);
        str_len = avio_r8(pb);

        if ((atom.size -= 9+str_len) < 0)
            return 0;

        ret = ffio_read_size(pb, str, str_len);
        if (ret < 0)
            return ret;
        str[str_len] = 0;
        avpriv_new_chapter(c->fc, i, (AVRational){1,10000000}, start, AV_NOPTS_VALUE, str);
    }
    return 0;
}

#define MIN_DATA_ENTRY_BOX_SIZE 12
static int mov_read_dref(MOVContext *c, AVIOContext *pb, MOVAtom atom)
{
    AVStream *st;
    MOVStreamContext *sc;
    int entries, i, j;

    if (c->fc->nb_streams < 1)
        return 0;
    st = c->fc->streams[c->fc->nb_streams-1];
    sc = st->priv_data;

    avio_rb32(pb); // version + flags
    entries = avio_rb32(pb);
    if (entries >  (atom.size - 1) / MIN_DATA_ENTRY_BOX_SIZE + 1 ||
        entries >= UINT_MAX / sizeof(*sc->drefs))
        return AVERROR_INVALIDDATA;
    av_free(sc->drefs);
    sc->drefs_count = 0;
    sc->drefs = av_mallocz(entries * sizeof(*sc->drefs));
    if (!sc->drefs)
        return AVERROR(ENOMEM);
    sc->drefs_count = entries;

    for (i = 0; i < sc->drefs_count; i++) {
        MOVDref *dref = &sc->drefs[i];
        uint32_t size = avio_rb32(pb);
        int64_t next = avio_tell(pb) + size - 4;

        if (size < 12)
            return AVERROR_INVALIDDATA;

        dref->type = avio_rl32(pb);
        avio_rb32(pb); // version + flags
        av_log(c->fc, AV_LOG_TRACE, "type %.4s size %d\n", (char*)&dref->type, size);

        if (dref->type == MKTAG('a','l','i','s') && size > 150) {
            /* macintosh alias record */
            uint16_t volume_len, len;
            int16_t type;
            int ret;

            avio_skip(pb, 10);

            volume_len = avio_r8(pb);
            volume_len = FFMIN(volume_len, 27);
            ret = ffio_read_size(pb, dref->volume, 27);
            if (ret < 0)
                return ret;
            dref->volume[volume_len] = 0;
            av_log(c->fc, AV_LOG_DEBUG, "volume %s, len %d\n", dref->volume, volume_len);

            avio_skip(pb, 12);

            len = avio_r8(pb);
            len = FFMIN(len, 63);
            ret = ffio_read_size(pb, dref->filename, 63);
            if (ret < 0)
                return ret;
            dref->filename[len] = 0;
            av_log(c->fc, AV_LOG_DEBUG, "filename %s, len %d\n", dref->filename, len);

            avio_skip(pb, 16);

            /* read next level up_from_alias/down_to_target */
            dref->nlvl_from = avio_rb16(pb);
            dref->nlvl_to   = avio_rb16(pb);
            av_log(c->fc, AV_LOG_DEBUG, "nlvl from %d, nlvl to %d\n",
                   dref->nlvl_from, dref->nlvl_to);

            avio_skip(pb, 16);

            for (type = 0; type != -1 && avio_tell(pb) < next; ) {
                if(avio_feof(pb))
                    return AVERROR_EOF;
                type = avio_rb16(pb);
                len = avio_rb16(pb);
                av_log(c->fc, AV_LOG_DEBUG, "type %d, len %d\n", type, len);
                if (len&1)
                    len += 1;
                if (type == 2 || type == 18) { // absolute path
                    av_free(dref->path);
                    dref->path = av_mallocz(len+1);
                    if (!dref->path)
                        return AVERROR(ENOMEM);

                    ret = ffio_read_size(pb, dref->path, len);
                    if (ret < 0) {
                        av_freep(&dref->path);
                        return ret;
                    }
                    if (type == 18) // no additional processing needed
                        continue;
                    if (len > volume_len && !strncmp(dref->path, dref->volume, volume_len)) {
                        len -= volume_len;
                        memmove(dref->path, dref->path+volume_len, len);
                        dref->path[len] = 0;
                    }
                    for (j = 0; j < len; j++)
                        if (dref->path[j] == ':')
                            dref->path[j] = '/';
                    av_log(c->fc, AV_LOG_DEBUG, "path %s\n", dref->path);
                } else if (type == 0) { // directory name
                    av_free(dref->dir);
                    dref->dir = av_malloc(len+1);
                    if (!dref->dir)
                        return AVERROR(ENOMEM);

                    ret = ffio_read_size(pb, dref->dir, len);
                    if (ret < 0) {
                        av_freep(&dref->dir);
                        return ret;
                    }
                    dref->dir[len] = 0;
                    for (j = 0; j < len; j++)
                        if (dref->dir[j] == ':')
                            dref->dir[j] = '/';
                    av_log(c->fc, AV_LOG_DEBUG, "dir %s\n", dref->dir);
                } else
                    avio_skip(pb, len);
            }
        }
        avio_seek(pb, next, SEEK_SET);
    }
    return 0;
}

static int mov_read_hdlr(MOVContext *c, AVIOContext *pb, MOVAtom atom)
{
    AVStream *st;
    uint32_t type;
    uint32_t av_unused ctype;
    int64_t title_size;
    char *title_str;
    int ret;

    if (c->fc->nb_streams < 1) // meta before first trak
        return 0;

    st = c->fc->streams[c->fc->nb_streams-1];

    avio_r8(pb); /* version */
    avio_rb24(pb); /* flags */

    /* component type */
    ctype = avio_rl32(pb);
    type = avio_rl32(pb); /* component subtype */

    av_log(c->fc, AV_LOG_TRACE, "ctype= %.4s (0x%08x)\n", (char*)&ctype, ctype);
    av_log(c->fc, AV_LOG_TRACE, "stype= %.4s\n", (char*)&type);

    if     (type == MKTAG('v','i','d','e'))
        st->codec->codec_type = AVMEDIA_TYPE_VIDEO;
    else if (type == MKTAG('s','o','u','n'))
        st->codec->codec_type = AVMEDIA_TYPE_AUDIO;
    else if (type == MKTAG('m','1','a',' '))
        st->codec->codec_id = AV_CODEC_ID_MP2;
    else if ((type == MKTAG('s','u','b','p')) || (type == MKTAG('c','l','c','p')))
        st->codec->codec_type = AVMEDIA_TYPE_SUBTITLE;

    avio_rb32(pb); /* component  manufacture */
    avio_rb32(pb); /* component flags */
    avio_rb32(pb); /* component flags mask */

    title_size = atom.size - 24;
    if (title_size > 0) {
        title_str = av_malloc(title_size + 1); /* Add null terminator */
        if (!title_str)
            return AVERROR(ENOMEM);

        ret = ffio_read_size(pb, title_str, title_size);
        if (ret < 0) {
            av_freep(&title_str);
            return ret;
        }
        title_str[title_size] = 0;
        if (title_str[0]) {
            int off = (!c->isom && title_str[0] == title_size - 1);
            av_dict_set(&st->metadata, "handler_name", title_str + off, 0);
        }
        av_freep(&title_str);
    }

    return 0;
}

int ff_mov_read_esds(AVFormatContext *fc, AVIOContext *pb)
{
    AVStream *st;
    int tag;

    if (fc->nb_streams < 1)
        return 0;
    st = fc->streams[fc->nb_streams-1];

    avio_rb32(pb); /* version + flags */
    ff_mp4_read_descr(fc, pb, &tag);
    if (tag == MP4ESDescrTag) {
        ff_mp4_parse_es_descr(pb, NULL);
    } else
        avio_rb16(pb); /* ID */

    ff_mp4_read_descr(fc, pb, &tag);
    if (tag == MP4DecConfigDescrTag)
        ff_mp4_read_dec_config_descr(fc, st, pb);
    return 0;
}

static int mov_read_esds(MOVContext *c, AVIOContext *pb, MOVAtom atom)
{
    return ff_mov_read_esds(c->fc, pb);
}

static int mov_read_dac3(MOVContext *c, AVIOContext *pb, MOVAtom atom)
{
    AVStream *st;
    enum AVAudioServiceType *ast;
    int ac3info, acmod, lfeon, bsmod;

    if (c->fc->nb_streams < 1)
        return 0;
    st = c->fc->streams[c->fc->nb_streams-1];

    ast = (enum AVAudioServiceType*)ff_stream_new_side_data(st, AV_PKT_DATA_AUDIO_SERVICE_TYPE,
                                                            sizeof(*ast));
    if (!ast)
        return AVERROR(ENOMEM);

    ac3info = avio_rb24(pb);
    bsmod = (ac3info >> 14) & 0x7;
    acmod = (ac3info >> 11) & 0x7;
    lfeon = (ac3info >> 10) & 0x1;
    st->codec->channels = ((int[]){2,1,2,3,3,4,4,5})[acmod] + lfeon;
    st->codec->channel_layout = avpriv_ac3_channel_layout_tab[acmod];
    if (lfeon)
        st->codec->channel_layout |= AV_CH_LOW_FREQUENCY;
    *ast = bsmod;
    if (st->codec->channels > 1 && bsmod == 0x7)
        *ast = AV_AUDIO_SERVICE_TYPE_KARAOKE;

    st->codec->audio_service_type = *ast;

    return 0;
}

static int mov_read_dec3(MOVContext *c, AVIOContext *pb, MOVAtom atom)
{
    AVStream *st;
    enum AVAudioServiceType *ast;
    int eac3info, acmod, lfeon, bsmod;

    if (c->fc->nb_streams < 1)
        return 0;
    st = c->fc->streams[c->fc->nb_streams-1];

    ast = (enum AVAudioServiceType*)ff_stream_new_side_data(st, AV_PKT_DATA_AUDIO_SERVICE_TYPE,
                                                            sizeof(*ast));
    if (!ast)
        return AVERROR(ENOMEM);

    /* No need to parse fields for additional independent substreams and its
     * associated dependent substreams since libavcodec's E-AC-3 decoder
     * does not support them yet. */
    avio_rb16(pb); /* data_rate and num_ind_sub */
    eac3info = avio_rb24(pb);
    bsmod = (eac3info >> 12) & 0x1f;
    acmod = (eac3info >>  9) & 0x7;
    lfeon = (eac3info >>  8) & 0x1;
    st->codec->channel_layout = avpriv_ac3_channel_layout_tab[acmod];
    if (lfeon)
        st->codec->channel_layout |= AV_CH_LOW_FREQUENCY;
    st->codec->channels = av_get_channel_layout_nb_channels(st->codec->channel_layout);
    *ast = bsmod;
    if (st->codec->channels > 1 && bsmod == 0x7)
        *ast = AV_AUDIO_SERVICE_TYPE_KARAOKE;

    st->codec->audio_service_type = *ast;

    return 0;
}

static int mov_read_chan(MOVContext *c, AVIOContext *pb, MOVAtom atom)
{
    AVStream *st;

    if (c->fc->nb_streams < 1)
        return 0;
    st = c->fc->streams[c->fc->nb_streams-1];

    if (atom.size < 16)
        return 0;

    /* skip version and flags */
    avio_skip(pb, 4);

    ff_mov_read_chan(c->fc, pb, st, atom.size - 4);

    return 0;
}

static int mov_read_wfex(MOVContext *c, AVIOContext *pb, MOVAtom atom)
{
    AVStream *st;
    int ret;

    if (c->fc->nb_streams < 1)
        return 0;
    st = c->fc->streams[c->fc->nb_streams-1];

    if ((ret = ff_get_wav_header(c->fc, pb, st->codec, atom.size, 0)) < 0)
        av_log(c->fc, AV_LOG_WARNING, "get_wav_header failed\n");

    return ret;
}

static int mov_read_pasp(MOVContext *c, AVIOContext *pb, MOVAtom atom)
{
    const int num = avio_rb32(pb);
    const int den = avio_rb32(pb);
    AVStream *st;

    if (c->fc->nb_streams < 1)
        return 0;
    st = c->fc->streams[c->fc->nb_streams-1];

    if ((st->sample_aspect_ratio.den != 1 || st->sample_aspect_ratio.num) && // default
        (den != st->sample_aspect_ratio.den || num != st->sample_aspect_ratio.num)) {
        av_log(c->fc, AV_LOG_WARNING,
               "sample aspect ratio already set to %d:%d, ignoring 'pasp' atom (%d:%d)\n",
               st->sample_aspect_ratio.num, st->sample_aspect_ratio.den,
               num, den);
    } else if (den != 0) {
        av_reduce(&st->sample_aspect_ratio.num, &st->sample_aspect_ratio.den,
                  num, den, 32767);
    }
    return 0;
}

/* this atom contains actual media data */
static int mov_read_mdat(MOVContext *c, AVIOContext *pb, MOVAtom atom)
{
    if (atom.size == 0) /* wrong one (MP4) */
        return 0;
    c->found_mdat=1;
    return 0; /* now go for moov */
}

#define DRM_BLOB_SIZE 56

static int mov_read_adrm(MOVContext *c, AVIOContext *pb, MOVAtom atom)
{
    uint8_t intermediate_key[20];
    uint8_t intermediate_iv[20];
    uint8_t input[64];
    uint8_t output[64];
    uint8_t file_checksum[20];
    uint8_t calculated_checksum[20];
    struct AVSHA *sha;
    int i;
    int ret = 0;
    uint8_t *activation_bytes = c->activation_bytes;
    uint8_t *fixed_key = c->audible_fixed_key;

    c->aax_mode = 1;

    sha = av_sha_alloc();
    if (!sha)
        return AVERROR(ENOMEM);
    c->aes_decrypt = av_aes_alloc();
    if (!c->aes_decrypt) {
        ret = AVERROR(ENOMEM);
        goto fail;
    }

    /* drm blob processing */
    avio_read(pb, output, 8); // go to offset 8, absolute postion 0x251
    avio_read(pb, input, DRM_BLOB_SIZE);
    avio_read(pb, output, 4); // go to offset 4, absolute postion 0x28d
    avio_read(pb, file_checksum, 20);

    av_log(c->fc, AV_LOG_INFO, "[aax] file checksum == "); // required by external tools
    for (i = 0; i < 20; i++)
        av_log(sha, AV_LOG_INFO, "%02x", file_checksum[i]);
    av_log(c->fc, AV_LOG_INFO, "\n");

    /* verify activation data */
    if (!activation_bytes || c->activation_bytes_size != 4) {
        av_log(c->fc, AV_LOG_FATAL, "[aax] activation_bytes option is missing!\n");
        ret = AVERROR(EINVAL);
        goto fail;
    }
    if (c->activation_bytes_size != 4) {
        av_log(c->fc, AV_LOG_FATAL, "[aax] activation_bytes value needs to be 4 bytes!\n");
        ret = AVERROR(EINVAL);
        goto fail;
    }

    /* verify fixed key */
    if (c->audible_fixed_key_size != 16) {
        av_log(c->fc, AV_LOG_FATAL, "[aax] audible_fixed_key value needs to be 16 bytes!\n");
        ret = AVERROR(EINVAL);
        goto fail;
    }

    /* AAX (and AAX+) key derivation */
    av_sha_init(sha, 160);
    av_sha_update(sha, fixed_key, 16);
    av_sha_update(sha, activation_bytes, 4);
    av_sha_final(sha, intermediate_key);
    av_sha_init(sha, 160);
    av_sha_update(sha, fixed_key, 16);
    av_sha_update(sha, intermediate_key, 20);
    av_sha_update(sha, activation_bytes, 4);
    av_sha_final(sha, intermediate_iv);
    av_sha_init(sha, 160);
    av_sha_update(sha, intermediate_key, 16);
    av_sha_update(sha, intermediate_iv, 16);
    av_sha_final(sha, calculated_checksum);
    if (memcmp(calculated_checksum, file_checksum, 20)) { // critical error
        av_log(c->fc, AV_LOG_ERROR, "[aax] mismatch in checksums!\n");
        ret = AVERROR_INVALIDDATA;
        goto fail;
    }
    av_aes_init(c->aes_decrypt, intermediate_key, 128, 1);
    av_aes_crypt(c->aes_decrypt, output, input, DRM_BLOB_SIZE >> 4, intermediate_iv, 1);
    for (i = 0; i < 4; i++) {
        // file data (in output) is stored in big-endian mode
        if (activation_bytes[i] != output[3 - i]) { // critical error
            av_log(c->fc, AV_LOG_ERROR, "[aax] error in drm blob decryption!\n");
            ret = AVERROR_INVALIDDATA;
            goto fail;
        }
    }
    memcpy(c->file_key, output + 8, 16);
    memcpy(input, output + 26, 16);
    av_sha_init(sha, 160);
    av_sha_update(sha, input, 16);
    av_sha_update(sha, c->file_key, 16);
    av_sha_update(sha, fixed_key, 16);
    av_sha_final(sha, c->file_iv);

fail:
    av_free(sha);

    return ret;
}

// Audible AAX (and AAX+) bytestream decryption
static int aax_filter(uint8_t *input, int size, MOVContext *c)
{
    int blocks = 0;
    unsigned char iv[16];

    memcpy(iv, c->file_iv, 16); // iv is overwritten
    blocks = size >> 4; // trailing bytes are not encrypted!
    av_aes_init(c->aes_decrypt, c->file_key, 128, 1);
    av_aes_crypt(c->aes_decrypt, input, input, blocks, iv, 1);

    return 0;
}

/* read major brand, minor version and compatible brands and store them as metadata */
static int mov_read_ftyp(MOVContext *c, AVIOContext *pb, MOVAtom atom)
{
    uint32_t minor_ver;
    int comp_brand_size;
    char* comp_brands_str;
    uint8_t type[5] = {0};
    int ret = ffio_read_size(pb, type, 4);
    if (ret < 0)
        return ret;

    if (strcmp(type, "qt  "))
        c->isom = 1;
    av_log(c->fc, AV_LOG_DEBUG, "ISO: File Type Major Brand: %.4s\n",(char *)&type);
    av_dict_set(&c->fc->metadata, "major_brand", type, 0);
    minor_ver = avio_rb32(pb); /* minor version */
    av_dict_set_int(&c->fc->metadata, "minor_version", minor_ver, 0);

    comp_brand_size = atom.size - 8;
    if (comp_brand_size < 0)
        return AVERROR_INVALIDDATA;
    comp_brands_str = av_malloc(comp_brand_size + 1); /* Add null terminator */
    if (!comp_brands_str)
        return AVERROR(ENOMEM);

    ret = ffio_read_size(pb, comp_brands_str, comp_brand_size);
    if (ret < 0) {
        av_freep(&comp_brands_str);
        return ret;
    }
    comp_brands_str[comp_brand_size] = 0;
    av_dict_set(&c->fc->metadata, "compatible_brands", comp_brands_str, 0);
    av_freep(&comp_brands_str);

    return 0;
}

/* this atom should contain all header atoms */
static int mov_read_moov(MOVContext *c, AVIOContext *pb, MOVAtom atom)
{
    int ret;

    if (c->found_moov) {
        av_log(c->fc, AV_LOG_WARNING, "Found duplicated MOOV Atom. Skipped it\n");
        avio_skip(pb, atom.size);
        return 0;
    }

    if ((ret = mov_read_default(c, pb, atom)) < 0)
        return ret;
    /* we parsed the 'moov' atom, we can terminate the parsing as soon as we find the 'mdat' */
    /* so we don't parse the whole file if over a network */
    c->found_moov=1;
    return 0; /* now go for mdat */
}

static int mov_read_moof(MOVContext *c, AVIOContext *pb, MOVAtom atom)
{
    if (!c->has_looked_for_mfra && c->use_mfra_for > 0) {
        c->has_looked_for_mfra = 1;
        if (pb->seekable) {
            int ret;
            av_log(c->fc, AV_LOG_VERBOSE, "stream has moof boxes, will look "
                    "for a mfra\n");
            if ((ret = mov_read_mfra(c, pb)) < 0) {
                av_log(c->fc, AV_LOG_VERBOSE, "found a moof box but failed to "
                        "read the mfra (may be a live ismv)\n");
            }
        } else {
            av_log(c->fc, AV_LOG_VERBOSE, "found a moof box but stream is not "
                    "seekable, can not look for mfra\n");
        }
    }
    c->fragment.moof_offset = c->fragment.implicit_offset = avio_tell(pb) - 8;
    av_log(c->fc, AV_LOG_TRACE, "moof offset %"PRIx64"\n", c->fragment.moof_offset);
    return mov_read_default(c, pb, atom);
}

static void mov_metadata_creation_time(AVDictionary **metadata, int64_t time)
{
    char buffer[32];
    if (time) {
        struct tm *ptm, tmbuf;
        time_t timet;
        if(time >= 2082844800)
            time -= 2082844800;  /* seconds between 1904-01-01 and Epoch */
        timet = time;
        ptm = gmtime_r(&timet, &tmbuf);
        if (!ptm) return;
        if (strftime(buffer, sizeof(buffer), "%Y-%m-%d %H:%M:%S", ptm))
            av_dict_set(metadata, "creation_time", buffer, 0);
    }
}

static int mov_read_mdhd(MOVContext *c, AVIOContext *pb, MOVAtom atom)
{
    AVStream *st;
    MOVStreamContext *sc;
    int version;
    char language[4] = {0};
    unsigned lang;
    int64_t creation_time;

    if (c->fc->nb_streams < 1)
        return 0;
    st = c->fc->streams[c->fc->nb_streams-1];
    sc = st->priv_data;

    if (sc->time_scale) {
        av_log(c->fc, AV_LOG_ERROR, "Multiple mdhd?\n");
        return AVERROR_INVALIDDATA;
    }

    version = avio_r8(pb);
    if (version > 1) {
        avpriv_request_sample(c->fc, "Version %d", version);
        return AVERROR_PATCHWELCOME;
    }
    avio_rb24(pb); /* flags */
    if (version == 1) {
        creation_time = avio_rb64(pb);
        avio_rb64(pb);
    } else {
        creation_time = avio_rb32(pb);
        avio_rb32(pb); /* modification time */
    }
    mov_metadata_creation_time(&st->metadata, creation_time);

    sc->time_scale = avio_rb32(pb);
    st->duration = (version == 1) ? avio_rb64(pb) : avio_rb32(pb); /* duration */

    lang = avio_rb16(pb); /* language */
    if (ff_mov_lang_to_iso639(lang, language))
        av_dict_set(&st->metadata, "language", language, 0);
    avio_rb16(pb); /* quality */

    return 0;
}

static int mov_read_mvhd(MOVContext *c, AVIOContext *pb, MOVAtom atom)
{
    int64_t creation_time;
    int version = avio_r8(pb); /* version */
    avio_rb24(pb); /* flags */

    if (version == 1) {
        creation_time = avio_rb64(pb);
        avio_rb64(pb);
    } else {
        creation_time = avio_rb32(pb);
        avio_rb32(pb); /* modification time */
    }
    mov_metadata_creation_time(&c->fc->metadata, creation_time);
    c->time_scale = avio_rb32(pb); /* time scale */

    av_log(c->fc, AV_LOG_TRACE, "time scale = %i\n", c->time_scale);

    c->duration = (version == 1) ? avio_rb64(pb) : avio_rb32(pb); /* duration */
    // set the AVCodecContext duration because the duration of individual tracks
    // may be inaccurate
    if (c->time_scale > 0 && !c->trex_data)
        c->fc->duration = av_rescale(c->duration, AV_TIME_BASE, c->time_scale);
    avio_rb32(pb); /* preferred scale */

    avio_rb16(pb); /* preferred volume */

    avio_skip(pb, 10); /* reserved */

    avio_skip(pb, 36); /* display matrix */

    avio_rb32(pb); /* preview time */
    avio_rb32(pb); /* preview duration */
    avio_rb32(pb); /* poster time */
    avio_rb32(pb); /* selection time */
    avio_rb32(pb); /* selection duration */
    avio_rb32(pb); /* current time */
    avio_rb32(pb); /* next track ID */

    return 0;
}

<<<<<<< HEAD
=======
static int mov_read_smi(MOVContext *c, AVIOContext *pb, MOVAtom atom)
{
    AVStream *st;
    int ret;

    if (c->fc->nb_streams < 1)
        return 0;
    st = c->fc->streams[c->fc->nb_streams-1];

    if ((uint64_t)atom.size > (1<<30))
        return AVERROR_INVALIDDATA;

    // currently SVQ3 decoder expect full STSD header - so let's fake it
    // this should be fixed and just SMI header should be passed
    av_free(st->codec->extradata);
    st->codec->extradata = av_mallocz(atom.size + 0x5a + AV_INPUT_BUFFER_PADDING_SIZE);
    if (!st->codec->extradata)
        return AVERROR(ENOMEM);
    st->codec->extradata_size = 0x5a + atom.size;
    memcpy(st->codec->extradata, "SVQ3", 4); // fake

    ret = ffio_read_size(pb, st->codec->extradata + 0x5a, atom.size);
    if (ret < 0)
        return ret;

    av_log(c->fc, AV_LOG_TRACE, "Reading SMI %"PRId64"  %s\n", atom.size, st->codec->extradata + 0x5a);
    return 0;
}

>>>>>>> 059a9348
static int mov_read_enda(MOVContext *c, AVIOContext *pb, MOVAtom atom)
{
    AVStream *st;
    int little_endian;

    if (c->fc->nb_streams < 1)
        return 0;
    st = c->fc->streams[c->fc->nb_streams-1];

    little_endian = avio_rb16(pb) & 0xFF;
    av_log(c->fc, AV_LOG_TRACE, "enda %d\n", little_endian);
    if (little_endian == 1) {
        switch (st->codec->codec_id) {
        case AV_CODEC_ID_PCM_S24BE:
            st->codec->codec_id = AV_CODEC_ID_PCM_S24LE;
            break;
        case AV_CODEC_ID_PCM_S32BE:
            st->codec->codec_id = AV_CODEC_ID_PCM_S32LE;
            break;
        case AV_CODEC_ID_PCM_F32BE:
            st->codec->codec_id = AV_CODEC_ID_PCM_F32LE;
            break;
        case AV_CODEC_ID_PCM_F64BE:
            st->codec->codec_id = AV_CODEC_ID_PCM_F64LE;
            break;
        default:
            break;
        }
    }
    return 0;
}

static int mov_read_colr(MOVContext *c, AVIOContext *pb, MOVAtom atom)
{
    AVStream *st;
    char color_parameter_type[5] = { 0 };
    uint16_t color_primaries, color_trc, color_matrix;
    int ret;

    if (c->fc->nb_streams < 1)
        return 0;
    st = c->fc->streams[c->fc->nb_streams - 1];

    ret = ffio_read_size(pb, color_parameter_type, 4);
    if (ret < 0)
        return ret;
    if (strncmp(color_parameter_type, "nclx", 4) &&
        strncmp(color_parameter_type, "nclc", 4)) {
        av_log(c->fc, AV_LOG_WARNING, "unsupported color_parameter_type %s\n",
               color_parameter_type);
        return 0;
    }

    color_primaries = avio_rb16(pb);
    color_trc = avio_rb16(pb);
    color_matrix = avio_rb16(pb);

    av_log(c->fc, AV_LOG_TRACE,
           "%s: pri %d trc %d matrix %d",
           color_parameter_type, color_primaries, color_trc, color_matrix);

    if (!strncmp(color_parameter_type, "nclx", 4)) {
        uint8_t color_range = avio_r8(pb) >> 7;
        av_log(c->fc, AV_LOG_TRACE, " full %"PRIu8"", color_range);
        if (color_range)
            st->codec->color_range = AVCOL_RANGE_JPEG;
        else
            st->codec->color_range = AVCOL_RANGE_MPEG;
        /* 14496-12 references JPEG XR specs (rather than the more complete
         * 23001-8) so some adjusting is required */
        if (color_primaries >= AVCOL_PRI_FILM)
            color_primaries = AVCOL_PRI_UNSPECIFIED;
        if ((color_trc >= AVCOL_TRC_LINEAR &&
             color_trc <= AVCOL_TRC_LOG_SQRT) ||
            color_trc >= AVCOL_TRC_BT2020_10)
            color_trc = AVCOL_TRC_UNSPECIFIED;
        if (color_matrix >= AVCOL_SPC_BT2020_NCL)
            color_matrix = AVCOL_SPC_UNSPECIFIED;
        st->codec->color_primaries = color_primaries;
        st->codec->color_trc = color_trc;
        st->codec->colorspace = color_matrix;
    } else if (!strncmp(color_parameter_type, "nclc", 4)) {
        /* color primaries, Table 4-4 */
        switch (color_primaries) {
        case 1: st->codec->color_primaries = AVCOL_PRI_BT709; break;
        case 5: st->codec->color_primaries = AVCOL_PRI_SMPTE170M; break;
        case 6: st->codec->color_primaries = AVCOL_PRI_SMPTE240M; break;
        }
        /* color transfer, Table 4-5 */
        switch (color_trc) {
        case 1: st->codec->color_trc = AVCOL_TRC_BT709; break;
        case 7: st->codec->color_trc = AVCOL_TRC_SMPTE240M; break;
        }
        /* color matrix, Table 4-6 */
        switch (color_matrix) {
        case 1: st->codec->colorspace = AVCOL_SPC_BT709; break;
        case 6: st->codec->colorspace = AVCOL_SPC_BT470BG; break;
        case 7: st->codec->colorspace = AVCOL_SPC_SMPTE240M; break;
        }
    }
    av_log(c->fc, AV_LOG_TRACE, "\n");

    return 0;
}

static int mov_read_fiel(MOVContext *c, AVIOContext *pb, MOVAtom atom)
{
    AVStream *st;
    unsigned mov_field_order;
    enum AVFieldOrder decoded_field_order = AV_FIELD_UNKNOWN;

    if (c->fc->nb_streams < 1) // will happen with jp2 files
        return 0;
    st = c->fc->streams[c->fc->nb_streams-1];
    if (atom.size < 2)
        return AVERROR_INVALIDDATA;
    mov_field_order = avio_rb16(pb);
    if ((mov_field_order & 0xFF00) == 0x0100)
        decoded_field_order = AV_FIELD_PROGRESSIVE;
    else if ((mov_field_order & 0xFF00) == 0x0200) {
        switch (mov_field_order & 0xFF) {
        case 0x01: decoded_field_order = AV_FIELD_TT;
                   break;
        case 0x06: decoded_field_order = AV_FIELD_BB;
                   break;
        case 0x09: decoded_field_order = AV_FIELD_TB;
                   break;
        case 0x0E: decoded_field_order = AV_FIELD_BT;
                   break;
        }
    }
    if (decoded_field_order == AV_FIELD_UNKNOWN && mov_field_order) {
        av_log(NULL, AV_LOG_ERROR, "Unknown MOV field order 0x%04x\n", mov_field_order);
    }
    st->codec->field_order = decoded_field_order;

    return 0;
}

static int mov_realloc_extradata(AVCodecContext *codec, MOVAtom atom)
{
    int err = 0;
    uint64_t size = (uint64_t)codec->extradata_size + atom.size + 8 + FF_INPUT_BUFFER_PADDING_SIZE;
    if (size > INT_MAX || (uint64_t)atom.size > INT_MAX)
        return AVERROR_INVALIDDATA;
    if ((err = av_reallocp(&codec->extradata, size)) < 0) {
        codec->extradata_size = 0;
        return err;
    }
    codec->extradata_size = size - FF_INPUT_BUFFER_PADDING_SIZE;
    return 0;
}

/* Read a whole atom into the extradata return the size of the atom read, possibly truncated if != atom.size */
static int64_t mov_read_atom_into_extradata(MOVContext *c, AVIOContext *pb, MOVAtom atom,
                                        AVCodecContext *codec, uint8_t *buf)
{
    int64_t result = atom.size;
    int err;

    AV_WB32(buf    , atom.size + 8);
    AV_WL32(buf + 4, atom.type);
    err = ffio_read_size(pb, buf + 8, atom.size);
    if (err < 0) {
        codec->extradata_size -= atom.size;
        return err;
    } else if (err < atom.size) {
        av_log(c->fc, AV_LOG_WARNING, "truncated extradata\n");
        codec->extradata_size -= atom.size - err;
        result = err;
    }
    memset(buf + 8 + err, 0, FF_INPUT_BUFFER_PADDING_SIZE);
    return result;
}

/* FIXME modify qdm2/svq3/h264 decoders to take full atom as extradata */
static int mov_read_extradata(MOVContext *c, AVIOContext *pb, MOVAtom atom,
                              enum AVCodecID codec_id)
{
    AVStream *st;
    uint64_t original_size;
    int err;

    if (c->fc->nb_streams < 1) // will happen with jp2 files
        return 0;
<<<<<<< HEAD
    st = c->fc->streams[c->fc->nb_streams-1];

    if (st->codec->codec_id != codec_id)
        return 0; /* unexpected codec_id - don't mess with extradata */

    original_size = st->codec->extradata_size;
    err = mov_realloc_extradata(st->codec, atom);
    if (err)
        return err;
=======
    st= c->fc->streams[c->fc->nb_streams-1];
    size= (uint64_t)st->codec->extradata_size + atom.size + 8 + AV_INPUT_BUFFER_PADDING_SIZE;
    if (size > INT_MAX || (uint64_t)atom.size > INT_MAX)
        return AVERROR_INVALIDDATA;
    if ((err = av_reallocp(&st->codec->extradata, size)) < 0) {
        st->codec->extradata_size = 0;
        return err;
    }
    buf = st->codec->extradata + st->codec->extradata_size;
    st->codec->extradata_size= size - AV_INPUT_BUFFER_PADDING_SIZE;
    AV_WB32(       buf    , atom.size + 8);
    AV_WL32(       buf + 4, atom.type);
>>>>>>> 059a9348

    err =  mov_read_atom_into_extradata(c, pb, atom, st->codec,  st->codec->extradata + original_size);
    if (err < 0)
        return err;
    return 0; // Note: this is the original behavior to ignore truncation.
}

/* wrapper functions for reading ALAC/AVS/MJPEG/MJPEG2000 extradata atoms only for those codecs */
static int mov_read_alac(MOVContext *c, AVIOContext *pb, MOVAtom atom)
{
    return mov_read_extradata(c, pb, atom, AV_CODEC_ID_ALAC);
}

static int mov_read_avss(MOVContext *c, AVIOContext *pb, MOVAtom atom)
{
    return mov_read_extradata(c, pb, atom, AV_CODEC_ID_AVS);
}

static int mov_read_jp2h(MOVContext *c, AVIOContext *pb, MOVAtom atom)
{
    return mov_read_extradata(c, pb, atom, AV_CODEC_ID_JPEG2000);
}

static int mov_read_dpxe(MOVContext *c, AVIOContext *pb, MOVAtom atom)
{
    return mov_read_extradata(c, pb, atom, AV_CODEC_ID_R10K);
}

static int mov_read_avid(MOVContext *c, AVIOContext *pb, MOVAtom atom)
{
    int ret = mov_read_extradata(c, pb, atom, AV_CODEC_ID_AVUI);
    if(ret == 0)
        ret = mov_read_extradata(c, pb, atom, AV_CODEC_ID_DNXHD);
    return ret;
}

static int mov_read_targa_y216(MOVContext *c, AVIOContext *pb, MOVAtom atom)
{
    int ret = mov_read_extradata(c, pb, atom, AV_CODEC_ID_TARGA_Y216);

    if (!ret && c->fc->nb_streams >= 1) {
        AVCodecContext *avctx = c->fc->streams[c->fc->nb_streams-1]->codec;
        if (avctx->extradata_size >= 40) {
            avctx->height = AV_RB16(&avctx->extradata[36]);
            avctx->width  = AV_RB16(&avctx->extradata[38]);
        }
    }
    return ret;
}

static int mov_read_ares(MOVContext *c, AVIOContext *pb, MOVAtom atom)
{
    if (c->fc->nb_streams >= 1) {
        AVCodecContext *codec = c->fc->streams[c->fc->nb_streams-1]->codec;
        if (codec->codec_tag == MKTAG('A', 'V', 'i', 'n') &&
            codec->codec_id == AV_CODEC_ID_H264 &&
            atom.size > 11) {
            avio_skip(pb, 10);
            /* For AVID AVCI50, force width of 1440 to be able to select the correct SPS and PPS */
            if (avio_rb16(pb) == 0xd4d)
                codec->width = 1440;
            return 0;
        }
    }

    return mov_read_avid(c, pb, atom);
}

static int mov_read_aclr(MOVContext *c, AVIOContext *pb, MOVAtom atom)
{
    int ret = 0;
    int length = 0;
    uint64_t original_size;
    if (c->fc->nb_streams >= 1) {
        AVCodecContext *codec = c->fc->streams[c->fc->nb_streams-1]->codec;
        if (codec->codec_id == AV_CODEC_ID_H264)
            return 0;
        if (atom.size == 16) {
            original_size = codec->extradata_size;
            ret = mov_realloc_extradata(codec, atom);
            if (!ret) {
                length =  mov_read_atom_into_extradata(c, pb, atom, codec, codec->extradata + original_size);
                if (length == atom.size) {
                    const uint8_t range_value = codec->extradata[original_size + 19];
                    switch (range_value) {
                    case 1:
                        codec->color_range = AVCOL_RANGE_MPEG;
                        break;
                    case 2:
                        codec->color_range = AVCOL_RANGE_JPEG;
                        break;
                    default:
                        av_log(c, AV_LOG_WARNING, "ignored unknown aclr value (%d)\n", range_value);
                        break;
                    }
                    av_dlog(c, "color_range: %d\n", codec->color_range);
                } else {
                  /* For some reason the whole atom was not added to the extradata */
                  av_log(c, AV_LOG_ERROR, "aclr not decoded - incomplete atom\n");
                }
            } else {
                av_log(c, AV_LOG_ERROR, "aclr not decoded - unable to add atom to extradata\n");
            }
        } else {
            av_log(c, AV_LOG_WARNING, "aclr not decoded - unexpected size %"PRId64"\n", atom.size);
        }
    }

    return ret;
}

static int mov_read_svq3(MOVContext *c, AVIOContext *pb, MOVAtom atom)
{
    return mov_read_extradata(c, pb, atom, AV_CODEC_ID_SVQ3);
}

static int mov_read_wave(MOVContext *c, AVIOContext *pb, MOVAtom atom)
{
    AVStream *st;
    int ret;

    if (c->fc->nb_streams < 1)
        return 0;
    st = c->fc->streams[c->fc->nb_streams-1];

    if ((uint64_t)atom.size > (1<<30))
        return AVERROR_INVALIDDATA;

    if (st->codec->codec_id == AV_CODEC_ID_QDM2 ||
        st->codec->codec_id == AV_CODEC_ID_QDMC ||
        st->codec->codec_id == AV_CODEC_ID_SPEEX) {
        // pass all frma atom to codec, needed at least for QDMC and QDM2
<<<<<<< HEAD
        av_freep(&st->codec->extradata);
        ret = ff_get_extradata(st->codec, pb, atom.size);
=======
        av_free(st->codec->extradata);
        st->codec->extradata = av_mallocz(atom.size + AV_INPUT_BUFFER_PADDING_SIZE);
        if (!st->codec->extradata)
            return AVERROR(ENOMEM);
        st->codec->extradata_size = atom.size;

        ret = ffio_read_size(pb, st->codec->extradata, atom.size);
>>>>>>> 059a9348
        if (ret < 0)
            return ret;
    } else if (atom.size > 8) { /* to read frma, esds atoms */
        if ((ret = mov_read_default(c, pb, atom)) < 0)
            return ret;
    } else
        avio_skip(pb, atom.size);
    return 0;
}

/**
 * This function reads atom content and puts data in extradata without tag
 * nor size unlike mov_read_extradata.
 */
static int mov_read_glbl(MOVContext *c, AVIOContext *pb, MOVAtom atom)
{
    AVStream *st;
    int ret;

    if (c->fc->nb_streams < 1)
        return 0;
    st = c->fc->streams[c->fc->nb_streams-1];

    if ((uint64_t)atom.size > (1<<30))
        return AVERROR_INVALIDDATA;

    if (atom.size >= 10) {
        // Broken files created by legacy versions of libavformat will
        // wrap a whole fiel atom inside of a glbl atom.
        unsigned size = avio_rb32(pb);
        unsigned type = avio_rl32(pb);
        avio_seek(pb, -8, SEEK_CUR);
        if (type == MKTAG('f','i','e','l') && size == atom.size)
            return mov_read_default(c, pb, atom);
    }
<<<<<<< HEAD
    if (st->codec->extradata_size > 1 && st->codec->extradata) {
        av_log(c, AV_LOG_WARNING, "ignoring multiple glbl\n");
        return 0;
    }
    av_freep(&st->codec->extradata);
    ret = ff_get_extradata(st->codec, pb, atom.size);
=======
    av_free(st->codec->extradata);
    st->codec->extradata = av_mallocz(atom.size + AV_INPUT_BUFFER_PADDING_SIZE);
    if (!st->codec->extradata)
        return AVERROR(ENOMEM);
    st->codec->extradata_size = atom.size;

    ret = ffio_read_size(pb, st->codec->extradata, atom.size);
>>>>>>> 059a9348
    if (ret < 0)
        return ret;

    return 0;
}

static int mov_read_dvc1(MOVContext *c, AVIOContext *pb, MOVAtom atom)
{
    AVStream *st;
    uint8_t profile_level;
    int ret;

    if (c->fc->nb_streams < 1)
        return 0;
    st = c->fc->streams[c->fc->nb_streams-1];

    if (atom.size >= (1<<28) || atom.size < 7)
        return AVERROR_INVALIDDATA;

    profile_level = avio_r8(pb);
    if ((profile_level & 0xf0) != 0xc0)
        return 0;

<<<<<<< HEAD
=======
    av_free(st->codec->extradata);
    st->codec->extradata = av_mallocz(atom.size - 7 + AV_INPUT_BUFFER_PADDING_SIZE);
    if (!st->codec->extradata)
        return AVERROR(ENOMEM);
    st->codec->extradata_size = atom.size - 7;
>>>>>>> 059a9348
    avio_seek(pb, 6, SEEK_CUR);
    av_freep(&st->codec->extradata);
    ret = ff_get_extradata(st->codec, pb, atom.size - 7);
    if (ret < 0)
        return ret;

    return 0;
}

/**
 * An strf atom is a BITMAPINFOHEADER struct. This struct is 40 bytes itself,
 * but can have extradata appended at the end after the 40 bytes belonging
 * to the struct.
 */
static int mov_read_strf(MOVContext *c, AVIOContext *pb, MOVAtom atom)
{
    AVStream *st;
    int ret;

    if (c->fc->nb_streams < 1)
        return 0;
    if (atom.size <= 40)
        return 0;
    st = c->fc->streams[c->fc->nb_streams-1];

    if ((uint64_t)atom.size > (1<<30))
        return AVERROR_INVALIDDATA;

<<<<<<< HEAD
=======
    av_free(st->codec->extradata);
    st->codec->extradata = av_mallocz(atom.size - 40 + AV_INPUT_BUFFER_PADDING_SIZE);
    if (!st->codec->extradata)
        return AVERROR(ENOMEM);
    st->codec->extradata_size = atom.size - 40;
>>>>>>> 059a9348
    avio_skip(pb, 40);
    av_freep(&st->codec->extradata);
    ret = ff_get_extradata(st->codec, pb, atom.size - 40);
    if (ret < 0)
        return ret;

    return 0;
}

static int mov_read_stco(MOVContext *c, AVIOContext *pb, MOVAtom atom)
{
    AVStream *st;
    MOVStreamContext *sc;
    unsigned int i, entries;

    if (c->fc->nb_streams < 1)
        return 0;
    st = c->fc->streams[c->fc->nb_streams-1];
    sc = st->priv_data;

    avio_r8(pb); /* version */
    avio_rb24(pb); /* flags */

    entries = avio_rb32(pb);

    if (!entries)
        return 0;

    if (sc->chunk_offsets)
        av_log(c->fc, AV_LOG_WARNING, "Duplicated STCO atom\n");
    av_free(sc->chunk_offsets);
    sc->chunk_count = 0;
    sc->chunk_offsets = av_malloc_array(entries, sizeof(*sc->chunk_offsets));
    if (!sc->chunk_offsets)
        return AVERROR(ENOMEM);
    sc->chunk_count = entries;

    if      (atom.type == MKTAG('s','t','c','o'))
        for (i = 0; i < entries && !pb->eof_reached; i++)
            sc->chunk_offsets[i] = avio_rb32(pb);
    else if (atom.type == MKTAG('c','o','6','4'))
        for (i = 0; i < entries && !pb->eof_reached; i++)
            sc->chunk_offsets[i] = avio_rb64(pb);
    else
        return AVERROR_INVALIDDATA;

    sc->chunk_count = i;

    if (pb->eof_reached)
        return AVERROR_EOF;

    return 0;
}

/**
 * Compute codec id for 'lpcm' tag.
 * See CoreAudioTypes and AudioStreamBasicDescription at Apple.
 */
enum AVCodecID ff_mov_get_lpcm_codec_id(int bps, int flags)
{
    /* lpcm flags:
     * 0x1 = float
     * 0x2 = big-endian
     * 0x4 = signed
     */
    return ff_get_pcm_codec_id(bps, flags & 1, flags & 2, flags & 4 ? -1 : 0);
}

static int mov_codec_id(AVStream *st, uint32_t format)
{
    int id = ff_codec_get_id(ff_codec_movaudio_tags, format);

    if (id <= 0 &&
        ((format & 0xFFFF) == 'm' + ('s' << 8) ||
         (format & 0xFFFF) == 'T' + ('S' << 8)))
        id = ff_codec_get_id(ff_codec_wav_tags, av_bswap32(format) & 0xFFFF);

    if (st->codec->codec_type != AVMEDIA_TYPE_VIDEO && id > 0) {
        st->codec->codec_type = AVMEDIA_TYPE_AUDIO;
    } else if (st->codec->codec_type != AVMEDIA_TYPE_AUDIO &&
               /* skip old asf mpeg4 tag */
               format && format != MKTAG('m','p','4','s')) {
        id = ff_codec_get_id(ff_codec_movvideo_tags, format);
        if (id <= 0)
            id = ff_codec_get_id(ff_codec_bmp_tags, format);
        if (id > 0)
            st->codec->codec_type = AVMEDIA_TYPE_VIDEO;
        else if (st->codec->codec_type == AVMEDIA_TYPE_DATA ||
                    (st->codec->codec_type == AVMEDIA_TYPE_SUBTITLE &&
                    st->codec->codec_id == AV_CODEC_ID_NONE)) {
            id = ff_codec_get_id(ff_codec_movsubtitle_tags, format);
            if (id > 0)
                st->codec->codec_type = AVMEDIA_TYPE_SUBTITLE;
        }
    }

    st->codec->codec_tag = format;

    return id;
}

static void mov_parse_stsd_video(MOVContext *c, AVIOContext *pb,
                                 AVStream *st, MOVStreamContext *sc)
{
    uint8_t codec_name[32];
    unsigned int color_depth, len, j;
    int color_greyscale;
    int color_table_id;

    avio_rb16(pb); /* version */
    avio_rb16(pb); /* revision level */
    avio_rb32(pb); /* vendor */
    avio_rb32(pb); /* temporal quality */
    avio_rb32(pb); /* spatial quality */

    st->codec->width  = avio_rb16(pb); /* width */
    st->codec->height = avio_rb16(pb); /* height */

    avio_rb32(pb); /* horiz resolution */
    avio_rb32(pb); /* vert resolution */
    avio_rb32(pb); /* data size, always 0 */
    avio_rb16(pb); /* frames per samples */

    len = avio_r8(pb); /* codec name, pascal string */
    if (len > 31)
        len = 31;
    mov_read_mac_string(c, pb, len, codec_name, sizeof(codec_name));
    if (len < 31)
        avio_skip(pb, 31 - len);

    if (codec_name[0])
        av_dict_set(&st->metadata, "encoder", codec_name, 0);

    /* codec_tag YV12 triggers an UV swap in rawdec.c */
    if (!memcmp(codec_name, "Planar Y'CbCr 8-bit 4:2:0", 25)) {
        st->codec->codec_tag = MKTAG('I', '4', '2', '0');
        st->codec->width &= ~1;
        st->codec->height &= ~1;
    }
    /* Flash Media Server uses tag H263 with Sorenson Spark */
    if (st->codec->codec_tag == MKTAG('H','2','6','3') &&
        !memcmp(codec_name, "Sorenson H263", 13))
        st->codec->codec_id = AV_CODEC_ID_FLV1;

    st->codec->bits_per_coded_sample = avio_rb16(pb); /* depth */
    color_table_id = avio_rb16(pb); /* colortable id */
    av_log(c->fc, AV_LOG_TRACE, "depth %d, ctab id %d\n",
            st->codec->bits_per_coded_sample, color_table_id);
    /* figure out the palette situation */
    color_depth     = st->codec->bits_per_coded_sample & 0x1F;
    color_greyscale = st->codec->bits_per_coded_sample & 0x20;
    /* Do not create a greyscale palette for cinepak */
    if (color_greyscale && st->codec->codec_id == AV_CODEC_ID_CINEPAK)
        return;

    /* if the depth is 2, 4, or 8 bpp, file is palettized */
    if ((color_depth == 2) || (color_depth == 4) || (color_depth == 8)) {
        /* for palette traversal */
        unsigned int color_start, color_count, color_end;
        unsigned char a, r, g, b;

        if (color_greyscale) {
            int color_index, color_dec;
            /* compute the greyscale palette */
            st->codec->bits_per_coded_sample = color_depth;
            color_count = 1 << color_depth;
            color_index = 255;
            color_dec   = 256 / (color_count - 1);
            for (j = 0; j < color_count; j++) {
                r = g = b = color_index;
                sc->palette[j] = (0xFFU << 24) | (r << 16) | (g << 8) | (b);
                color_index -= color_dec;
                if (color_index < 0)
                    color_index = 0;
            }
        } else if (color_table_id) {
            const uint8_t *color_table;
            /* if flag bit 3 is set, use the default palette */
            color_count = 1 << color_depth;
            if (color_depth == 2)
                color_table = ff_qt_default_palette_4;
            else if (color_depth == 4)
                color_table = ff_qt_default_palette_16;
            else
                color_table = ff_qt_default_palette_256;

            for (j = 0; j < color_count; j++) {
                r = color_table[j * 3 + 0];
                g = color_table[j * 3 + 1];
                b = color_table[j * 3 + 2];
                sc->palette[j] = (0xFFU << 24) | (r << 16) | (g << 8) | (b);
            }
        } else {
            /* load the palette from the file */
            color_start = avio_rb32(pb);
            color_count = avio_rb16(pb);
            color_end   = avio_rb16(pb);
            if ((color_start <= 255) && (color_end <= 255)) {
                for (j = color_start; j <= color_end; j++) {
                    /* each A, R, G, or B component is 16 bits;
                        * only use the top 8 bits */
                    a = avio_r8(pb);
                    avio_r8(pb);
                    r = avio_r8(pb);
                    avio_r8(pb);
                    g = avio_r8(pb);
                    avio_r8(pb);
                    b = avio_r8(pb);
                    avio_r8(pb);
                    sc->palette[j] = (a << 24 ) | (r << 16) | (g << 8) | (b);
                }
            }
        }
        sc->has_palette = 1;
    }
}

static void mov_parse_stsd_audio(MOVContext *c, AVIOContext *pb,
                                 AVStream *st, MOVStreamContext *sc)
{
    int bits_per_sample, flags;
    uint16_t version = avio_rb16(pb);
    AVDictionaryEntry *compatible_brands = av_dict_get(c->fc->metadata, "compatible_brands", NULL, AV_DICT_MATCH_CASE);

    avio_rb16(pb); /* revision level */
    avio_rb32(pb); /* vendor */

    st->codec->channels              = avio_rb16(pb); /* channel count */
    st->codec->bits_per_coded_sample = avio_rb16(pb); /* sample size */
    av_log(c->fc, AV_LOG_TRACE, "audio channels %d\n", st->codec->channels);

    sc->audio_cid = avio_rb16(pb);
    avio_rb16(pb); /* packet size = 0 */

    st->codec->sample_rate = ((avio_rb32(pb) >> 16));

    // Read QT version 1 fields. In version 0 these do not exist.
    av_log(c->fc, AV_LOG_TRACE, "version =%d, isom =%d\n", version, c->isom);
    if (!c->isom ||
        (compatible_brands && strstr(compatible_brands->value, "qt  "))) {

        if (version == 1) {
            sc->samples_per_frame = avio_rb32(pb);
            avio_rb32(pb); /* bytes per packet */
            sc->bytes_per_frame = avio_rb32(pb);
            avio_rb32(pb); /* bytes per sample */
        } else if (version == 2) {
            avio_rb32(pb); /* sizeof struct only */
            st->codec->sample_rate = av_int2double(avio_rb64(pb));
            st->codec->channels    = avio_rb32(pb);
            avio_rb32(pb); /* always 0x7F000000 */
            st->codec->bits_per_coded_sample = avio_rb32(pb);

            flags = avio_rb32(pb); /* lpcm format specific flag */
            sc->bytes_per_frame   = avio_rb32(pb);
            sc->samples_per_frame = avio_rb32(pb);
            if (st->codec->codec_tag == MKTAG('l','p','c','m'))
                st->codec->codec_id =
                    ff_mov_get_lpcm_codec_id(st->codec->bits_per_coded_sample,
                                             flags);
        }
        if (version == 0 || (version == 1 && sc->audio_cid != -2)) {
            /* can't correctly handle variable sized packet as audio unit */
            switch (st->codec->codec_id) {
            case AV_CODEC_ID_MP2:
            case AV_CODEC_ID_MP3:
                st->need_parsing = AVSTREAM_PARSE_FULL;
                break;
            }
        }
    }

    switch (st->codec->codec_id) {
    case AV_CODEC_ID_PCM_S8:
    case AV_CODEC_ID_PCM_U8:
        if (st->codec->bits_per_coded_sample == 16)
            st->codec->codec_id = AV_CODEC_ID_PCM_S16BE;
        break;
    case AV_CODEC_ID_PCM_S16LE:
    case AV_CODEC_ID_PCM_S16BE:
        if (st->codec->bits_per_coded_sample == 8)
            st->codec->codec_id = AV_CODEC_ID_PCM_S8;
        else if (st->codec->bits_per_coded_sample == 24)
            st->codec->codec_id =
                st->codec->codec_id == AV_CODEC_ID_PCM_S16BE ?
                AV_CODEC_ID_PCM_S24BE : AV_CODEC_ID_PCM_S24LE;
        else if (st->codec->bits_per_coded_sample == 32)
             st->codec->codec_id =
                st->codec->codec_id == AV_CODEC_ID_PCM_S16BE ?
                AV_CODEC_ID_PCM_S32BE : AV_CODEC_ID_PCM_S32LE;
        break;
    /* set values for old format before stsd version 1 appeared */
    case AV_CODEC_ID_MACE3:
        sc->samples_per_frame = 6;
        sc->bytes_per_frame   = 2 * st->codec->channels;
        break;
    case AV_CODEC_ID_MACE6:
        sc->samples_per_frame = 6;
        sc->bytes_per_frame   = 1 * st->codec->channels;
        break;
    case AV_CODEC_ID_ADPCM_IMA_QT:
        sc->samples_per_frame = 64;
        sc->bytes_per_frame   = 34 * st->codec->channels;
        break;
    case AV_CODEC_ID_GSM:
        sc->samples_per_frame = 160;
        sc->bytes_per_frame   = 33;
        break;
    default:
        break;
    }

    bits_per_sample = av_get_bits_per_sample(st->codec->codec_id);
    if (bits_per_sample) {
        st->codec->bits_per_coded_sample = bits_per_sample;
        sc->sample_size = (bits_per_sample >> 3) * st->codec->channels;
    }
}

static void mov_parse_stsd_subtitle(MOVContext *c, AVIOContext *pb,
                                    AVStream *st, MOVStreamContext *sc,
                                    int64_t size)
{
    // ttxt stsd contains display flags, justification, background
    // color, fonts, and default styles, so fake an atom to read it
    MOVAtom fake_atom = { .size = size };
    // mp4s contains a regular esds atom
    if (st->codec->codec_tag != AV_RL32("mp4s"))
        mov_read_glbl(c, pb, fake_atom);
    st->codec->width  = sc->width;
    st->codec->height = sc->height;
}

static uint32_t yuv_to_rgba(uint32_t ycbcr)
{
    uint8_t r, g, b;
    int y, cb, cr;

    y  = (ycbcr >> 16) & 0xFF;
    cr = (ycbcr >> 8)  & 0xFF;
    cb =  ycbcr        & 0xFF;

    b = av_clip_uint8((1164 * (y - 16)                     + 2018 * (cb - 128)) / 1000);
    g = av_clip_uint8((1164 * (y - 16) -  813 * (cr - 128) -  391 * (cb - 128)) / 1000);
    r = av_clip_uint8((1164 * (y - 16) + 1596 * (cr - 128)                    ) / 1000);

    return (r << 16) | (g << 8) | b;
}

static int mov_rewrite_dvd_sub_extradata(AVStream *st)
{
    char buf[256] = {0};
    uint8_t *src = st->codec->extradata;
    int i;

    if (st->codec->extradata_size != 64)
        return 0;

    if (st->codec->width > 0 &&  st->codec->height > 0)
        snprintf(buf, sizeof(buf), "size: %dx%d\n",
                 st->codec->width, st->codec->height);
    av_strlcat(buf, "palette: ", sizeof(buf));

    for (i = 0; i < 16; i++) {
        uint32_t yuv = AV_RB32(src + i * 4);
        uint32_t rgba = yuv_to_rgba(yuv);

        av_strlcatf(buf, sizeof(buf), "%06"PRIx32"%s", rgba, i != 15 ? ", " : "");
    }

    if (av_strlcat(buf, "\n", sizeof(buf)) >= sizeof(buf))
        return 0;

    av_freep(&st->codec->extradata);
    st->codec->extradata_size = 0;
    st->codec->extradata = av_mallocz(strlen(buf) + AV_INPUT_BUFFER_PADDING_SIZE);
    if (!st->codec->extradata)
        return AVERROR(ENOMEM);
    st->codec->extradata_size = strlen(buf);
    memcpy(st->codec->extradata, buf, st->codec->extradata_size);

    return 0;
}

static int mov_parse_stsd_data(MOVContext *c, AVIOContext *pb,
                                AVStream *st, MOVStreamContext *sc,
                                int64_t size)
{
    int ret;

    if (st->codec->codec_tag == MKTAG('t','m','c','d')) {
<<<<<<< HEAD
        if ((int)size != size)
=======
        st->codec->extradata_size = size;
        st->codec->extradata = av_malloc(size + AV_INPUT_BUFFER_PADDING_SIZE);
        if (!st->codec->extradata)
>>>>>>> 059a9348
            return AVERROR(ENOMEM);

        ret = ff_get_extradata(st->codec, pb, size);
        if (ret < 0)
            return ret;
        if (size > 16) {
            MOVStreamContext *tmcd_ctx = st->priv_data;
            int val;
            val = AV_RB32(st->codec->extradata + 4);
            tmcd_ctx->tmcd_flags = val;
            if (val & 1)
                st->codec->flags2 |= AV_CODEC_FLAG2_DROP_FRAME_TIMECODE;
            st->codec->time_base.den = st->codec->extradata[16]; /* number of frame */
            st->codec->time_base.num = 1;
            /* adjust for per frame dur in counter mode */
            if (tmcd_ctx->tmcd_flags & 0x0008) {
                int timescale = AV_RB32(st->codec->extradata + 8);
                int framedur = AV_RB32(st->codec->extradata + 12);
                st->codec->time_base.den *= timescale;
                st->codec->time_base.num *= framedur;
            }
            if (size > 30) {
                uint32_t len = AV_RB32(st->codec->extradata + 18); /* name atom length */
                uint32_t format = AV_RB32(st->codec->extradata + 22);
                if (format == AV_RB32("name") && (int64_t)size >= (int64_t)len + 18) {
                    uint16_t str_size = AV_RB16(st->codec->extradata + 26); /* string length */
                    if (str_size > 0 && size >= (int)str_size + 26) {
                        char *reel_name = av_malloc(str_size + 1);
                        if (!reel_name)
                            return AVERROR(ENOMEM);
                        memcpy(reel_name, st->codec->extradata + 30, str_size);
                        reel_name[str_size] = 0; /* Add null terminator */
                        /* don't add reel_name if emtpy string */
                        if (*reel_name == 0) {
                            av_free(reel_name);
                        } else {
                            av_dict_set(&st->metadata, "reel_name", reel_name,  AV_DICT_DONT_STRDUP_VAL);
                        }
                    }
                }
            }
        }
    } else {
        /* other codec type, just skip (rtp, mp4s ...) */
        avio_skip(pb, size);
    }
    return 0;
}

static int mov_finalize_stsd_codec(MOVContext *c, AVIOContext *pb,
                                   AVStream *st, MOVStreamContext *sc)
{
    if (st->codec->codec_type == AVMEDIA_TYPE_AUDIO &&
        !st->codec->sample_rate && sc->time_scale > 1)
        st->codec->sample_rate = sc->time_scale;

    /* special codec parameters handling */
    switch (st->codec->codec_id) {
#if CONFIG_DV_DEMUXER
    case AV_CODEC_ID_DVAUDIO:
        c->dv_fctx = avformat_alloc_context();
        if (!c->dv_fctx) {
            av_log(c->fc, AV_LOG_ERROR, "dv demux context alloc error\n");
            return AVERROR(ENOMEM);
        }
        c->dv_demux = avpriv_dv_init_demux(c->dv_fctx);
        if (!c->dv_demux) {
            av_log(c->fc, AV_LOG_ERROR, "dv demux context init error\n");
            return AVERROR(ENOMEM);
        }
        sc->dv_audio_container = 1;
        st->codec->codec_id    = AV_CODEC_ID_PCM_S16LE;
        break;
#endif
    /* no ifdef since parameters are always those */
    case AV_CODEC_ID_QCELP:
        st->codec->channels = 1;
        // force sample rate for qcelp when not stored in mov
        if (st->codec->codec_tag != MKTAG('Q','c','l','p'))
            st->codec->sample_rate = 8000;
        // FIXME: Why is the following needed for some files?
        sc->samples_per_frame = 160;
        if (!sc->bytes_per_frame)
            sc->bytes_per_frame = 35;
        break;
    case AV_CODEC_ID_AMR_NB:
        st->codec->channels    = 1;
        /* force sample rate for amr, stsd in 3gp does not store sample rate */
        st->codec->sample_rate = 8000;
        break;
    case AV_CODEC_ID_AMR_WB:
        st->codec->channels    = 1;
        st->codec->sample_rate = 16000;
        break;
    case AV_CODEC_ID_MP2:
    case AV_CODEC_ID_MP3:
        /* force type after stsd for m1a hdlr */
        st->codec->codec_type = AVMEDIA_TYPE_AUDIO;
        break;
    case AV_CODEC_ID_GSM:
    case AV_CODEC_ID_ADPCM_MS:
    case AV_CODEC_ID_ADPCM_IMA_WAV:
    case AV_CODEC_ID_ILBC:
    case AV_CODEC_ID_MACE3:
    case AV_CODEC_ID_MACE6:
    case AV_CODEC_ID_QDM2:
        st->codec->block_align = sc->bytes_per_frame;
        break;
    case AV_CODEC_ID_ALAC:
        if (st->codec->extradata_size == 36) {
            st->codec->channels    = AV_RB8 (st->codec->extradata + 21);
            st->codec->sample_rate = AV_RB32(st->codec->extradata + 32);
        }
        break;
    case AV_CODEC_ID_AC3:
    case AV_CODEC_ID_EAC3:
    case AV_CODEC_ID_MPEG1VIDEO:
    case AV_CODEC_ID_VC1:
        st->need_parsing = AVSTREAM_PARSE_FULL;
        break;
    default:
        break;
    }
    return 0;
}

static int mov_skip_multiple_stsd(MOVContext *c, AVIOContext *pb,
                                  int codec_tag, int format,
                                  int64_t size)
{
    int video_codec_id = ff_codec_get_id(ff_codec_movvideo_tags, format);

    if (codec_tag &&
         (codec_tag != format &&
          (c->fc->video_codec_id ? video_codec_id != c->fc->video_codec_id
                                 : codec_tag != MKTAG('j','p','e','g')))) {
        /* Multiple fourcc, we skip JPEG. This is not correct, we should
         * export it as a separate AVStream but this needs a few changes
         * in the MOV demuxer, patch welcome. */

        av_log(c->fc, AV_LOG_WARNING, "multiple fourcc not supported\n");
        avio_skip(pb, size);
        return 1;
    }
    if ( codec_tag == AV_RL32("avc1") ||
         codec_tag == AV_RL32("hvc1") ||
         codec_tag == AV_RL32("hev1")
    )
        av_log(c->fc, AV_LOG_WARNING, "Concatenated H.264 or H.265 might not play correctly.\n");

    return 0;
}

int ff_mov_read_stsd_entries(MOVContext *c, AVIOContext *pb, int entries)
{
    AVStream *st;
    MOVStreamContext *sc;
    int pseudo_stream_id;

    if (c->fc->nb_streams < 1)
        return 0;
    st = c->fc->streams[c->fc->nb_streams-1];
    sc = st->priv_data;

    for (pseudo_stream_id = 0;
         pseudo_stream_id < entries && !pb->eof_reached;
         pseudo_stream_id++) {
        //Parsing Sample description table
        enum AVCodecID id;
        int ret, dref_id = 1;
        MOVAtom a = { AV_RL32("stsd") };
        int64_t start_pos = avio_tell(pb);
        int64_t size = avio_rb32(pb); /* size */
        uint32_t format = avio_rl32(pb); /* data format */

        if (size >= 16) {
            avio_rb32(pb); /* reserved */
            avio_rb16(pb); /* reserved */
            dref_id = avio_rb16(pb);
        }else if (size <= 7){
            av_log(c->fc, AV_LOG_ERROR, "invalid size %"PRId64" in stsd\n", size);
            return AVERROR_INVALIDDATA;
        }

        if (mov_skip_multiple_stsd(c, pb, st->codec->codec_tag, format,
                                   size - (avio_tell(pb) - start_pos)))
            continue;

        sc->pseudo_stream_id = st->codec->codec_tag ? -1 : pseudo_stream_id;
        sc->dref_id= dref_id;

        id = mov_codec_id(st, format);

        av_log(c->fc, AV_LOG_TRACE,
               "size=%"PRId64" 4CC= %c%c%c%c/0x%08x codec_type=%d\n", size,
                (format >> 0) & 0xff, (format >> 8) & 0xff, (format >> 16) & 0xff,
                (format >> 24) & 0xff, format, st->codec->codec_type);

        if (st->codec->codec_type==AVMEDIA_TYPE_VIDEO) {
            st->codec->codec_id = id;
            mov_parse_stsd_video(c, pb, st, sc);
        } else if (st->codec->codec_type==AVMEDIA_TYPE_AUDIO) {
            st->codec->codec_id = id;
            mov_parse_stsd_audio(c, pb, st, sc);
        } else if (st->codec->codec_type==AVMEDIA_TYPE_SUBTITLE){
            st->codec->codec_id = id;
            mov_parse_stsd_subtitle(c, pb, st, sc,
                                    size - (avio_tell(pb) - start_pos));
        } else {
            ret = mov_parse_stsd_data(c, pb, st, sc,
                                      size - (avio_tell(pb) - start_pos));
            if (ret < 0)
                return ret;
        }
        /* this will read extra atoms at the end (wave, alac, damr, avcC, hvcC, SMI ...) */
        a.size = size - (avio_tell(pb) - start_pos);
        if (a.size > 8) {
            if ((ret = mov_read_default(c, pb, a)) < 0)
                return ret;
        } else if (a.size > 0)
            avio_skip(pb, a.size);
    }

    if (pb->eof_reached)
        return AVERROR_EOF;

    return mov_finalize_stsd_codec(c, pb, st, sc);
}

static int mov_read_stsd(MOVContext *c, AVIOContext *pb, MOVAtom atom)
{
    int entries;

    avio_r8(pb); /* version */
    avio_rb24(pb); /* flags */
    entries = avio_rb32(pb);

    return ff_mov_read_stsd_entries(c, pb, entries);
}

static int mov_read_stsc(MOVContext *c, AVIOContext *pb, MOVAtom atom)
{
    AVStream *st;
    MOVStreamContext *sc;
    unsigned int i, entries;

    if (c->fc->nb_streams < 1)
        return 0;
    st = c->fc->streams[c->fc->nb_streams-1];
    sc = st->priv_data;

    avio_r8(pb); /* version */
    avio_rb24(pb); /* flags */

    entries = avio_rb32(pb);

    av_log(c->fc, AV_LOG_TRACE, "track[%i].stsc.entries = %i\n", c->fc->nb_streams-1, entries);

    if (!entries)
        return 0;
    if (sc->stsc_data)
        av_log(c->fc, AV_LOG_WARNING, "Duplicated STSC atom\n");
    av_free(sc->stsc_data);
    sc->stsc_count = 0;
    sc->stsc_data = av_malloc_array(entries, sizeof(*sc->stsc_data));
    if (!sc->stsc_data)
        return AVERROR(ENOMEM);

    for (i = 0; i < entries && !pb->eof_reached; i++) {
        sc->stsc_data[i].first = avio_rb32(pb);
        sc->stsc_data[i].count = avio_rb32(pb);
        sc->stsc_data[i].id = avio_rb32(pb);
    }

    sc->stsc_count = i;

    if (pb->eof_reached)
        return AVERROR_EOF;

    return 0;
}

static int mov_read_stps(MOVContext *c, AVIOContext *pb, MOVAtom atom)
{
    AVStream *st;
    MOVStreamContext *sc;
    unsigned i, entries;

    if (c->fc->nb_streams < 1)
        return 0;
    st = c->fc->streams[c->fc->nb_streams-1];
    sc = st->priv_data;

    avio_rb32(pb); // version + flags

    entries = avio_rb32(pb);
    if (sc->stps_data)
        av_log(c->fc, AV_LOG_WARNING, "Duplicated STPS atom\n");
    av_free(sc->stps_data);
    sc->stps_count = 0;
    sc->stps_data = av_malloc_array(entries, sizeof(*sc->stps_data));
    if (!sc->stps_data)
        return AVERROR(ENOMEM);

    for (i = 0; i < entries && !pb->eof_reached; i++) {
        sc->stps_data[i] = avio_rb32(pb);
        //av_log(c->fc, AV_LOG_TRACE, "stps %d\n", sc->stps_data[i]);
    }

    sc->stps_count = i;

    if (pb->eof_reached)
        return AVERROR_EOF;

    return 0;
}

static int mov_read_stss(MOVContext *c, AVIOContext *pb, MOVAtom atom)
{
    AVStream *st;
    MOVStreamContext *sc;
    unsigned int i, entries;

    if (c->fc->nb_streams < 1)
        return 0;
    st = c->fc->streams[c->fc->nb_streams-1];
    sc = st->priv_data;

    avio_r8(pb); /* version */
    avio_rb24(pb); /* flags */

    entries = avio_rb32(pb);

    av_log(c->fc, AV_LOG_TRACE, "keyframe_count = %d\n", entries);

    if (!entries)
    {
        sc->keyframe_absent = 1;
        if (!st->need_parsing && st->codec->codec_type == AVMEDIA_TYPE_VIDEO)
            st->need_parsing = AVSTREAM_PARSE_HEADERS;
        return 0;
    }
    if (sc->keyframes)
        av_log(c->fc, AV_LOG_WARNING, "Duplicated STSS atom\n");
    if (entries >= UINT_MAX / sizeof(int))
        return AVERROR_INVALIDDATA;
    av_freep(&sc->keyframes);
    sc->keyframe_count = 0;
    sc->keyframes = av_malloc_array(entries, sizeof(*sc->keyframes));
    if (!sc->keyframes)
        return AVERROR(ENOMEM);

    for (i = 0; i < entries && !pb->eof_reached; i++) {
        sc->keyframes[i] = avio_rb32(pb);
        //av_log(c->fc, AV_LOG_TRACE, "keyframes[]=%d\n", sc->keyframes[i]);
    }

    sc->keyframe_count = i;

    if (pb->eof_reached)
        return AVERROR_EOF;

    return 0;
}

static int mov_read_stsz(MOVContext *c, AVIOContext *pb, MOVAtom atom)
{
    AVStream *st;
    MOVStreamContext *sc;
    unsigned int i, entries, sample_size, field_size, num_bytes;
    GetBitContext gb;
    unsigned char* buf;
    int ret;

    if (c->fc->nb_streams < 1)
        return 0;
    st = c->fc->streams[c->fc->nb_streams-1];
    sc = st->priv_data;

    avio_r8(pb); /* version */
    avio_rb24(pb); /* flags */

    if (atom.type == MKTAG('s','t','s','z')) {
        sample_size = avio_rb32(pb);
        if (!sc->sample_size) /* do not overwrite value computed in stsd */
            sc->sample_size = sample_size;
        sc->stsz_sample_size = sample_size;
        field_size = 32;
    } else {
        sample_size = 0;
        avio_rb24(pb); /* reserved */
        field_size = avio_r8(pb);
    }
    entries = avio_rb32(pb);

    av_log(c->fc, AV_LOG_TRACE, "sample_size = %d sample_count = %d\n", sc->sample_size, entries);

    sc->sample_count = entries;
    if (sample_size)
        return 0;

    if (field_size != 4 && field_size != 8 && field_size != 16 && field_size != 32) {
        av_log(c->fc, AV_LOG_ERROR, "Invalid sample field size %d\n", field_size);
        return AVERROR_INVALIDDATA;
    }

    if (!entries)
        return 0;
    if (entries >= (UINT_MAX - 4) / field_size)
        return AVERROR_INVALIDDATA;
    if (sc->sample_sizes)
        av_log(c->fc, AV_LOG_WARNING, "Duplicated STSZ atom\n");
    av_free(sc->sample_sizes);
    sc->sample_count = 0;
    sc->sample_sizes = av_malloc_array(entries, sizeof(*sc->sample_sizes));
    if (!sc->sample_sizes)
        return AVERROR(ENOMEM);

    num_bytes = (entries*field_size+4)>>3;

    buf = av_malloc(num_bytes+AV_INPUT_BUFFER_PADDING_SIZE);
    if (!buf) {
        av_freep(&sc->sample_sizes);
        return AVERROR(ENOMEM);
    }

    ret = ffio_read_size(pb, buf, num_bytes);
    if (ret < 0) {
        av_freep(&sc->sample_sizes);
        av_free(buf);
        return ret;
    }

    init_get_bits(&gb, buf, 8*num_bytes);

    for (i = 0; i < entries && !pb->eof_reached; i++) {
        sc->sample_sizes[i] = get_bits_long(&gb, field_size);
        sc->data_size += sc->sample_sizes[i];
    }

    sc->sample_count = i;

    av_free(buf);

    if (pb->eof_reached)
        return AVERROR_EOF;

    return 0;
}

static int mov_read_stts(MOVContext *c, AVIOContext *pb, MOVAtom atom)
{
    AVStream *st;
    MOVStreamContext *sc;
    unsigned int i, entries;
    int64_t duration=0;
    int64_t total_sample_count=0;

    if (c->fc->nb_streams < 1)
        return 0;
    st = c->fc->streams[c->fc->nb_streams-1];
    sc = st->priv_data;

    avio_r8(pb); /* version */
    avio_rb24(pb); /* flags */
    entries = avio_rb32(pb);

    av_log(c->fc, AV_LOG_TRACE, "track[%i].stts.entries = %i\n",
            c->fc->nb_streams-1, entries);

    if (sc->stts_data)
        av_log(c->fc, AV_LOG_WARNING, "Duplicated STTS atom\n");
    av_free(sc->stts_data);
    sc->stts_count = 0;
    sc->stts_data = av_malloc_array(entries, sizeof(*sc->stts_data));
    if (!sc->stts_data)
        return AVERROR(ENOMEM);

    for (i = 0; i < entries && !pb->eof_reached; i++) {
        int sample_duration;
        int sample_count;

        sample_count=avio_rb32(pb);
        sample_duration = avio_rb32(pb);

        if (sample_count < 0) {
            av_log(c->fc, AV_LOG_ERROR, "Invalid sample_count=%d\n", sample_count);
            return AVERROR_INVALIDDATA;
        }
        sc->stts_data[i].count= sample_count;
        sc->stts_data[i].duration= sample_duration;

        av_log(c->fc, AV_LOG_TRACE, "sample_count=%d, sample_duration=%d\n",
                sample_count, sample_duration);

        if (   i+1 == entries
            && i
            && sample_count == 1
            && total_sample_count > 100
            && sample_duration/10 > duration / total_sample_count)
            sample_duration = duration / total_sample_count;
        duration+=(int64_t)sample_duration*sample_count;
        total_sample_count+=sample_count;
    }

    sc->stts_count = i;

    sc->duration_for_fps  += duration;
    sc->nb_frames_for_fps += total_sample_count;

    if (pb->eof_reached)
        return AVERROR_EOF;

    st->nb_frames= total_sample_count;
    if (duration)
        st->duration= duration;
    sc->track_end = duration;
    return 0;
}

static void mov_update_dts_shift(MOVStreamContext *sc, int duration)
{
    if (duration < 0) {
        sc->dts_shift = FFMAX(sc->dts_shift, -duration);
    }
}

static int mov_read_ctts(MOVContext *c, AVIOContext *pb, MOVAtom atom)
{
    AVStream *st;
    MOVStreamContext *sc;
    unsigned int i, entries;

    if (c->fc->nb_streams < 1)
        return 0;
    st = c->fc->streams[c->fc->nb_streams-1];
    sc = st->priv_data;

    avio_r8(pb); /* version */
    avio_rb24(pb); /* flags */
    entries = avio_rb32(pb);

    av_log(c->fc, AV_LOG_TRACE, "track[%i].ctts.entries = %i\n", c->fc->nb_streams-1, entries);

    if (!entries)
        return 0;
    if (entries >= UINT_MAX / sizeof(*sc->ctts_data))
        return AVERROR_INVALIDDATA;
    av_freep(&sc->ctts_data);
    sc->ctts_data = av_realloc(NULL, entries * sizeof(*sc->ctts_data));
    if (!sc->ctts_data)
        return AVERROR(ENOMEM);

    for (i = 0; i < entries && !pb->eof_reached; i++) {
        int count    =avio_rb32(pb);
        int duration =avio_rb32(pb);

        sc->ctts_data[i].count   = count;
        sc->ctts_data[i].duration= duration;

        av_log(c->fc, AV_LOG_TRACE, "count=%d, duration=%d\n",
                count, duration);

        if (FFABS(duration) > (1<<28) && i+2<entries) {
            av_log(c->fc, AV_LOG_WARNING, "CTTS invalid\n");
            av_freep(&sc->ctts_data);
            sc->ctts_count = 0;
            return 0;
        }

        if (i+2<entries)
            mov_update_dts_shift(sc, duration);
    }

    sc->ctts_count = i;

    if (pb->eof_reached)
        return AVERROR_EOF;

    av_log(c->fc, AV_LOG_TRACE, "dts shift %d\n", sc->dts_shift);

    return 0;
}

static int mov_read_sbgp(MOVContext *c, AVIOContext *pb, MOVAtom atom)
{
    AVStream *st;
    MOVStreamContext *sc;
    unsigned int i, entries;
    uint8_t version;
    uint32_t grouping_type;

    if (c->fc->nb_streams < 1)
        return 0;
    st = c->fc->streams[c->fc->nb_streams-1];
    sc = st->priv_data;

    version = avio_r8(pb); /* version */
    avio_rb24(pb); /* flags */
    grouping_type = avio_rl32(pb);
    if (grouping_type != MKTAG( 'r','a','p',' '))
        return 0; /* only support 'rap ' grouping */
    if (version == 1)
        avio_rb32(pb); /* grouping_type_parameter */

    entries = avio_rb32(pb);
    if (!entries)
        return 0;
    if (sc->rap_group)
        av_log(c->fc, AV_LOG_WARNING, "Duplicated SBGP atom\n");
    av_free(sc->rap_group);
    sc->rap_group_count = 0;
    sc->rap_group = av_malloc_array(entries, sizeof(*sc->rap_group));
    if (!sc->rap_group)
        return AVERROR(ENOMEM);

    for (i = 0; i < entries && !pb->eof_reached; i++) {
        sc->rap_group[i].count = avio_rb32(pb); /* sample_count */
        sc->rap_group[i].index = avio_rb32(pb); /* group_description_index */
    }

    sc->rap_group_count = i;

    return pb->eof_reached ? AVERROR_EOF : 0;
}

static void mov_build_index(MOVContext *mov, AVStream *st)
{
    MOVStreamContext *sc = st->priv_data;
    int64_t current_offset;
    int64_t current_dts = 0;
    unsigned int stts_index = 0;
    unsigned int stsc_index = 0;
    unsigned int stss_index = 0;
    unsigned int stps_index = 0;
    unsigned int i, j;
    uint64_t stream_size = 0;

    if (sc->elst_count) {
        int i, edit_start_index = 0, unsupported = 0;
        int64_t empty_duration = 0; // empty duration of the first edit list entry
        int64_t start_time = 0; // start time of the media

        for (i = 0; i < sc->elst_count; i++) {
            const MOVElst *e = &sc->elst_data[i];
            if (i == 0 && e->time == -1) {
                /* if empty, the first entry is the start time of the stream
                 * relative to the presentation itself */
                empty_duration = e->duration;
                edit_start_index = 1;
            } else if (i == edit_start_index && e->time >= 0) {
                start_time = e->time;
            } else
                unsupported = 1;
        }
        if (unsupported)
            av_log(mov->fc, AV_LOG_WARNING, "multiple edit list entries, "
                   "a/v desync might occur, patch welcome\n");

        /* adjust first dts according to edit list */
        if ((empty_duration || start_time) && mov->time_scale > 0) {
            if (empty_duration)
                empty_duration = av_rescale(empty_duration, sc->time_scale, mov->time_scale);
            sc->time_offset = start_time - empty_duration;
            current_dts = -sc->time_offset;
            if (sc->ctts_count>0 && sc->stts_count>0 &&
                sc->ctts_data[0].duration / FFMAX(sc->stts_data[0].duration, 1) > 16) {
                /* more than 16 frames delay, dts are likely wrong
                   this happens with files created by iMovie */
                sc->wrong_dts = 1;
                st->codec->has_b_frames = 1;
            }
        }
    }

    /* only use old uncompressed audio chunk demuxing when stts specifies it */
    if (!(st->codec->codec_type == AVMEDIA_TYPE_AUDIO &&
          sc->stts_count == 1 && sc->stts_data[0].duration == 1)) {
        unsigned int current_sample = 0;
        unsigned int stts_sample = 0;
        unsigned int sample_size;
        unsigned int distance = 0;
        unsigned int rap_group_index = 0;
        unsigned int rap_group_sample = 0;
        int64_t last_dts = 0;
        int64_t dts_correction = 0;
        int rap_group_present = sc->rap_group_count && sc->rap_group;
        int key_off = (sc->keyframe_count && sc->keyframes[0] > 0) || (sc->stps_count && sc->stps_data[0] > 0);

        current_dts -= sc->dts_shift;
        last_dts     = current_dts;

        if (!sc->sample_count || st->nb_index_entries)
            return;
        if (sc->sample_count >= UINT_MAX / sizeof(*st->index_entries) - st->nb_index_entries)
            return;
        if (av_reallocp_array(&st->index_entries,
                              st->nb_index_entries + sc->sample_count,
                              sizeof(*st->index_entries)) < 0) {
            st->nb_index_entries = 0;
            return;
        }
        st->index_entries_allocated_size = (st->nb_index_entries + sc->sample_count) * sizeof(*st->index_entries);

        for (i = 0; i < sc->chunk_count; i++) {
            int64_t next_offset = i+1 < sc->chunk_count ? sc->chunk_offsets[i+1] : INT64_MAX;
            current_offset = sc->chunk_offsets[i];
            while (stsc_index + 1 < sc->stsc_count &&
                i + 1 == sc->stsc_data[stsc_index + 1].first)
                stsc_index++;

            if (next_offset > current_offset && sc->sample_size>0 && sc->sample_size < sc->stsz_sample_size &&
                sc->stsc_data[stsc_index].count * (int64_t)sc->stsz_sample_size > next_offset - current_offset) {
                av_log(mov->fc, AV_LOG_WARNING, "STSZ sample size %d invalid (too large), ignoring\n", sc->stsz_sample_size);
                sc->stsz_sample_size = sc->sample_size;
            }
            if (sc->stsz_sample_size>0 && sc->stsz_sample_size < sc->sample_size) {
                av_log(mov->fc, AV_LOG_WARNING, "STSZ sample size %d invalid (too small), ignoring\n", sc->stsz_sample_size);
                sc->stsz_sample_size = sc->sample_size;
            }

            for (j = 0; j < sc->stsc_data[stsc_index].count; j++) {
                int keyframe = 0;
                if (current_sample >= sc->sample_count) {
                    av_log(mov->fc, AV_LOG_ERROR, "wrong sample count\n");
                    return;
                }

                if (!sc->keyframe_absent && (!sc->keyframe_count || current_sample+key_off == sc->keyframes[stss_index])) {
                    keyframe = 1;
                    if (stss_index + 1 < sc->keyframe_count)
                        stss_index++;
                } else if (sc->stps_count && current_sample+key_off == sc->stps_data[stps_index]) {
                    keyframe = 1;
                    if (stps_index + 1 < sc->stps_count)
                        stps_index++;
                }
                if (rap_group_present && rap_group_index < sc->rap_group_count) {
                    if (sc->rap_group[rap_group_index].index > 0)
                        keyframe = 1;
                    if (++rap_group_sample == sc->rap_group[rap_group_index].count) {
                        rap_group_sample = 0;
                        rap_group_index++;
                    }
                }
                if (sc->keyframe_absent
                    && !sc->stps_count
                    && !rap_group_present
                    && (st->codec->codec_type == AVMEDIA_TYPE_AUDIO || (i==0 && j==0)))
                     keyframe = 1;
                if (keyframe)
                    distance = 0;
                sample_size = sc->stsz_sample_size > 0 ? sc->stsz_sample_size : sc->sample_sizes[current_sample];
                if (sc->pseudo_stream_id == -1 ||
                   sc->stsc_data[stsc_index].id - 1 == sc->pseudo_stream_id) {
                    AVIndexEntry *e = &st->index_entries[st->nb_index_entries++];
                    e->pos = current_offset;
                    e->timestamp = current_dts;
                    e->size = sample_size;
                    e->min_distance = distance;
                    e->flags = keyframe ? AVINDEX_KEYFRAME : 0;
                    av_log(mov->fc, AV_LOG_TRACE, "AVIndex stream %d, sample %d, offset %"PRIx64", dts %"PRId64", "
                            "size %d, distance %d, keyframe %d\n", st->index, current_sample,
                            current_offset, current_dts, sample_size, distance, keyframe);
                    if (st->codec->codec_type == AVMEDIA_TYPE_VIDEO && st->nb_index_entries < 100)
                        ff_rfps_add_frame(mov->fc, st, current_dts);
                }

                current_offset += sample_size;
                stream_size += sample_size;

                /* A negative sample duration is invalid based on the spec,
                 * but some samples need it to correct the DTS. */
                if (sc->stts_data[stts_index].duration < 0) {
                    av_log(mov->fc, AV_LOG_WARNING,
                           "Invalid SampleDelta %d in STTS, at %d st:%d\n",
                           sc->stts_data[stts_index].duration, stts_index,
                           st->index);
                    dts_correction += sc->stts_data[stts_index].duration - 1;
                    sc->stts_data[stts_index].duration = 1;
                }
                current_dts += sc->stts_data[stts_index].duration;
                if (!dts_correction || current_dts + dts_correction > last_dts) {
                    current_dts += dts_correction;
                    dts_correction = 0;
                } else {
                    /* Avoid creating non-monotonous DTS */
                    dts_correction += current_dts - last_dts - 1;
                    current_dts = last_dts + 1;
                }
                last_dts = current_dts;
                distance++;
                stts_sample++;
                current_sample++;
                if (stts_index + 1 < sc->stts_count && stts_sample == sc->stts_data[stts_index].count) {
                    stts_sample = 0;
                    stts_index++;
                }
            }
        }
        if (st->duration > 0)
            st->codec->bit_rate = stream_size*8*sc->time_scale/st->duration;
    } else {
        unsigned chunk_samples, total = 0;

        // compute total chunk count
        for (i = 0; i < sc->stsc_count; i++) {
            unsigned count, chunk_count;

            chunk_samples = sc->stsc_data[i].count;
            if (i != sc->stsc_count - 1 &&
                sc->samples_per_frame && chunk_samples % sc->samples_per_frame) {
                av_log(mov->fc, AV_LOG_ERROR, "error unaligned chunk\n");
                return;
            }

            if (sc->samples_per_frame >= 160) { // gsm
                count = chunk_samples / sc->samples_per_frame;
            } else if (sc->samples_per_frame > 1) {
                unsigned samples = (1024/sc->samples_per_frame)*sc->samples_per_frame;
                count = (chunk_samples+samples-1) / samples;
            } else {
                count = (chunk_samples+1023) / 1024;
            }

            if (i < sc->stsc_count - 1)
                chunk_count = sc->stsc_data[i+1].first - sc->stsc_data[i].first;
            else
                chunk_count = sc->chunk_count - (sc->stsc_data[i].first - 1);
            total += chunk_count * count;
        }

        av_log(mov->fc, AV_LOG_TRACE, "chunk count %d\n", total);
        if (total >= UINT_MAX / sizeof(*st->index_entries) - st->nb_index_entries)
            return;
        if (av_reallocp_array(&st->index_entries,
                              st->nb_index_entries + total,
                              sizeof(*st->index_entries)) < 0) {
            st->nb_index_entries = 0;
            return;
        }
        st->index_entries_allocated_size = (st->nb_index_entries + total) * sizeof(*st->index_entries);

        // populate index
        for (i = 0; i < sc->chunk_count; i++) {
            current_offset = sc->chunk_offsets[i];
            if (stsc_index + 1 < sc->stsc_count &&
                i + 1 == sc->stsc_data[stsc_index + 1].first)
                stsc_index++;
            chunk_samples = sc->stsc_data[stsc_index].count;

            while (chunk_samples > 0) {
                AVIndexEntry *e;
                unsigned size, samples;

                if (sc->samples_per_frame > 1 && !sc->bytes_per_frame) {
                    avpriv_request_sample(mov->fc,
                           "Zero bytes per frame, but %d samples per frame",
                           sc->samples_per_frame);
                    return;
                }

                if (sc->samples_per_frame >= 160) { // gsm
                    samples = sc->samples_per_frame;
                    size = sc->bytes_per_frame;
                } else {
                    if (sc->samples_per_frame > 1) {
                        samples = FFMIN((1024 / sc->samples_per_frame)*
                                        sc->samples_per_frame, chunk_samples);
                        size = (samples / sc->samples_per_frame) * sc->bytes_per_frame;
                    } else {
                        samples = FFMIN(1024, chunk_samples);
                        size = samples * sc->sample_size;
                    }
                }

                if (st->nb_index_entries >= total) {
                    av_log(mov->fc, AV_LOG_ERROR, "wrong chunk count %d\n", total);
                    return;
                }
                e = &st->index_entries[st->nb_index_entries++];
                e->pos = current_offset;
                e->timestamp = current_dts;
                e->size = size;
                e->min_distance = 0;
                e->flags = AVINDEX_KEYFRAME;
                av_log(mov->fc, AV_LOG_TRACE, "AVIndex stream %d, chunk %d, offset %"PRIx64", dts %"PRId64", "
                        "size %d, duration %d\n", st->index, i, current_offset, current_dts,
                        size, samples);

                current_offset += size;
                current_dts += samples;
                chunk_samples -= samples;
            }
        }
    }
}

static int test_same_origin(const char *src, const char *ref) {
    char src_proto[64];
    char ref_proto[64];
    char src_auth[256];
    char ref_auth[256];
    char src_host[256];
    char ref_host[256];
    int src_port=-1;
    int ref_port=-1;

    av_url_split(src_proto, sizeof(src_proto), src_auth, sizeof(src_auth), src_host, sizeof(src_host), &src_port, NULL, 0, src);
    av_url_split(ref_proto, sizeof(ref_proto), ref_auth, sizeof(ref_auth), ref_host, sizeof(ref_host), &ref_port, NULL, 0, ref);

    if (strlen(src) == 0) {
        return -1;
    } else if (strlen(src_auth) + 1 >= sizeof(src_auth) ||
        strlen(ref_auth) + 1 >= sizeof(ref_auth) ||
        strlen(src_host) + 1 >= sizeof(src_host) ||
        strlen(ref_host) + 1 >= sizeof(ref_host)) {
        return 0;
    } else if (strcmp(src_proto, ref_proto) ||
               strcmp(src_auth, ref_auth) ||
               strcmp(src_host, ref_host) ||
               src_port != ref_port) {
        return 0;
    } else
        return 1;
}

static int mov_open_dref(MOVContext *c, AVIOContext **pb, const char *src, MOVDref *ref,
                         AVIOInterruptCB *int_cb)
{
    AVOpenCallback open_func = c->fc->open_cb;

    if (!open_func)
        open_func = ffio_open2_wrapper;

    /* try relative path, we do not try the absolute because it can leak information about our
       system to an attacker */
    if (ref->nlvl_to > 0 && ref->nlvl_from > 0) {
        char filename[1025];
        const char *src_path;
        int i, l;

        /* find a source dir */
        src_path = strrchr(src, '/');
        if (src_path)
            src_path++;
        else
            src_path = src;

        /* find a next level down to target */
        for (i = 0, l = strlen(ref->path) - 1; l >= 0; l--)
            if (ref->path[l] == '/') {
                if (i == ref->nlvl_to - 1)
                    break;
                else
                    i++;
            }

        /* compose filename if next level down to target was found */
        if (i == ref->nlvl_to - 1 && src_path - src  < sizeof(filename)) {
            memcpy(filename, src, src_path - src);
            filename[src_path - src] = 0;

            for (i = 1; i < ref->nlvl_from; i++)
                av_strlcat(filename, "../", sizeof(filename));

            av_strlcat(filename, ref->path + l + 1, sizeof(filename));
            if (!c->use_absolute_path && !c->fc->open_cb) {
                int same_origin = test_same_origin(src, filename);

                if (!same_origin) {
                    av_log(c->fc, AV_LOG_ERROR,
                        "Reference with mismatching origin, %s not tried for security reasons, "
                        "set demuxer option use_absolute_path to allow it anyway\n",
                        ref->path);
                    return AVERROR(ENOENT);
                }

                if(strstr(ref->path + l + 1, "..") ||
                   strstr(ref->path + l + 1, ":") ||
                   (ref->nlvl_from > 1 && same_origin < 0) ||
                   (filename[0] == '/' && src_path == src))
                    return AVERROR(ENOENT);
            }

            if (strlen(filename) + 1 == sizeof(filename))
                return AVERROR(ENOENT);
            if (!open_func(c->fc, pb, filename, AVIO_FLAG_READ, int_cb, NULL))
                return 0;
        }
    } else if (c->use_absolute_path) {
        av_log(c->fc, AV_LOG_WARNING, "Using absolute path on user request, "
               "this is a possible security issue\n");
        if (!open_func(c->fc, pb, ref->path, AVIO_FLAG_READ, int_cb, NULL))
            return 0;
    } else if (c->fc->open_cb) {
        if (!open_func(c->fc, pb, ref->path, AVIO_FLAG_READ, int_cb, NULL))
            return 0;
    } else {
        av_log(c->fc, AV_LOG_ERROR,
               "Absolute path %s not tried for security reasons, "
               "set demuxer option use_absolute_path to allow absolute paths\n",
               ref->path);
    }

    return AVERROR(ENOENT);
}

static void fix_timescale(MOVContext *c, MOVStreamContext *sc)
{
    if (sc->time_scale <= 0) {
        av_log(c->fc, AV_LOG_WARNING, "stream %d, timescale not set\n", sc->ffindex);
        sc->time_scale = c->time_scale;
        if (sc->time_scale <= 0)
            sc->time_scale = 1;
    }
}

static int mov_read_trak(MOVContext *c, AVIOContext *pb, MOVAtom atom)
{
    AVStream *st;
    MOVStreamContext *sc;
    int ret;

    st = avformat_new_stream(c->fc, NULL);
    if (!st) return AVERROR(ENOMEM);
    st->id = c->fc->nb_streams;
    sc = av_mallocz(sizeof(MOVStreamContext));
    if (!sc) return AVERROR(ENOMEM);

    st->priv_data = sc;
    st->codec->codec_type = AVMEDIA_TYPE_DATA;
    sc->ffindex = st->index;

    if ((ret = mov_read_default(c, pb, atom)) < 0)
        return ret;

    /* sanity checks */
    if (sc->chunk_count && (!sc->stts_count || !sc->stsc_count ||
                            (!sc->sample_size && !sc->sample_count))) {
        av_log(c->fc, AV_LOG_ERROR, "stream %d, missing mandatory atoms, broken header\n",
               st->index);
        return 0;
    }

    fix_timescale(c, sc);

    avpriv_set_pts_info(st, 64, 1, sc->time_scale);

    mov_build_index(c, st);

    if (sc->dref_id-1 < sc->drefs_count && sc->drefs[sc->dref_id-1].path) {
        MOVDref *dref = &sc->drefs[sc->dref_id - 1];
        if (mov_open_dref(c, &sc->pb, c->fc->filename, dref,
                          &c->fc->interrupt_callback) < 0)
            av_log(c->fc, AV_LOG_ERROR,
                   "stream %d, error opening alias: path='%s', dir='%s', "
                   "filename='%s', volume='%s', nlvl_from=%d, nlvl_to=%d\n",
                   st->index, dref->path, dref->dir, dref->filename,
                   dref->volume, dref->nlvl_from, dref->nlvl_to);
    } else {
        sc->pb = c->fc->pb;
        sc->pb_is_copied = 1;
    }

    if (st->codec->codec_type == AVMEDIA_TYPE_VIDEO) {
        if (!st->sample_aspect_ratio.num && st->codec->width && st->codec->height &&
            sc->height && sc->width &&
            (st->codec->width != sc->width || st->codec->height != sc->height)) {
            st->sample_aspect_ratio = av_d2q(((double)st->codec->height * sc->width) /
                                             ((double)st->codec->width * sc->height), INT_MAX);
        }

#if FF_API_R_FRAME_RATE
        if (sc->stts_count == 1 || (sc->stts_count == 2 && sc->stts_data[1].count == 1))
            av_reduce(&st->r_frame_rate.num, &st->r_frame_rate.den,
                      sc->time_scale, sc->stts_data[0].duration, INT_MAX);
#endif
    }

    // done for ai5q, ai52, ai55, ai1q, ai12 and ai15.
    if (!st->codec->extradata_size && st->codec->codec_id == AV_CODEC_ID_H264 &&
        TAG_IS_AVCI(st->codec->codec_tag)) {
        ret = ff_generate_avci_extradata(st);
        if (ret < 0)
            return ret;
    }

    switch (st->codec->codec_id) {
#if CONFIG_H261_DECODER
    case AV_CODEC_ID_H261:
#endif
#if CONFIG_H263_DECODER
    case AV_CODEC_ID_H263:
#endif
#if CONFIG_MPEG4_DECODER
    case AV_CODEC_ID_MPEG4:
#endif
        st->codec->width = 0; /* let decoder init width/height */
        st->codec->height= 0;
        break;
    }

    /* Do not need those anymore. */
    av_freep(&sc->chunk_offsets);
    av_freep(&sc->stsc_data);
    av_freep(&sc->sample_sizes);
    av_freep(&sc->keyframes);
    av_freep(&sc->stts_data);
    av_freep(&sc->stps_data);
    av_freep(&sc->elst_data);
    av_freep(&sc->rap_group);

    return 0;
}

static int mov_read_ilst(MOVContext *c, AVIOContext *pb, MOVAtom atom)
{
    int ret;
    c->itunes_metadata = 1;
    ret = mov_read_default(c, pb, atom);
    c->itunes_metadata = 0;
    return ret;
}

static int mov_read_custom_2plus(MOVContext *c, AVIOContext *pb, int size)
{
    int64_t end = avio_tell(pb) + size;
    uint8_t *key = NULL, *val = NULL;
    int i;
    AVStream *st;
    MOVStreamContext *sc;

    if (c->fc->nb_streams < 1)
        return 0;
    st = c->fc->streams[c->fc->nb_streams-1];
    sc = st->priv_data;

    for (i = 0; i < 2; i++) {
        uint8_t **p;
        uint32_t len, tag;
        int ret;

        if (end - avio_tell(pb) <= 12)
            break;

        len = avio_rb32(pb);
        tag = avio_rl32(pb);
        avio_skip(pb, 4); // flags

        if (len < 12 || len - 12 > end - avio_tell(pb))
            break;
        len -= 12;

        if (tag == MKTAG('n', 'a', 'm', 'e'))
            p = &key;
        else if (tag == MKTAG('d', 'a', 't', 'a') && len > 4) {
            avio_skip(pb, 4);
            len -= 4;
            p = &val;
        } else
            break;

        *p = av_malloc(len + 1);
        if (!*p)
            break;
        ret = ffio_read_size(pb, *p, len);
        if (ret < 0) {
            av_freep(p);
            return ret;
        }
        (*p)[len] = 0;
    }

    if (key && val) {
        if (strcmp(key, "iTunSMPB") == 0) {
            int priming, remainder, samples;
            if(sscanf(val, "%*X %X %X %X", &priming, &remainder, &samples) == 3){
                if(priming>0 && priming<16384)
                    sc->start_pad = priming;
            }
        }
        if (strcmp(key, "cdec") != 0) {
            av_dict_set(&c->fc->metadata, key, val,
                        AV_DICT_DONT_STRDUP_KEY | AV_DICT_DONT_STRDUP_VAL);
            key = val = NULL;
        }
    }

    avio_seek(pb, end, SEEK_SET);
    av_freep(&key);
    av_freep(&val);
    return 0;
}

static int mov_read_custom(MOVContext *c, AVIOContext *pb, MOVAtom atom)
{
    int64_t end = avio_tell(pb) + atom.size;
    uint32_t tag, len;

    if (atom.size < 8)
        goto fail;

    len = avio_rb32(pb);
    tag = avio_rl32(pb);

    if (len > atom.size)
        goto fail;

    if (tag == MKTAG('m', 'e', 'a', 'n') && len > 12) {
        uint8_t domain[128];
        int domain_len;

        avio_skip(pb, 4); // flags
        len -= 12;

        domain_len = avio_get_str(pb, len, domain, sizeof(domain));
        avio_skip(pb, len - domain_len);
        return mov_read_custom_2plus(c, pb, end - avio_tell(pb));
    }

fail:
    av_log(c->fc, AV_LOG_VERBOSE,
           "Unhandled or malformed custom metadata of size %"PRId64"\n", atom.size);
    return 0;
}

static int mov_read_meta(MOVContext *c, AVIOContext *pb, MOVAtom atom)
{
    while (atom.size > 8) {
        uint32_t tag = avio_rl32(pb);
        atom.size -= 4;
        if (tag == MKTAG('h','d','l','r')) {
            avio_seek(pb, -8, SEEK_CUR);
            atom.size += 8;
            return mov_read_default(c, pb, atom);
        }
    }
    return 0;
}

static int mov_read_tkhd(MOVContext *c, AVIOContext *pb, MOVAtom atom)
{
    int i;
    int width;
    int height;
    int display_matrix[3][3];
    AVStream *st;
    MOVStreamContext *sc;
    int version;
    int flags;

    if (c->fc->nb_streams < 1)
        return 0;
    st = c->fc->streams[c->fc->nb_streams-1];
    sc = st->priv_data;

    version = avio_r8(pb);
    flags = avio_rb24(pb);
    st->disposition |= (flags & MOV_TKHD_FLAG_ENABLED) ? AV_DISPOSITION_DEFAULT : 0;

    if (version == 1) {
        avio_rb64(pb);
        avio_rb64(pb);
    } else {
        avio_rb32(pb); /* creation time */
        avio_rb32(pb); /* modification time */
    }
    st->id = (int)avio_rb32(pb); /* track id (NOT 0 !)*/
    avio_rb32(pb); /* reserved */

    /* highlevel (considering edits) duration in movie timebase */
    (version == 1) ? avio_rb64(pb) : avio_rb32(pb);
    avio_rb32(pb); /* reserved */
    avio_rb32(pb); /* reserved */

    avio_rb16(pb); /* layer */
    avio_rb16(pb); /* alternate group */
    avio_rb16(pb); /* volume */
    avio_rb16(pb); /* reserved */

    //read in the display matrix (outlined in ISO 14496-12, Section 6.2.2)
    // they're kept in fixed point format through all calculations
    // save u,v,z to store the whole matrix in the AV_PKT_DATA_DISPLAYMATRIX
    // side data, but the scale factor is not needed to calculate aspect ratio
    for (i = 0; i < 3; i++) {
        display_matrix[i][0] = avio_rb32(pb);   // 16.16 fixed point
        display_matrix[i][1] = avio_rb32(pb);   // 16.16 fixed point
        display_matrix[i][2] = avio_rb32(pb);   //  2.30 fixed point
    }

    width = avio_rb32(pb);       // 16.16 fixed point track width
    height = avio_rb32(pb);      // 16.16 fixed point track height
    sc->width = width >> 16;
    sc->height = height >> 16;

    // save the matrix and add rotate metadata when it is not the default
    // identity
    if (display_matrix[0][0] != (1 << 16) ||
        display_matrix[1][1] != (1 << 16) ||
        display_matrix[2][2] != (1 << 30) ||
        display_matrix[0][1] || display_matrix[0][2] ||
        display_matrix[1][0] || display_matrix[1][2] ||
        display_matrix[2][0] || display_matrix[2][1]) {
        int i, j;
        double rotate;

        av_freep(&sc->display_matrix);
        sc->display_matrix = av_malloc(sizeof(int32_t) * 9);
        if (!sc->display_matrix)
            return AVERROR(ENOMEM);

        for (i = 0; i < 3; i++)
            for (j = 0; j < 3; j++)
                sc->display_matrix[i * 3 + j] = display_matrix[i][j];

        rotate = av_display_rotation_get(sc->display_matrix);
        if (!isnan(rotate)) {
            char rotate_buf[64];
            rotate = -rotate;
            if (rotate < 0) // for backward compatibility
                rotate += 360;
            snprintf(rotate_buf, sizeof(rotate_buf), "%g", rotate);
            av_dict_set(&st->metadata, "rotate", rotate_buf, 0);
        }
    }

    // transform the display width/height according to the matrix
    // to keep the same scale, use [width height 1<<16]
    if (width && height && sc->display_matrix) {
        double disp_transform[2];

#define SQR(a) ((a)*(double)(a))
        for (i = 0; i < 2; i++)
            disp_transform[i] = sqrt(SQR(display_matrix[i][0]) + SQR(display_matrix[i][1]));

        if (disp_transform[0] > 0       && disp_transform[1] > 0 &&
            disp_transform[0] < (1<<24) && disp_transform[1] < (1<<24) &&
            fabs((disp_transform[0] / disp_transform[1]) - 1.0) > 0.01)
            st->sample_aspect_ratio = av_d2q(
                disp_transform[0] / disp_transform[1],
                INT_MAX);
    }
    return 0;
}

static int mov_read_tfhd(MOVContext *c, AVIOContext *pb, MOVAtom atom)
{
    MOVFragment *frag = &c->fragment;
    MOVTrackExt *trex = NULL;
    MOVFragmentIndex* index = NULL;
    int flags, track_id, i;

    avio_r8(pb); /* version */
    flags = avio_rb24(pb);

    track_id = avio_rb32(pb);
    if (!track_id)
        return AVERROR_INVALIDDATA;
    frag->track_id = track_id;
    for (i = 0; i < c->trex_count; i++)
        if (c->trex_data[i].track_id == frag->track_id) {
            trex = &c->trex_data[i];
            break;
        }
    if (!trex) {
        av_log(c->fc, AV_LOG_ERROR, "could not find corresponding trex\n");
        return AVERROR_INVALIDDATA;
    }
    for (i = 0; i < c->fragment_index_count; i++) {
        MOVFragmentIndex* candidate = c->fragment_index_data[i];
        if (candidate->track_id == frag->track_id) {
            av_log(c->fc, AV_LOG_DEBUG,
                   "found fragment index for track %u\n", frag->track_id);
            index = candidate;
            break;
        }
    }

    frag->base_data_offset = flags & MOV_TFHD_BASE_DATA_OFFSET ?
                             avio_rb64(pb) : flags & MOV_TFHD_DEFAULT_BASE_IS_MOOF ?
                             frag->moof_offset : frag->implicit_offset;
    frag->stsd_id  = flags & MOV_TFHD_STSD_ID ? avio_rb32(pb) : trex->stsd_id;

    frag->duration = flags & MOV_TFHD_DEFAULT_DURATION ?
                     avio_rb32(pb) : trex->duration;
    frag->size     = flags & MOV_TFHD_DEFAULT_SIZE ?
                     avio_rb32(pb) : trex->size;
    frag->flags    = flags & MOV_TFHD_DEFAULT_FLAGS ?
                     avio_rb32(pb) : trex->flags;
    frag->time     = AV_NOPTS_VALUE;
    if (index) {
        int i, found = 0;
        for (i = index->current_item; i < index->item_count; i++) {
            if (frag->implicit_offset == index->items[i].moof_offset) {
                av_log(c->fc, AV_LOG_DEBUG, "found fragment index entry "
                        "for track %u and moof_offset %"PRId64"\n",
                        frag->track_id, index->items[i].moof_offset);
                frag->time = index->items[i].time;
                index->current_item = i + 1;
                found = 1;
            }
        }
        if (!found) {
            av_log(c->fc, AV_LOG_WARNING, "track %u has a fragment index "
                   "but it doesn't have an (in-order) entry for moof_offset "
                   "%"PRId64"\n", frag->track_id, frag->implicit_offset);
        }
    }
    av_log(c->fc, AV_LOG_TRACE, "frag flags 0x%x\n", frag->flags);
    return 0;
}

static int mov_read_chap(MOVContext *c, AVIOContext *pb, MOVAtom atom)
{
    c->chapter_track = avio_rb32(pb);
    return 0;
}

static int mov_read_trex(MOVContext *c, AVIOContext *pb, MOVAtom atom)
{
    MOVTrackExt *trex;
    int err;

    if ((uint64_t)c->trex_count+1 >= UINT_MAX / sizeof(*c->trex_data))
        return AVERROR_INVALIDDATA;
    if ((err = av_reallocp_array(&c->trex_data, c->trex_count + 1,
                                 sizeof(*c->trex_data))) < 0) {
        c->trex_count = 0;
        return err;
    }

    c->fc->duration = AV_NOPTS_VALUE; // the duration from mvhd is not representing the whole file when fragments are used.

    trex = &c->trex_data[c->trex_count++];
    avio_r8(pb); /* version */
    avio_rb24(pb); /* flags */
    trex->track_id = avio_rb32(pb);
    trex->stsd_id  = avio_rb32(pb);
    trex->duration = avio_rb32(pb);
    trex->size     = avio_rb32(pb);
    trex->flags    = avio_rb32(pb);
    return 0;
}

static int mov_read_tfdt(MOVContext *c, AVIOContext *pb, MOVAtom atom)
{
    MOVFragment *frag = &c->fragment;
    AVStream *st = NULL;
    MOVStreamContext *sc;
    int version, i;

    for (i = 0; i < c->fc->nb_streams; i++) {
        if (c->fc->streams[i]->id == frag->track_id) {
            st = c->fc->streams[i];
            break;
        }
    }
    if (!st) {
        av_log(c->fc, AV_LOG_ERROR, "could not find corresponding track id %d\n", frag->track_id);
        return AVERROR_INVALIDDATA;
    }
    sc = st->priv_data;
    if (sc->pseudo_stream_id + 1 != frag->stsd_id)
        return 0;
    version = avio_r8(pb);
    avio_rb24(pb); /* flags */
    if (version) {
        sc->track_end = avio_rb64(pb);
    } else {
        sc->track_end = avio_rb32(pb);
    }
    return 0;
}

static int mov_read_trun(MOVContext *c, AVIOContext *pb, MOVAtom atom)
{
    MOVFragment *frag = &c->fragment;
    AVStream *st = NULL;
    MOVStreamContext *sc;
    MOVStts *ctts_data;
    uint64_t offset;
    int64_t dts;
    int data_offset = 0;
    unsigned entries, first_sample_flags = frag->flags;
    int flags, distance, i, found_keyframe = 0, err;

    for (i = 0; i < c->fc->nb_streams; i++) {
        if (c->fc->streams[i]->id == frag->track_id) {
            st = c->fc->streams[i];
            break;
        }
    }
    if (!st) {
        av_log(c->fc, AV_LOG_ERROR, "could not find corresponding track id %d\n", frag->track_id);
        return AVERROR_INVALIDDATA;
    }
    sc = st->priv_data;
    if (sc->pseudo_stream_id+1 != frag->stsd_id && sc->pseudo_stream_id != -1)
        return 0;
    avio_r8(pb); /* version */
    flags = avio_rb24(pb);
    entries = avio_rb32(pb);
    av_log(c->fc, AV_LOG_TRACE, "flags 0x%x entries %d\n", flags, entries);

    /* Always assume the presence of composition time offsets.
     * Without this assumption, for instance, we cannot deal with a track in fragmented movies that meet the following.
     *  1) in the initial movie, there are no samples.
     *  2) in the first movie fragment, there is only one sample without composition time offset.
     *  3) in the subsequent movie fragments, there are samples with composition time offset. */
    if (!sc->ctts_count && sc->sample_count)
    {
        /* Complement ctts table if moov atom doesn't have ctts atom. */
        ctts_data = av_realloc(NULL, sizeof(*sc->ctts_data));
        if (!ctts_data)
            return AVERROR(ENOMEM);
        sc->ctts_data = ctts_data;
        sc->ctts_data[sc->ctts_count].count = sc->sample_count;
        sc->ctts_data[sc->ctts_count].duration = 0;
        sc->ctts_count++;
    }
    if ((uint64_t)entries+sc->ctts_count >= UINT_MAX/sizeof(*sc->ctts_data))
        return AVERROR_INVALIDDATA;
    if ((err = av_reallocp_array(&sc->ctts_data, entries + sc->ctts_count,
                                 sizeof(*sc->ctts_data))) < 0) {
        sc->ctts_count = 0;
        return err;
    }
    if (flags & MOV_TRUN_DATA_OFFSET)        data_offset        = avio_rb32(pb);
    if (flags & MOV_TRUN_FIRST_SAMPLE_FLAGS) first_sample_flags = avio_rb32(pb);
    dts    = sc->track_end - sc->time_offset;
    offset = frag->base_data_offset + data_offset;
    distance = 0;
    av_log(c->fc, AV_LOG_TRACE, "first sample flags 0x%x\n", first_sample_flags);
    for (i = 0; i < entries && !pb->eof_reached; i++) {
        unsigned sample_size = frag->size;
        int sample_flags = i ? frag->flags : first_sample_flags;
        unsigned sample_duration = frag->duration;
        int keyframe = 0;

        if (flags & MOV_TRUN_SAMPLE_DURATION) sample_duration = avio_rb32(pb);
        if (flags & MOV_TRUN_SAMPLE_SIZE)     sample_size     = avio_rb32(pb);
        if (flags & MOV_TRUN_SAMPLE_FLAGS)    sample_flags    = avio_rb32(pb);
        sc->ctts_data[sc->ctts_count].count = 1;
        sc->ctts_data[sc->ctts_count].duration = (flags & MOV_TRUN_SAMPLE_CTS) ?
                                                  avio_rb32(pb) : 0;
        mov_update_dts_shift(sc, sc->ctts_data[sc->ctts_count].duration);
        if (frag->time != AV_NOPTS_VALUE) {
            if (c->use_mfra_for == FF_MOV_FLAG_MFRA_PTS) {
                int64_t pts = frag->time;
                av_log(c->fc, AV_LOG_DEBUG, "found frag time %"PRId64
                        " sc->dts_shift %d ctts.duration %d"
                        " sc->time_offset %"PRId64" flags & MOV_TRUN_SAMPLE_CTS %d\n", pts,
                        sc->dts_shift, sc->ctts_data[sc->ctts_count].duration,
                        sc->time_offset, flags & MOV_TRUN_SAMPLE_CTS);
                dts = pts - sc->dts_shift;
                if (flags & MOV_TRUN_SAMPLE_CTS) {
                    dts -= sc->ctts_data[sc->ctts_count].duration;
                } else {
                    dts -= sc->time_offset;
                }
                av_log(c->fc, AV_LOG_DEBUG, "calculated into dts %"PRId64"\n", dts);
            } else {
                dts = frag->time;
                av_log(c->fc, AV_LOG_DEBUG, "found frag time %"PRId64
                        ", using it for dts\n", dts);
            }
            frag->time = AV_NOPTS_VALUE;
        }
        sc->ctts_count++;
        if (st->codec->codec_type == AVMEDIA_TYPE_AUDIO)
            keyframe = 1;
        else if (!found_keyframe)
            keyframe = found_keyframe =
                !(sample_flags & (MOV_FRAG_SAMPLE_FLAG_IS_NON_SYNC |
                                  MOV_FRAG_SAMPLE_FLAG_DEPENDS_YES));
        if (keyframe)
            distance = 0;
        err = av_add_index_entry(st, offset, dts, sample_size, distance,
                                 keyframe ? AVINDEX_KEYFRAME : 0);
        if (err < 0) {
            av_log(c->fc, AV_LOG_ERROR, "Failed to add index entry\n");
        }
        av_log(c->fc, AV_LOG_TRACE, "AVIndex stream %d, sample %d, offset %"PRIx64", dts %"PRId64", "
                "size %d, distance %d, keyframe %d\n", st->index, sc->sample_count+i,
                offset, dts, sample_size, distance, keyframe);
        distance++;
        dts += sample_duration;
        offset += sample_size;
        sc->data_size += sample_size;
        sc->duration_for_fps += sample_duration;
        sc->nb_frames_for_fps ++;
    }

    if (pb->eof_reached)
        return AVERROR_EOF;

    frag->implicit_offset = offset;
    st->duration = sc->track_end = dts + sc->time_offset;
    return 0;
}

/* this atom should be null (from specs), but some buggy files put the 'moov' atom inside it... */
/* like the files created with Adobe Premiere 5.0, for samples see */
/* http://graphics.tudelft.nl/~wouter/publications/soundtests/ */
static int mov_read_wide(MOVContext *c, AVIOContext *pb, MOVAtom atom)
{
    int err;

    if (atom.size < 8)
        return 0; /* continue */
    if (avio_rb32(pb) != 0) { /* 0 sized mdat atom... use the 'wide' atom size */
        avio_skip(pb, atom.size - 4);
        return 0;
    }
    atom.type = avio_rl32(pb);
    atom.size -= 8;
    if (atom.type != MKTAG('m','d','a','t')) {
        avio_skip(pb, atom.size);
        return 0;
    }
    err = mov_read_mdat(c, pb, atom);
    return err;
}

static int mov_read_cmov(MOVContext *c, AVIOContext *pb, MOVAtom atom)
{
#if CONFIG_ZLIB
    AVIOContext ctx;
    uint8_t *cmov_data;
    uint8_t *moov_data; /* uncompressed data */
    long cmov_len, moov_len;
    int ret = -1;

    avio_rb32(pb); /* dcom atom */
    if (avio_rl32(pb) != MKTAG('d','c','o','m'))
        return AVERROR_INVALIDDATA;
    if (avio_rl32(pb) != MKTAG('z','l','i','b')) {
        av_log(c->fc, AV_LOG_ERROR, "unknown compression for cmov atom !\n");
        return AVERROR_INVALIDDATA;
    }
    avio_rb32(pb); /* cmvd atom */
    if (avio_rl32(pb) != MKTAG('c','m','v','d'))
        return AVERROR_INVALIDDATA;
    moov_len = avio_rb32(pb); /* uncompressed size */
    cmov_len = atom.size - 6 * 4;

    cmov_data = av_malloc(cmov_len);
    if (!cmov_data)
        return AVERROR(ENOMEM);
    moov_data = av_malloc(moov_len);
    if (!moov_data) {
        av_free(cmov_data);
        return AVERROR(ENOMEM);
    }
    ret = ffio_read_size(pb, cmov_data, cmov_len);
    if (ret < 0)
        goto free_and_return;

    if (uncompress (moov_data, (uLongf *) &moov_len, (const Bytef *)cmov_data, cmov_len) != Z_OK)
        goto free_and_return;
    if (ffio_init_context(&ctx, moov_data, moov_len, 0, NULL, NULL, NULL, NULL) != 0)
        goto free_and_return;
    ctx.seekable = AVIO_SEEKABLE_NORMAL;
    atom.type = MKTAG('m','o','o','v');
    atom.size = moov_len;
    ret = mov_read_default(c, &ctx, atom);
free_and_return:
    av_free(moov_data);
    av_free(cmov_data);
    return ret;
#else
    av_log(c->fc, AV_LOG_ERROR, "this file requires zlib support compiled in\n");
    return AVERROR(ENOSYS);
#endif
}

/* edit list atom */
static int mov_read_elst(MOVContext *c, AVIOContext *pb, MOVAtom atom)
{
    MOVStreamContext *sc;
    int i, edit_count, version;

    if (c->fc->nb_streams < 1 || c->ignore_editlist)
        return 0;
    sc = c->fc->streams[c->fc->nb_streams-1]->priv_data;

    version = avio_r8(pb); /* version */
    avio_rb24(pb); /* flags */
    edit_count = avio_rb32(pb); /* entries */

    if (!edit_count)
        return 0;
    if (sc->elst_data)
        av_log(c->fc, AV_LOG_WARNING, "Duplicated ELST atom\n");
    av_free(sc->elst_data);
    sc->elst_count = 0;
    sc->elst_data = av_malloc_array(edit_count, sizeof(*sc->elst_data));
    if (!sc->elst_data)
        return AVERROR(ENOMEM);

    av_log(c->fc, AV_LOG_TRACE, "track[%i].edit_count = %i\n", c->fc->nb_streams-1, edit_count);
    for (i = 0; i < edit_count && !pb->eof_reached; i++) {
        MOVElst *e = &sc->elst_data[i];

        if (version == 1) {
            e->duration = avio_rb64(pb);
            e->time     = avio_rb64(pb);
        } else {
            e->duration = avio_rb32(pb); /* segment duration */
            e->time     = (int32_t)avio_rb32(pb); /* media time */
        }
        e->rate = avio_rb32(pb) / 65536.0;
        av_log(c->fc, AV_LOG_TRACE, "duration=%"PRId64" time=%"PRId64" rate=%f\n",
                e->duration, e->time, e->rate);
    }
    sc->elst_count = i;

    return 0;
}

static int mov_read_tmcd(MOVContext *c, AVIOContext *pb, MOVAtom atom)
{
    MOVStreamContext *sc;

    if (c->fc->nb_streams < 1)
        return AVERROR_INVALIDDATA;
    sc = c->fc->streams[c->fc->nb_streams - 1]->priv_data;
    sc->timecode_track = avio_rb32(pb);
    return 0;
}

static int mov_read_uuid(MOVContext *c, AVIOContext *pb, MOVAtom atom)
{
    int ret;
    uint8_t uuid[16];
    static const uint8_t uuid_isml_manifest[] = {
        0xa5, 0xd4, 0x0b, 0x30, 0xe8, 0x14, 0x11, 0xdd,
        0xba, 0x2f, 0x08, 0x00, 0x20, 0x0c, 0x9a, 0x66
    };

    if (atom.size < sizeof(uuid) || atom.size == INT64_MAX)
        return AVERROR_INVALIDDATA;

    ret = avio_read(pb, uuid, sizeof(uuid));
    if (ret < 0) {
        return ret;
    } else if (ret != sizeof(uuid)) {
        return AVERROR_INVALIDDATA;
    }
    if (!memcmp(uuid, uuid_isml_manifest, sizeof(uuid))) {
        uint8_t *buffer, *ptr;
        char *endptr;
        size_t len = atom.size - sizeof(uuid);

        if (len < 4) {
            return AVERROR_INVALIDDATA;
        }
        ret = avio_skip(pb, 4); // zeroes
        len -= 4;

        buffer = av_mallocz(len + 1);
        if (!buffer) {
            return AVERROR(ENOMEM);
        }
        ret = avio_read(pb, buffer, len);
        if (ret < 0) {
            av_free(buffer);
            return ret;
        } else if (ret != len) {
            av_free(buffer);
            return AVERROR_INVALIDDATA;
        }

        ptr = buffer;
        while ((ptr = av_stristr(ptr, "systemBitrate=\""))) {
            ptr += sizeof("systemBitrate=\"") - 1;
            c->bitrates_count++;
            c->bitrates = av_realloc_f(c->bitrates, c->bitrates_count, sizeof(*c->bitrates));
            if (!c->bitrates) {
                c->bitrates_count = 0;
                av_free(buffer);
                return AVERROR(ENOMEM);
            }
            errno = 0;
            ret = strtol(ptr, &endptr, 10);
            if (ret < 0 || errno || *endptr != '"') {
                c->bitrates[c->bitrates_count - 1] = 0;
            } else {
                c->bitrates[c->bitrates_count - 1] = ret;
            }
        }

        av_free(buffer);
    }
    return 0;
}

static int mov_read_free(MOVContext *c, AVIOContext *pb, MOVAtom atom)
{
    int ret;
    uint8_t content[16];

    if (atom.size < 8)
        return 0;

    ret = avio_read(pb, content, FFMIN(sizeof(content), atom.size));
    if (ret < 0)
        return ret;

    if (   !c->found_moov
        && !c->found_mdat
        && !memcmp(content, "Anevia\x1A\x1A", 8)
        && c->use_mfra_for == FF_MOV_FLAG_MFRA_AUTO) {
        c->use_mfra_for = FF_MOV_FLAG_MFRA_PTS;
    }

    return 0;
}

static const MOVParseTableEntry mov_default_parse_table[] = {
{ MKTAG('A','C','L','R'), mov_read_aclr },
{ MKTAG('A','P','R','G'), mov_read_avid },
{ MKTAG('A','A','L','P'), mov_read_avid },
{ MKTAG('A','R','E','S'), mov_read_ares },
{ MKTAG('a','v','s','s'), mov_read_avss },
{ MKTAG('c','h','p','l'), mov_read_chpl },
{ MKTAG('c','o','6','4'), mov_read_stco },
{ MKTAG('c','o','l','r'), mov_read_colr },
{ MKTAG('c','t','t','s'), mov_read_ctts }, /* composition time to sample */
{ MKTAG('d','i','n','f'), mov_read_default },
{ MKTAG('D','p','x','E'), mov_read_dpxe },
{ MKTAG('d','r','e','f'), mov_read_dref },
{ MKTAG('e','d','t','s'), mov_read_default },
{ MKTAG('e','l','s','t'), mov_read_elst },
{ MKTAG('e','n','d','a'), mov_read_enda },
{ MKTAG('f','i','e','l'), mov_read_fiel },
{ MKTAG('a','d','r','m'), mov_read_adrm },
{ MKTAG('f','t','y','p'), mov_read_ftyp },
{ MKTAG('g','l','b','l'), mov_read_glbl },
{ MKTAG('h','d','l','r'), mov_read_hdlr },
{ MKTAG('i','l','s','t'), mov_read_ilst },
{ MKTAG('j','p','2','h'), mov_read_jp2h },
{ MKTAG('m','d','a','t'), mov_read_mdat },
{ MKTAG('m','d','h','d'), mov_read_mdhd },
{ MKTAG('m','d','i','a'), mov_read_default },
{ MKTAG('m','e','t','a'), mov_read_meta },
{ MKTAG('m','i','n','f'), mov_read_default },
{ MKTAG('m','o','o','f'), mov_read_moof },
{ MKTAG('m','o','o','v'), mov_read_moov },
{ MKTAG('m','v','e','x'), mov_read_default },
{ MKTAG('m','v','h','d'), mov_read_mvhd },
{ MKTAG('S','M','I',' '), mov_read_svq3 },
{ MKTAG('a','l','a','c'), mov_read_alac }, /* alac specific atom */
{ MKTAG('a','v','c','C'), mov_read_glbl },
{ MKTAG('p','a','s','p'), mov_read_pasp },
{ MKTAG('s','t','b','l'), mov_read_default },
{ MKTAG('s','t','c','o'), mov_read_stco },
{ MKTAG('s','t','p','s'), mov_read_stps },
{ MKTAG('s','t','r','f'), mov_read_strf },
{ MKTAG('s','t','s','c'), mov_read_stsc },
{ MKTAG('s','t','s','d'), mov_read_stsd }, /* sample description */
{ MKTAG('s','t','s','s'), mov_read_stss }, /* sync sample */
{ MKTAG('s','t','s','z'), mov_read_stsz }, /* sample size */
{ MKTAG('s','t','t','s'), mov_read_stts },
{ MKTAG('s','t','z','2'), mov_read_stsz }, /* compact sample size */
{ MKTAG('t','k','h','d'), mov_read_tkhd }, /* track header */
{ MKTAG('t','f','d','t'), mov_read_tfdt },
{ MKTAG('t','f','h','d'), mov_read_tfhd }, /* track fragment header */
{ MKTAG('t','r','a','k'), mov_read_trak },
{ MKTAG('t','r','a','f'), mov_read_default },
{ MKTAG('t','r','e','f'), mov_read_default },
{ MKTAG('t','m','c','d'), mov_read_tmcd },
{ MKTAG('c','h','a','p'), mov_read_chap },
{ MKTAG('t','r','e','x'), mov_read_trex },
{ MKTAG('t','r','u','n'), mov_read_trun },
{ MKTAG('u','d','t','a'), mov_read_default },
{ MKTAG('w','a','v','e'), mov_read_wave },
{ MKTAG('e','s','d','s'), mov_read_esds },
{ MKTAG('d','a','c','3'), mov_read_dac3 }, /* AC-3 info */
{ MKTAG('d','e','c','3'), mov_read_dec3 }, /* EAC-3 info */
{ MKTAG('w','i','d','e'), mov_read_wide }, /* place holder */
{ MKTAG('w','f','e','x'), mov_read_wfex },
{ MKTAG('c','m','o','v'), mov_read_cmov },
{ MKTAG('c','h','a','n'), mov_read_chan }, /* channel layout */
{ MKTAG('d','v','c','1'), mov_read_dvc1 },
{ MKTAG('s','b','g','p'), mov_read_sbgp },
{ MKTAG('h','v','c','C'), mov_read_glbl },
{ MKTAG('u','u','i','d'), mov_read_uuid },
{ MKTAG('C','i','n', 0x8e), mov_read_targa_y216 },
{ MKTAG('f','r','e','e'), mov_read_free },
{ MKTAG('-','-','-','-'), mov_read_custom },
{ 0, NULL }
};

static int mov_read_default(MOVContext *c, AVIOContext *pb, MOVAtom atom)
{
    int64_t total_size = 0;
    MOVAtom a;
    int i;

    if (c->atom_depth > 10) {
        av_log(c->fc, AV_LOG_ERROR, "Atoms too deeply nested\n");
        return AVERROR_INVALIDDATA;
    }
    c->atom_depth ++;

    if (atom.size < 0)
        atom.size = INT64_MAX;
    while (total_size + 8 <= atom.size && !avio_feof(pb)) {
        int (*parse)(MOVContext*, AVIOContext*, MOVAtom) = NULL;
        a.size = atom.size;
        a.type=0;
        if (atom.size >= 8) {
            a.size = avio_rb32(pb);
            a.type = avio_rl32(pb);
            if (a.type == MKTAG('f','r','e','e') &&
                a.size >= 8 &&
                c->moov_retry) {
                uint8_t buf[8];
                uint32_t *type = (uint32_t *)buf + 1;
                if (avio_read(pb, buf, 8) != 8)
                    return AVERROR_INVALIDDATA;
                avio_seek(pb, -8, SEEK_CUR);
                if (*type == MKTAG('m','v','h','d') ||
                    *type == MKTAG('c','m','o','v')) {
                    av_log(c->fc, AV_LOG_ERROR, "Detected moov in a free atom.\n");
                    a.type = MKTAG('m','o','o','v');
                }
            }
            if (atom.type != MKTAG('r','o','o','t') &&
                atom.type != MKTAG('m','o','o','v'))
            {
                if (a.type == MKTAG('t','r','a','k') || a.type == MKTAG('m','d','a','t'))
                {
                    av_log(c->fc, AV_LOG_ERROR, "Broken file, trak/mdat not at top-level\n");
                    avio_skip(pb, -8);
                    c->atom_depth --;
                    return 0;
                }
            }
            total_size += 8;
            if (a.size == 1 && total_size + 8 <= atom.size) { /* 64 bit extended size */
                a.size = avio_rb64(pb) - 8;
                total_size += 8;
            }
        }
        av_log(c->fc, AV_LOG_TRACE, "type: %08x '%.4s' parent:'%.4s' sz: %"PRId64" %"PRId64" %"PRId64"\n",
                a.type, (char*)&a.type, (char*)&atom.type, a.size, total_size, atom.size);
        if (a.size == 0) {
            a.size = atom.size - total_size + 8;
        }
        a.size -= 8;
        if (a.size < 0)
            break;
        a.size = FFMIN(a.size, atom.size - total_size);

        for (i = 0; mov_default_parse_table[i].type; i++)
            if (mov_default_parse_table[i].type == a.type) {
                parse = mov_default_parse_table[i].parse;
                break;
            }

        // container is user data
        if (!parse && (atom.type == MKTAG('u','d','t','a') ||
                       atom.type == MKTAG('i','l','s','t')))
            parse = mov_read_udta_string;

        if (!parse) { /* skip leaf atoms data */
            avio_skip(pb, a.size);
        } else {
            int64_t start_pos = avio_tell(pb);
            int64_t left;
            int err = parse(c, pb, a);
            if (err < 0) {
                c->atom_depth --;
                return err;
            }
            if (c->found_moov && c->found_mdat &&
                ((!pb->seekable || c->fc->flags & AVFMT_FLAG_IGNIDX) ||
                 start_pos + a.size == avio_size(pb))) {
                if (!pb->seekable || c->fc->flags & AVFMT_FLAG_IGNIDX)
                    c->next_root_atom = start_pos + a.size;
                c->atom_depth --;
                return 0;
            }
            left = a.size - avio_tell(pb) + start_pos;
            if (left > 0) /* skip garbage at atom end */
                avio_skip(pb, left);
            else if (left < 0) {
                av_log(c->fc, AV_LOG_WARNING,
                       "overread end of atom '%.4s' by %"PRId64" bytes\n",
                       (char*)&a.type, -left);
                avio_seek(pb, left, SEEK_CUR);
            }
        }

        total_size += a.size;
    }

    if (total_size < atom.size && atom.size < 0x7ffff)
        avio_skip(pb, atom.size - total_size);

    c->atom_depth --;
    return 0;
}

static int mov_probe(AVProbeData *p)
{
    int64_t offset;
    uint32_t tag;
    int score = 0;
    int moov_offset = -1;

    /* check file header */
    offset = 0;
    for (;;) {
        /* ignore invalid offset */
        if ((offset + 8) > (unsigned int)p->buf_size)
            break;
        tag = AV_RL32(p->buf + offset + 4);
        switch(tag) {
        /* check for obvious tags */
        case MKTAG('m','o','o','v'):
            moov_offset = offset + 4;
        case MKTAG('m','d','a','t'):
        case MKTAG('p','n','o','t'): /* detect movs with preview pics like ew.mov and april.mov */
        case MKTAG('u','d','t','a'): /* Packet Video PVAuthor adds this and a lot of more junk */
        case MKTAG('f','t','y','p'):
            if (AV_RB32(p->buf+offset) < 8 &&
                (AV_RB32(p->buf+offset) != 1 ||
                 offset + 12 > (unsigned int)p->buf_size ||
                 AV_RB64(p->buf+offset + 8) == 0)) {
                score = FFMAX(score, AVPROBE_SCORE_EXTENSION);
            } else if (tag == MKTAG('f','t','y','p') &&
                       (   AV_RL32(p->buf + offset + 8) == MKTAG('j','p','2',' ')
                        || AV_RL32(p->buf + offset + 8) == MKTAG('j','p','x',' ')
                    )) {
                score = FFMAX(score, 5);
            } else {
                score = AVPROBE_SCORE_MAX;
            }
            offset = FFMAX(4, AV_RB32(p->buf+offset)) + offset;
            break;
        /* those are more common words, so rate then a bit less */
        case MKTAG('e','d','i','w'): /* xdcam files have reverted first tags */
        case MKTAG('w','i','d','e'):
        case MKTAG('f','r','e','e'):
        case MKTAG('j','u','n','k'):
        case MKTAG('p','i','c','t'):
            score  = FFMAX(score, AVPROBE_SCORE_MAX - 5);
            offset = FFMAX(4, AV_RB32(p->buf+offset)) + offset;
            break;
        case MKTAG(0x82,0x82,0x7f,0x7d):
        case MKTAG('s','k','i','p'):
        case MKTAG('u','u','i','d'):
        case MKTAG('p','r','f','l'):
            /* if we only find those cause probedata is too small at least rate them */
            score  = FFMAX(score, AVPROBE_SCORE_EXTENSION);
            offset = FFMAX(4, AV_RB32(p->buf+offset)) + offset;
            break;
        default:
            offset = FFMAX(4, AV_RB32(p->buf+offset)) + offset;
        }
    }
    if(score > AVPROBE_SCORE_MAX - 50 && moov_offset != -1) {
        /* moov atom in the header - we should make sure that this is not a
         * MOV-packed MPEG-PS */
        offset = moov_offset;

        while(offset < (p->buf_size - 16)){ /* Sufficient space */
               /* We found an actual hdlr atom */
            if(AV_RL32(p->buf + offset     ) == MKTAG('h','d','l','r') &&
               AV_RL32(p->buf + offset +  8) == MKTAG('m','h','l','r') &&
               AV_RL32(p->buf + offset + 12) == MKTAG('M','P','E','G')){
                av_log(NULL, AV_LOG_WARNING, "Found media data tag MPEG indicating this is a MOV-packed MPEG-PS.\n");
                /* We found a media handler reference atom describing an
                 * MPEG-PS-in-MOV, return a
                 * low score to force expanding the probe window until
                 * mpegps_probe finds what it needs */
                return 5;
            }else
                /* Keep looking */
                offset+=2;
        }
    }

    return score;
}

// must be done after parsing all trak because there's no order requirement
static void mov_read_chapters(AVFormatContext *s)
{
    MOVContext *mov = s->priv_data;
    AVStream *st = NULL;
    MOVStreamContext *sc;
    int64_t cur_pos;
    int i;

    for (i = 0; i < s->nb_streams; i++)
        if (s->streams[i]->id == mov->chapter_track) {
            st = s->streams[i];
            break;
        }
    if (!st) {
        av_log(s, AV_LOG_ERROR, "Referenced QT chapter track not found\n");
        return;
    }

    st->discard = AVDISCARD_ALL;
    sc = st->priv_data;
    cur_pos = avio_tell(sc->pb);

    for (i = 0; i < st->nb_index_entries; i++) {
        AVIndexEntry *sample = &st->index_entries[i];
        int64_t end = i+1 < st->nb_index_entries ? st->index_entries[i+1].timestamp : st->duration;
        uint8_t *title;
        uint16_t ch;
        int len, title_len;

        if (end < sample->timestamp) {
            av_log(s, AV_LOG_WARNING, "ignoring stream duration which is shorter than chapters\n");
            end = AV_NOPTS_VALUE;
        }

        if (avio_seek(sc->pb, sample->pos, SEEK_SET) != sample->pos) {
            av_log(s, AV_LOG_ERROR, "Chapter %d not found in file\n", i);
            goto finish;
        }

        // the first two bytes are the length of the title
        len = avio_rb16(sc->pb);
        if (len > sample->size-2)
            continue;
        title_len = 2*len + 1;
        if (!(title = av_mallocz(title_len)))
            goto finish;

        // The samples could theoretically be in any encoding if there's an encd
        // atom following, but in practice are only utf-8 or utf-16, distinguished
        // instead by the presence of a BOM
        if (!len) {
            title[0] = 0;
        } else {
            ch = avio_rb16(sc->pb);
            if (ch == 0xfeff)
                avio_get_str16be(sc->pb, len, title, title_len);
            else if (ch == 0xfffe)
                avio_get_str16le(sc->pb, len, title, title_len);
            else {
                AV_WB16(title, ch);
                if (len == 1 || len == 2)
                    title[len] = 0;
                else
                    avio_get_str(sc->pb, INT_MAX, title + 2, len - 1);
            }
        }

        avpriv_new_chapter(s, i, st->time_base, sample->timestamp, end, title);
        av_freep(&title);
    }
finish:
    avio_seek(sc->pb, cur_pos, SEEK_SET);
}

static int parse_timecode_in_framenum_format(AVFormatContext *s, AVStream *st,
                                             uint32_t value, int flags)
{
    AVTimecode tc;
    char buf[AV_TIMECODE_STR_SIZE];
    AVRational rate = {st->codec->time_base.den,
                       st->codec->time_base.num};
    int ret = av_timecode_init(&tc, rate, flags, 0, s);
    if (ret < 0)
        return ret;
    av_dict_set(&st->metadata, "timecode",
                av_timecode_make_string(&tc, buf, value), 0);
    return 0;
}

static int mov_read_timecode_track(AVFormatContext *s, AVStream *st)
{
    MOVStreamContext *sc = st->priv_data;
    int flags = 0;
    int64_t cur_pos = avio_tell(sc->pb);
    uint32_t value;

    if (!st->nb_index_entries)
        return -1;

    avio_seek(sc->pb, st->index_entries->pos, SEEK_SET);
    value = avio_rb32(s->pb);

    if (sc->tmcd_flags & 0x0001) flags |= AV_TIMECODE_FLAG_DROPFRAME;
    if (sc->tmcd_flags & 0x0002) flags |= AV_TIMECODE_FLAG_24HOURSMAX;
    if (sc->tmcd_flags & 0x0004) flags |= AV_TIMECODE_FLAG_ALLOWNEGATIVE;

    /* Assume Counter flag is set to 1 in tmcd track (even though it is likely
     * not the case) and thus assume "frame number format" instead of QT one.
     * No sample with tmcd track can be found with a QT timecode at the moment,
     * despite what the tmcd track "suggests" (Counter flag set to 0 means QT
     * format). */
    parse_timecode_in_framenum_format(s, st, value, flags);

    avio_seek(sc->pb, cur_pos, SEEK_SET);
    return 0;
}

static int mov_read_close(AVFormatContext *s)
{
    MOVContext *mov = s->priv_data;
    int i, j;

    for (i = 0; i < s->nb_streams; i++) {
        AVStream *st = s->streams[i];
        MOVStreamContext *sc = st->priv_data;

        if (!sc)
            continue;

        av_freep(&sc->ctts_data);
        for (j = 0; j < sc->drefs_count; j++) {
            av_freep(&sc->drefs[j].path);
            av_freep(&sc->drefs[j].dir);
        }
        av_freep(&sc->drefs);

        sc->drefs_count = 0;

        if (!sc->pb_is_copied)
            avio_closep(&sc->pb);

        sc->pb = NULL;
        av_freep(&sc->chunk_offsets);
        av_freep(&sc->stsc_data);
        av_freep(&sc->sample_sizes);
        av_freep(&sc->keyframes);
        av_freep(&sc->stts_data);
        av_freep(&sc->stps_data);
        av_freep(&sc->elst_data);
        av_freep(&sc->rap_group);
        av_freep(&sc->display_matrix);
    }

    if (mov->dv_demux) {
        avformat_free_context(mov->dv_fctx);
        mov->dv_fctx = NULL;
    }

    av_freep(&mov->trex_data);
    av_freep(&mov->bitrates);

    for (i = 0; i < mov->fragment_index_count; i++) {
        MOVFragmentIndex* index = mov->fragment_index_data[i];
        av_freep(&index->items);
        av_freep(&mov->fragment_index_data[i]);
    }
    av_freep(&mov->fragment_index_data);

    av_freep(&mov->aes_decrypt);

    return 0;
}

static int tmcd_is_referenced(AVFormatContext *s, int tmcd_id)
{
    int i;

    for (i = 0; i < s->nb_streams; i++) {
        AVStream *st = s->streams[i];
        MOVStreamContext *sc = st->priv_data;

        if (st->codec->codec_type == AVMEDIA_TYPE_VIDEO &&
            sc->timecode_track == tmcd_id)
            return 1;
    }
    return 0;
}

/* look for a tmcd track not referenced by any video track, and export it globally */
static void export_orphan_timecode(AVFormatContext *s)
{
    int i;

    for (i = 0; i < s->nb_streams; i++) {
        AVStream *st = s->streams[i];

        if (st->codec->codec_tag  == MKTAG('t','m','c','d') &&
            !tmcd_is_referenced(s, i + 1)) {
            AVDictionaryEntry *tcr = av_dict_get(st->metadata, "timecode", NULL, 0);
            if (tcr) {
                av_dict_set(&s->metadata, "timecode", tcr->value, 0);
                break;
            }
        }
    }
}

static int read_tfra(MOVContext *mov, AVIOContext *f)
{
    MOVFragmentIndex* index = NULL;
    int version, fieldlength, i, j;
    int64_t pos = avio_tell(f);
    uint32_t size = avio_rb32(f);
    void *tmp;

    if (avio_rb32(f) != MKBETAG('t', 'f', 'r', 'a')) {
        return 1;
    }
    av_log(mov->fc, AV_LOG_VERBOSE, "found tfra\n");
    index = av_mallocz(sizeof(MOVFragmentIndex));
    if (!index) {
        return AVERROR(ENOMEM);
    }

    tmp = av_realloc_array(mov->fragment_index_data,
                           mov->fragment_index_count + 1,
                           sizeof(MOVFragmentIndex*));
    if (!tmp) {
        av_freep(&index);
        return AVERROR(ENOMEM);
    }
    mov->fragment_index_data = tmp;
    mov->fragment_index_data[mov->fragment_index_count++] = index;

    version = avio_r8(f);
    avio_rb24(f);
    index->track_id = avio_rb32(f);
    fieldlength = avio_rb32(f);
    index->item_count = avio_rb32(f);
    index->items = av_mallocz_array(
            index->item_count, sizeof(MOVFragmentIndexItem));
    if (!index->items) {
        index->item_count = 0;
        return AVERROR(ENOMEM);
    }
    for (i = 0; i < index->item_count; i++) {
        int64_t time, offset;
        if (version == 1) {
            time   = avio_rb64(f);
            offset = avio_rb64(f);
        } else {
            time   = avio_rb32(f);
            offset = avio_rb32(f);
        }
        index->items[i].time = time;
        index->items[i].moof_offset = offset;
        for (j = 0; j < ((fieldlength >> 4) & 3) + 1; j++)
            avio_r8(f);
        for (j = 0; j < ((fieldlength >> 2) & 3) + 1; j++)
            avio_r8(f);
        for (j = 0; j < ((fieldlength >> 0) & 3) + 1; j++)
            avio_r8(f);
    }

    avio_seek(f, pos + size, SEEK_SET);
    return 0;
}

static int mov_read_mfra(MOVContext *c, AVIOContext *f)
{
    int64_t stream_size = avio_size(f);
    int64_t original_pos = avio_tell(f);
    int64_t seek_ret;
    int32_t mfra_size;
    int ret = -1;
    if ((seek_ret = avio_seek(f, stream_size - 4, SEEK_SET)) < 0) {
        ret = seek_ret;
        goto fail;
    }
    mfra_size = avio_rb32(f);
    if (mfra_size < 0 || mfra_size > stream_size) {
        av_log(c->fc, AV_LOG_DEBUG, "doesn't look like mfra (unreasonable size)\n");
        goto fail;
    }
    if ((seek_ret = avio_seek(f, -mfra_size, SEEK_CUR)) < 0) {
        ret = seek_ret;
        goto fail;
    }
    if (avio_rb32(f) != mfra_size) {
        av_log(c->fc, AV_LOG_DEBUG, "doesn't look like mfra (size mismatch)\n");
        goto fail;
    }
    if (avio_rb32(f) != MKBETAG('m', 'f', 'r', 'a')) {
        av_log(c->fc, AV_LOG_DEBUG, "doesn't look like mfra (tag mismatch)\n");
        goto fail;
    }
    av_log(c->fc, AV_LOG_VERBOSE, "stream has mfra\n");
    do {
        ret = read_tfra(c, f);
        if (ret < 0)
            goto fail;
    } while (!ret);
    ret = 0;
fail:
    seek_ret = avio_seek(f, original_pos, SEEK_SET);
    if (seek_ret < 0) {
        av_log(c->fc, AV_LOG_ERROR,
               "failed to seek back after looking for mfra\n");
        ret = seek_ret;
    }
    return ret;
}

static int mov_read_header(AVFormatContext *s)
{
    MOVContext *mov = s->priv_data;
    AVIOContext *pb = s->pb;
    int j, err;
    MOVAtom atom = { AV_RL32("root") };
    int i;

    mov->fc = s;
    /* .mov and .mp4 aren't streamable anyway (only progressive download if moov is before mdat) */
    if (pb->seekable)
        atom.size = avio_size(pb);
    else
        atom.size = INT64_MAX;

    /* check MOV header */
    do {
    if (mov->moov_retry)
        avio_seek(pb, 0, SEEK_SET);
    if ((err = mov_read_default(mov, pb, atom)) < 0) {
        av_log(s, AV_LOG_ERROR, "error reading header\n");
        mov_read_close(s);
        return err;
    }
    } while (pb->seekable && !mov->found_moov && !mov->moov_retry++);
    if (!mov->found_moov) {
        av_log(s, AV_LOG_ERROR, "moov atom not found\n");
        mov_read_close(s);
        return AVERROR_INVALIDDATA;
    }
    av_log(mov->fc, AV_LOG_TRACE, "on_parse_exit_offset=%"PRId64"\n", avio_tell(pb));

    if (pb->seekable) {
        if (mov->chapter_track > 0)
            mov_read_chapters(s);
        for (i = 0; i < s->nb_streams; i++)
            if (s->streams[i]->codec->codec_tag == AV_RL32("tmcd"))
                mov_read_timecode_track(s, s->streams[i]);
    }

    /* copy timecode metadata from tmcd tracks to the related video streams */
    for (i = 0; i < s->nb_streams; i++) {
        AVStream *st = s->streams[i];
        MOVStreamContext *sc = st->priv_data;
        if (sc->timecode_track > 0) {
            AVDictionaryEntry *tcr;
            int tmcd_st_id = -1;

            for (j = 0; j < s->nb_streams; j++)
                if (s->streams[j]->id == sc->timecode_track)
                    tmcd_st_id = j;

            if (tmcd_st_id < 0 || tmcd_st_id == i)
                continue;
            tcr = av_dict_get(s->streams[tmcd_st_id]->metadata, "timecode", NULL, 0);
            if (tcr)
                av_dict_set(&st->metadata, "timecode", tcr->value, 0);
        }
    }
    export_orphan_timecode(s);

    for (i = 0; i < s->nb_streams; i++) {
        AVStream *st = s->streams[i];
        MOVStreamContext *sc = st->priv_data;
        fix_timescale(mov, sc);
        if(st->codec->codec_type == AVMEDIA_TYPE_AUDIO && st->codec->codec_id == AV_CODEC_ID_AAC) {
            st->skip_samples = sc->start_pad;
        }
        if (st->codec->codec_type == AVMEDIA_TYPE_VIDEO && sc->nb_frames_for_fps > 0 && sc->duration_for_fps > 0)
            av_reduce(&st->avg_frame_rate.num, &st->avg_frame_rate.den,
                      sc->time_scale*(int64_t)sc->nb_frames_for_fps, sc->duration_for_fps, INT_MAX);
        if (st->codec->codec_type == AVMEDIA_TYPE_SUBTITLE) {
            if (st->codec->width <= 0 || st->codec->height <= 0) {
                st->codec->width  = sc->width;
                st->codec->height = sc->height;
            }
            if (st->codec->codec_id == AV_CODEC_ID_DVD_SUBTITLE) {
                if ((err = mov_rewrite_dvd_sub_extradata(st)) < 0)
                    return err;
            }
        }
    }

    if (mov->trex_data) {
        for (i = 0; i < s->nb_streams; i++) {
            AVStream *st = s->streams[i];
            MOVStreamContext *sc = st->priv_data;
            if (st->duration > 0)
                st->codec->bit_rate = sc->data_size * 8 * sc->time_scale / st->duration;
        }
    }

    if (mov->use_mfra_for > 0) {
        for (i = 0; i < s->nb_streams; i++) {
            AVStream *st = s->streams[i];
            MOVStreamContext *sc = st->priv_data;
            if (sc->duration_for_fps > 0) {
                st->codec->bit_rate = sc->data_size * 8 * sc->time_scale /
                    sc->duration_for_fps;
            }
        }
    }

    for (i = 0; i < mov->bitrates_count && i < s->nb_streams; i++) {
        if (mov->bitrates[i]) {
            s->streams[i]->codec->bit_rate = mov->bitrates[i];
        }
    }

    ff_rfps_calculate(s);

    for (i = 0; i < s->nb_streams; i++) {
        AVStream *st = s->streams[i];
        MOVStreamContext *sc = st->priv_data;

        switch (st->codec->codec_type) {
        case AVMEDIA_TYPE_AUDIO:
            err = ff_replaygain_export(st, s->metadata);
            if (err < 0) {
                mov_read_close(s);
                return err;
            }
            break;
        case AVMEDIA_TYPE_VIDEO:
            if (sc->display_matrix) {
                AVPacketSideData *sd, *tmp;

                tmp = av_realloc_array(st->side_data,
                                       st->nb_side_data + 1, sizeof(*tmp));
                if (!tmp)
                    return AVERROR(ENOMEM);

                st->side_data = tmp;
                st->nb_side_data++;

                sd = &st->side_data[st->nb_side_data - 1];
                sd->type = AV_PKT_DATA_DISPLAYMATRIX;
                sd->size = sizeof(int32_t) * 9;
                sd->data = (uint8_t*)sc->display_matrix;
                sc->display_matrix = NULL;
            }
            break;
        }
    }
    ff_configure_buffers_for_index(s, AV_TIME_BASE);

    return 0;
}

static AVIndexEntry *mov_find_next_sample(AVFormatContext *s, AVStream **st)
{
    AVIndexEntry *sample = NULL;
    int64_t best_dts = INT64_MAX;
    int i;
    for (i = 0; i < s->nb_streams; i++) {
        AVStream *avst = s->streams[i];
        MOVStreamContext *msc = avst->priv_data;
        if (msc->pb && msc->current_sample < avst->nb_index_entries) {
            AVIndexEntry *current_sample = &avst->index_entries[msc->current_sample];
            int64_t dts = av_rescale(current_sample->timestamp, AV_TIME_BASE, msc->time_scale);
            av_log(s, AV_LOG_TRACE, "stream %d, sample %d, dts %"PRId64"\n", i, msc->current_sample, dts);
            if (!sample || (!s->pb->seekable && current_sample->pos < sample->pos) ||
                (s->pb->seekable &&
                 ((msc->pb != s->pb && dts < best_dts) || (msc->pb == s->pb &&
                 ((FFABS(best_dts - dts) <= AV_TIME_BASE && current_sample->pos < sample->pos) ||
                  (FFABS(best_dts - dts) > AV_TIME_BASE && dts < best_dts)))))) {
                sample = current_sample;
                best_dts = dts;
                *st = avst;
            }
        }
    }
    return sample;
}

static int should_retry(AVIOContext *pb, int error_code) {
    if (error_code == AVERROR_EOF || avio_feof(pb))
        return 0;

    return 1;
}

static int mov_read_packet(AVFormatContext *s, AVPacket *pkt)
{
    MOVContext *mov = s->priv_data;
    MOVStreamContext *sc;
    AVIndexEntry *sample;
    AVStream *st = NULL;
    int ret;
    mov->fc = s;
 retry:
    sample = mov_find_next_sample(s, &st);
    if (!sample) {
        mov->found_mdat = 0;
        if (!mov->next_root_atom)
            return AVERROR_EOF;
        if (avio_seek(s->pb, mov->next_root_atom, SEEK_SET) != mov->next_root_atom) {
            av_log(mov->fc, AV_LOG_ERROR, "next root atom offset 0x%"PRIx64": partial file\n", mov->next_root_atom);
            return AVERROR_INVALIDDATA;
        }
        mov->next_root_atom = 0;
        if (mov_read_default(mov, s->pb, (MOVAtom){ AV_RL32("root"), INT64_MAX }) < 0 ||
            avio_feof(s->pb))
            return AVERROR_EOF;
        av_log(s, AV_LOG_TRACE, "read fragments, offset 0x%"PRIx64"\n", avio_tell(s->pb));
        goto retry;
    }
    sc = st->priv_data;
    /* must be done just before reading, to avoid infinite loop on sample */
    sc->current_sample++;

    if (mov->next_root_atom) {
        sample->pos = FFMIN(sample->pos, mov->next_root_atom);
        sample->size = FFMIN(sample->size, (mov->next_root_atom - sample->pos));
    }

    if (st->discard != AVDISCARD_ALL) {
        int64_t ret64 = avio_seek(sc->pb, sample->pos, SEEK_SET);
        if (ret64 != sample->pos) {
            av_log(mov->fc, AV_LOG_ERROR, "stream %d, offset 0x%"PRIx64": partial file\n",
                   sc->ffindex, sample->pos);
            sc->current_sample -= should_retry(sc->pb, ret64);
            return AVERROR_INVALIDDATA;
        }
        ret = av_get_packet(sc->pb, pkt, sample->size);
        if (ret < 0) {
            sc->current_sample -= should_retry(sc->pb, ret);
            return ret;
        }
        if (sc->has_palette) {
            uint8_t *pal;

            pal = av_packet_new_side_data(pkt, AV_PKT_DATA_PALETTE, AVPALETTE_SIZE);
            if (!pal) {
                av_log(mov->fc, AV_LOG_ERROR, "Cannot append palette to packet\n");
            } else {
                memcpy(pal, sc->palette, AVPALETTE_SIZE);
                sc->has_palette = 0;
            }
        }
#if CONFIG_DV_DEMUXER
        if (mov->dv_demux && sc->dv_audio_container) {
            avpriv_dv_produce_packet(mov->dv_demux, pkt, pkt->data, pkt->size, pkt->pos);
            av_freep(&pkt->data);
            pkt->size = 0;
            ret = avpriv_dv_get_packet(mov->dv_demux, pkt);
            if (ret < 0)
                return ret;
        }
#endif
    }

    pkt->stream_index = sc->ffindex;
    pkt->dts = sample->timestamp;
    if (sc->ctts_data && sc->ctts_index < sc->ctts_count) {
        pkt->pts = pkt->dts + sc->dts_shift + sc->ctts_data[sc->ctts_index].duration;
        /* update ctts context */
        sc->ctts_sample++;
        if (sc->ctts_index < sc->ctts_count &&
            sc->ctts_data[sc->ctts_index].count == sc->ctts_sample) {
            sc->ctts_index++;
            sc->ctts_sample = 0;
        }
        if (sc->wrong_dts)
            pkt->dts = AV_NOPTS_VALUE;
    } else {
        int64_t next_dts = (sc->current_sample < st->nb_index_entries) ?
            st->index_entries[sc->current_sample].timestamp : st->duration;
        pkt->duration = next_dts - pkt->dts;
        pkt->pts = pkt->dts;
    }
    if (st->discard == AVDISCARD_ALL)
        goto retry;
    pkt->flags |= sample->flags & AVINDEX_KEYFRAME ? AV_PKT_FLAG_KEY : 0;
    pkt->pos = sample->pos;

    if (mov->aax_mode)
        aax_filter(pkt->data, pkt->size, mov);

    return 0;
}

static int mov_seek_stream(AVFormatContext *s, AVStream *st, int64_t timestamp, int flags)
{
    MOVStreamContext *sc = st->priv_data;
    int sample, time_sample;
    int i;

    sample = av_index_search_timestamp(st, timestamp, flags);
    av_log(s, AV_LOG_TRACE, "stream %d, timestamp %"PRId64", sample %d\n", st->index, timestamp, sample);
    if (sample < 0 && st->nb_index_entries && timestamp < st->index_entries[0].timestamp)
        sample = 0;
    if (sample < 0) /* not sure what to do */
        return AVERROR_INVALIDDATA;
    sc->current_sample = sample;
    av_log(s, AV_LOG_TRACE, "stream %d, found sample %d\n", st->index, sc->current_sample);
    /* adjust ctts index */
    if (sc->ctts_data) {
        time_sample = 0;
        for (i = 0; i < sc->ctts_count; i++) {
            int next = time_sample + sc->ctts_data[i].count;
            if (next > sc->current_sample) {
                sc->ctts_index = i;
                sc->ctts_sample = sc->current_sample - time_sample;
                break;
            }
            time_sample = next;
        }
    }
    return sample;
}

static int mov_read_seek(AVFormatContext *s, int stream_index, int64_t sample_time, int flags)
{
    MOVContext *mc = s->priv_data;
    AVStream *st;
    int sample;
    int i;

    if (stream_index >= s->nb_streams)
        return AVERROR_INVALIDDATA;

    st = s->streams[stream_index];
    sample = mov_seek_stream(s, st, sample_time, flags);
    if (sample < 0)
        return sample;

    if (mc->seek_individually) {
        /* adjust seek timestamp to found sample timestamp */
        int64_t seek_timestamp = st->index_entries[sample].timestamp;

        for (i = 0; i < s->nb_streams; i++) {
            int64_t timestamp;
            MOVStreamContext *sc = s->streams[i]->priv_data;
            st = s->streams[i];
            st->skip_samples = (sample_time <= 0) ? sc->start_pad : 0;

            if (stream_index == i)
                continue;

            timestamp = av_rescale_q(seek_timestamp, s->streams[stream_index]->time_base, st->time_base);
            mov_seek_stream(s, st, timestamp, flags);
        }
    } else {
        for (i = 0; i < s->nb_streams; i++) {
            MOVStreamContext *sc;
            st = s->streams[i];
            sc = st->priv_data;
            sc->current_sample = 0;
        }
        while (1) {
            MOVStreamContext *sc;
            AVIndexEntry *entry = mov_find_next_sample(s, &st);
            if (!entry)
                return AVERROR_INVALIDDATA;
            sc = st->priv_data;
            if (sc->ffindex == stream_index && sc->current_sample == sample)
                break;
            sc->current_sample++;
        }
    }
    return 0;
}

#define OFFSET(x) offsetof(MOVContext, x)
#define FLAGS AV_OPT_FLAG_VIDEO_PARAM | AV_OPT_FLAG_DECODING_PARAM
static const AVOption mov_options[] = {
    {"use_absolute_path",
        "allow using absolute path when opening alias, this is a possible security issue",
        OFFSET(use_absolute_path), FF_OPT_TYPE_INT, {.i64 = 0},
        0, 1, FLAGS},
    {"seek_streams_individually",
        "Seek each stream individually to the to the closest point",
        OFFSET(seek_individually), AV_OPT_TYPE_INT, { .i64 = 1 },
        0, 1, FLAGS},
    {"ignore_editlist", "", OFFSET(ignore_editlist), FF_OPT_TYPE_INT, {.i64 = 0},
        0, 1, FLAGS},
    {"use_mfra_for",
        "use mfra for fragment timestamps",
        OFFSET(use_mfra_for), FF_OPT_TYPE_INT, {.i64 = FF_MOV_FLAG_MFRA_AUTO},
        -1, FF_MOV_FLAG_MFRA_PTS, FLAGS,
        "use_mfra_for"},
    {"auto", "auto", 0, AV_OPT_TYPE_CONST, {.i64 = FF_MOV_FLAG_MFRA_AUTO}, 0, 0,
        FLAGS, "use_mfra_for" },
    {"dts", "dts", 0, AV_OPT_TYPE_CONST, {.i64 = FF_MOV_FLAG_MFRA_DTS}, 0, 0,
        FLAGS, "use_mfra_for" },
    {"pts", "pts", 0, AV_OPT_TYPE_CONST, {.i64 = FF_MOV_FLAG_MFRA_PTS}, 0, 0,
        FLAGS, "use_mfra_for" },
    { "export_all", "Export unrecognized metadata entries", OFFSET(export_all),
        AV_OPT_TYPE_INT, { .i64 = 0 }, 0, 1, .flags = FLAGS },
    { "export_xmp", "Export full XMP metadata", OFFSET(export_xmp),
        AV_OPT_TYPE_INT, { .i64 = 0 }, 0, 1, .flags = FLAGS },
    { "activation_bytes", "Secret bytes for Audible AAX files", OFFSET(activation_bytes),
        AV_OPT_TYPE_BINARY, .flags = AV_OPT_FLAG_DECODING_PARAM },
    { "audible_fixed_key", // extracted from libAAX_SDK.so and AAXSDKWin.dll files!
        "Fixed key used for handling Audible AAX files", OFFSET(audible_fixed_key),
        AV_OPT_TYPE_BINARY, {.str="77214d4b196a87cd520045fd20a51d67"},
        .flags = AV_OPT_FLAG_DECODING_PARAM },
    { NULL },
};

static const AVClass mov_class = {
    .class_name = "mov,mp4,m4a,3gp,3g2,mj2",
    .item_name  = av_default_item_name,
    .option     = mov_options,
    .version    = LIBAVUTIL_VERSION_INT,
};

AVInputFormat ff_mov_demuxer = {
    .name           = "mov,mp4,m4a,3gp,3g2,mj2",
    .long_name      = NULL_IF_CONFIG_SMALL("QuickTime / MOV"),
    .priv_class     = &mov_class,
    .priv_data_size = sizeof(MOVContext),
    .extensions     = "mov,mp4,m4a,3gp,3g2,mj2",
    .read_probe     = mov_probe,
    .read_header    = mov_read_header,
    .read_packet    = mov_read_packet,
    .read_close     = mov_read_close,
    .read_seek      = mov_read_seek,
    .flags          = AVFMT_NO_BYTE_SEEK,
};<|MERGE_RESOLUTION|>--- conflicted
+++ resolved
@@ -1104,38 +1104,6 @@
     return 0;
 }
 
-<<<<<<< HEAD
-=======
-static int mov_read_smi(MOVContext *c, AVIOContext *pb, MOVAtom atom)
-{
-    AVStream *st;
-    int ret;
-
-    if (c->fc->nb_streams < 1)
-        return 0;
-    st = c->fc->streams[c->fc->nb_streams-1];
-
-    if ((uint64_t)atom.size > (1<<30))
-        return AVERROR_INVALIDDATA;
-
-    // currently SVQ3 decoder expect full STSD header - so let's fake it
-    // this should be fixed and just SMI header should be passed
-    av_free(st->codec->extradata);
-    st->codec->extradata = av_mallocz(atom.size + 0x5a + AV_INPUT_BUFFER_PADDING_SIZE);
-    if (!st->codec->extradata)
-        return AVERROR(ENOMEM);
-    st->codec->extradata_size = 0x5a + atom.size;
-    memcpy(st->codec->extradata, "SVQ3", 4); // fake
-
-    ret = ffio_read_size(pb, st->codec->extradata + 0x5a, atom.size);
-    if (ret < 0)
-        return ret;
-
-    av_log(c->fc, AV_LOG_TRACE, "Reading SMI %"PRId64"  %s\n", atom.size, st->codec->extradata + 0x5a);
-    return 0;
-}
-
->>>>>>> 059a9348
 static int mov_read_enda(MOVContext *c, AVIOContext *pb, MOVAtom atom)
 {
     AVStream *st;
@@ -1278,14 +1246,14 @@
 static int mov_realloc_extradata(AVCodecContext *codec, MOVAtom atom)
 {
     int err = 0;
-    uint64_t size = (uint64_t)codec->extradata_size + atom.size + 8 + FF_INPUT_BUFFER_PADDING_SIZE;
+    uint64_t size = (uint64_t)codec->extradata_size + atom.size + 8 + AV_INPUT_BUFFER_PADDING_SIZE;
     if (size > INT_MAX || (uint64_t)atom.size > INT_MAX)
         return AVERROR_INVALIDDATA;
     if ((err = av_reallocp(&codec->extradata, size)) < 0) {
         codec->extradata_size = 0;
         return err;
     }
-    codec->extradata_size = size - FF_INPUT_BUFFER_PADDING_SIZE;
+    codec->extradata_size = size - AV_INPUT_BUFFER_PADDING_SIZE;
     return 0;
 }
 
@@ -1307,7 +1275,7 @@
         codec->extradata_size -= atom.size - err;
         result = err;
     }
-    memset(buf + 8 + err, 0, FF_INPUT_BUFFER_PADDING_SIZE);
+    memset(buf + 8 + err, 0, AV_INPUT_BUFFER_PADDING_SIZE);
     return result;
 }
 
@@ -1321,7 +1289,6 @@
 
     if (c->fc->nb_streams < 1) // will happen with jp2 files
         return 0;
-<<<<<<< HEAD
     st = c->fc->streams[c->fc->nb_streams-1];
 
     if (st->codec->codec_id != codec_id)
@@ -1331,20 +1298,6 @@
     err = mov_realloc_extradata(st->codec, atom);
     if (err)
         return err;
-=======
-    st= c->fc->streams[c->fc->nb_streams-1];
-    size= (uint64_t)st->codec->extradata_size + atom.size + 8 + AV_INPUT_BUFFER_PADDING_SIZE;
-    if (size > INT_MAX || (uint64_t)atom.size > INT_MAX)
-        return AVERROR_INVALIDDATA;
-    if ((err = av_reallocp(&st->codec->extradata, size)) < 0) {
-        st->codec->extradata_size = 0;
-        return err;
-    }
-    buf = st->codec->extradata + st->codec->extradata_size;
-    st->codec->extradata_size= size - AV_INPUT_BUFFER_PADDING_SIZE;
-    AV_WB32(       buf    , atom.size + 8);
-    AV_WL32(       buf + 4, atom.type);
->>>>>>> 059a9348
 
     err =  mov_read_atom_into_extradata(c, pb, atom, st->codec,  st->codec->extradata + original_size);
     if (err < 0)
@@ -1477,18 +1430,8 @@
         st->codec->codec_id == AV_CODEC_ID_QDMC ||
         st->codec->codec_id == AV_CODEC_ID_SPEEX) {
         // pass all frma atom to codec, needed at least for QDMC and QDM2
-<<<<<<< HEAD
         av_freep(&st->codec->extradata);
         ret = ff_get_extradata(st->codec, pb, atom.size);
-=======
-        av_free(st->codec->extradata);
-        st->codec->extradata = av_mallocz(atom.size + AV_INPUT_BUFFER_PADDING_SIZE);
-        if (!st->codec->extradata)
-            return AVERROR(ENOMEM);
-        st->codec->extradata_size = atom.size;
-
-        ret = ffio_read_size(pb, st->codec->extradata, atom.size);
->>>>>>> 059a9348
         if (ret < 0)
             return ret;
     } else if (atom.size > 8) { /* to read frma, esds atoms */
@@ -1524,22 +1467,12 @@
         if (type == MKTAG('f','i','e','l') && size == atom.size)
             return mov_read_default(c, pb, atom);
     }
-<<<<<<< HEAD
     if (st->codec->extradata_size > 1 && st->codec->extradata) {
         av_log(c, AV_LOG_WARNING, "ignoring multiple glbl\n");
         return 0;
     }
     av_freep(&st->codec->extradata);
     ret = ff_get_extradata(st->codec, pb, atom.size);
-=======
-    av_free(st->codec->extradata);
-    st->codec->extradata = av_mallocz(atom.size + AV_INPUT_BUFFER_PADDING_SIZE);
-    if (!st->codec->extradata)
-        return AVERROR(ENOMEM);
-    st->codec->extradata_size = atom.size;
-
-    ret = ffio_read_size(pb, st->codec->extradata, atom.size);
->>>>>>> 059a9348
     if (ret < 0)
         return ret;
 
@@ -1563,14 +1496,6 @@
     if ((profile_level & 0xf0) != 0xc0)
         return 0;
 
-<<<<<<< HEAD
-=======
-    av_free(st->codec->extradata);
-    st->codec->extradata = av_mallocz(atom.size - 7 + AV_INPUT_BUFFER_PADDING_SIZE);
-    if (!st->codec->extradata)
-        return AVERROR(ENOMEM);
-    st->codec->extradata_size = atom.size - 7;
->>>>>>> 059a9348
     avio_seek(pb, 6, SEEK_CUR);
     av_freep(&st->codec->extradata);
     ret = ff_get_extradata(st->codec, pb, atom.size - 7);
@@ -1599,14 +1524,6 @@
     if ((uint64_t)atom.size > (1<<30))
         return AVERROR_INVALIDDATA;
 
-<<<<<<< HEAD
-=======
-    av_free(st->codec->extradata);
-    st->codec->extradata = av_mallocz(atom.size - 40 + AV_INPUT_BUFFER_PADDING_SIZE);
-    if (!st->codec->extradata)
-        return AVERROR(ENOMEM);
-    st->codec->extradata_size = atom.size - 40;
->>>>>>> 059a9348
     avio_skip(pb, 40);
     av_freep(&st->codec->extradata);
     ret = ff_get_extradata(st->codec, pb, atom.size - 40);
@@ -1998,13 +1915,7 @@
     int ret;
 
     if (st->codec->codec_tag == MKTAG('t','m','c','d')) {
-<<<<<<< HEAD
         if ((int)size != size)
-=======
-        st->codec->extradata_size = size;
-        st->codec->extradata = av_malloc(size + AV_INPUT_BUFFER_PADDING_SIZE);
-        if (!st->codec->extradata)
->>>>>>> 059a9348
             return AVERROR(ENOMEM);
 
         ret = ff_get_extradata(st->codec, pb, size);
