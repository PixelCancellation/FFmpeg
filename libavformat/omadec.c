/*
 * Sony OpenMG (OMA) demuxer
 *
 * Copyright (c) 2008 Maxim Poliakovski
 *               2008 Benjamin Larsson
 *               2011 David Goldwich
 *
 * This file is part of FFmpeg.
 *
 * FFmpeg is free software; you can redistribute it and/or
 * modify it under the terms of the GNU Lesser General Public
 * License as published by the Free Software Foundation; either
 * version 2.1 of the License, or (at your option) any later version.
 *
 * FFmpeg is distributed in the hope that it will be useful,
 * but WITHOUT ANY WARRANTY; without even the implied warranty of
 * MERCHANTABILITY or FITNESS FOR A PARTICULAR PURPOSE.  See the GNU
 * Lesser General Public License for more details.
 *
 * You should have received a copy of the GNU Lesser General Public
 * License along with FFmpeg; if not, write to the Free Software
 * Foundation, Inc., 51 Franklin Street, Fifth Floor, Boston, MA 02110-1301 USA
 */

/**
 * @file
 * This is a demuxer for Sony OpenMG Music files
 *
 * Known file extensions: ".oma", "aa3"
 * The format of such files consists of three parts:
 * - "ea3" header carrying overall info and metadata. Except for starting with
 *   "ea" instead of "ID", it's an ID3v2 header.
 * - "EA3" header is a Sony-specific header containing information about
 *   the OpenMG file: codec type (usually ATRAC, can also be MP3 or WMA),
 *   codec specific info (packet size, sample rate, channels and so on)
 *   and DRM related info (file encryption, content id).
 * - Sound data organized in packets follow the EA3 header
 *   (can be encrypted using the Sony DRM!).
 *
 */

#include "libavutil/channel_layout.h"
#include "avformat.h"
#include "internal.h"
#include "libavutil/intreadwrite.h"
#include "libavutil/des.h"
#include "oma.h"
#include "pcm.h"
#include "id3v2.h"


static const uint64_t leaf_table[] = {
    0xd79e8283acea4620, 0x7a9762f445afd0d8,
    0x354d60a60b8c79f1, 0x584e1cde00b07aee,
    0x1573cd93da7df623, 0x47f98d79620dd535
};

typedef struct OMAContext {
    uint64_t content_start;
    int encrypted;
    uint16_t k_size;
    uint16_t e_size;
    uint16_t i_size;
    uint16_t s_size;
    uint32_t rid;
    uint8_t r_val[24];
    uint8_t n_val[24];
    uint8_t m_val[8];
    uint8_t s_val[8];
    uint8_t sm_val[8];
    uint8_t e_val[8];
    uint8_t iv[8];
    struct AVDES av_des;
} OMAContext;

static void hex_log(AVFormatContext *s, int level, const char *name, const uint8_t *value, int len)
{
    char buf[33];
    len = FFMIN(len, 16);
    if (av_log_get_level() < level)
        return;
    ff_data_to_hex(buf, value, len, 1);
    buf[len<<1] = '\0';
    av_log(s, level, "%s: %s\n", name, buf);
}

static int kset(AVFormatContext *s, const uint8_t *r_val, const uint8_t *n_val, int len)
{
    OMAContext *oc = s->priv_data;

    if (!r_val && !n_val)
        return -1;

    len = FFMIN(len, 16);

    /* use first 64 bits in the third round again */
    if (r_val) {
        if (r_val != oc->r_val) {
            memset(oc->r_val, 0, 24);
            memcpy(oc->r_val, r_val, len);
        }
        memcpy(&oc->r_val[16], r_val, 8);
    }
    if (n_val) {
        if (n_val != oc->n_val) {
            memset(oc->n_val, 0, 24);
            memcpy(oc->n_val, n_val, len);
        }
        memcpy(&oc->n_val[16], n_val, 8);
    }

    return 0;
}

#define OMA_RPROBE_M_VAL 48 + 1

static int rprobe(AVFormatContext *s, uint8_t *enc_header, unsigned size,
                  const uint8_t *r_val)
{
    OMAContext *oc = s->priv_data;
    unsigned int pos;
    struct AVDES av_des;

    if (!enc_header || !r_val ||
        size < OMA_ENC_HEADER_SIZE + oc->k_size + oc->e_size + oc->i_size ||
        size < OMA_RPROBE_M_VAL)
        return -1;

    /* m_val */
    av_des_init(&av_des, r_val, 192, 1);
    av_des_crypt(&av_des, oc->m_val, &enc_header[48], 1, NULL, 1);

    /* s_val */
    av_des_init(&av_des, oc->m_val, 64, 0);
    av_des_crypt(&av_des, oc->s_val, NULL, 1, NULL, 0);

    /* sm_val */
    pos = OMA_ENC_HEADER_SIZE + oc->k_size + oc->e_size;
    av_des_init(&av_des, oc->s_val, 64, 0);
    av_des_mac(&av_des, oc->sm_val, &enc_header[pos], (oc->i_size >> 3));

    pos += oc->i_size;

    return memcmp(&enc_header[pos], oc->sm_val, 8) ? -1 : 0;
}

static int nprobe(AVFormatContext *s, uint8_t *enc_header, unsigned size,
                  const uint8_t *n_val)
{
    OMAContext *oc = s->priv_data;
    uint64_t pos;
    uint32_t taglen, datalen;
    struct AVDES av_des;

    if (!enc_header || !n_val ||
        size < OMA_ENC_HEADER_SIZE + oc->k_size + 4)
        return -1;

    pos = OMA_ENC_HEADER_SIZE + oc->k_size;
    if (!memcmp(&enc_header[pos], "EKB ", 4))
        pos += 32;

    if (size < pos + 44)
        return -1;

    if (AV_RB32(&enc_header[pos]) != oc->rid)
        av_log(s, AV_LOG_DEBUG, "Mismatching RID\n");

    taglen = AV_RB32(&enc_header[pos+32]);
    datalen = AV_RB32(&enc_header[pos+36]) >> 4;

<<<<<<< HEAD
    if(pos + (uint64_t)taglen + (((uint64_t)datalen)<<4) + 44 > size)
        return -1;

=======
>>>>>>> cbc6ded5
    pos += 44 + taglen;

    if (datalen << 4 > size - pos)
        return -1;

    av_des_init(&av_des, n_val, 192, 1);
    while (datalen-- > 0) {
        av_des_crypt(&av_des, oc->r_val, &enc_header[pos], 2, NULL, 1);
        kset(s, oc->r_val, NULL, 16);
        if (!rprobe(s, enc_header, size, oc->r_val))
            return 0;
        pos += 16;
    }

    return -1;
}

static int decrypt_init(AVFormatContext *s, ID3v2ExtraMeta *em, uint8_t *header)
{
    OMAContext *oc = s->priv_data;
    ID3v2ExtraMetaGEOB *geob = NULL;
    uint8_t *gdata;

    oc->encrypted = 1;
    av_log(s, AV_LOG_INFO, "File is encrypted\n");

    /* find GEOB metadata */
    while (em) {
        if (!strcmp(em->tag, "GEOB") &&
            (geob = em->data) &&
            (!strcmp(geob->description, "OMG_LSI") ||
             !strcmp(geob->description, "OMG_BKLSI"))) {
            break;
        }
        em = em->next;
    }
    if (!em) {
        av_log(s, AV_LOG_ERROR, "No encryption header found\n");
        return -1;
    }

    if (geob->datasize < 64) {
        av_log(s, AV_LOG_ERROR, "Invalid GEOB data size: %u\n", geob->datasize);
        return -1;
    }

    gdata = geob->data;

    if (AV_RB16(gdata) != 1)
        av_log(s, AV_LOG_WARNING, "Unknown version in encryption header\n");

    oc->k_size = AV_RB16(&gdata[2]);
    oc->e_size = AV_RB16(&gdata[4]);
    oc->i_size = AV_RB16(&gdata[6]);
    oc->s_size = AV_RB16(&gdata[8]);

    if (memcmp(&gdata[OMA_ENC_HEADER_SIZE], "KEYRING     ", 12)) {
        av_log(s, AV_LOG_ERROR, "Invalid encryption header\n");
        return -1;
    }
    if (   OMA_ENC_HEADER_SIZE + oc->k_size + oc->e_size + oc->i_size + 8 > geob->datasize
        || OMA_ENC_HEADER_SIZE + 48 > geob->datasize
    ) {
        av_log(s, AV_LOG_ERROR, "Too little GEOB data\n");
        return AVERROR_INVALIDDATA;
    }
    oc->rid = AV_RB32(&gdata[OMA_ENC_HEADER_SIZE + 28]);
    av_log(s, AV_LOG_DEBUG, "RID: %.8x\n", oc->rid);

    memcpy(oc->iv, &header[0x58], 8);
    hex_log(s, AV_LOG_DEBUG, "IV", oc->iv, 8);

    hex_log(s, AV_LOG_DEBUG, "CBC-MAC", &gdata[OMA_ENC_HEADER_SIZE+oc->k_size+oc->e_size+oc->i_size], 8);

    if (s->keylen > 0) {
        kset(s, s->key, s->key, s->keylen);
    }
    if (!memcmp(oc->r_val, (const uint8_t[8]){0}, 8) ||
        rprobe(s, gdata, geob->datasize, oc->r_val) < 0 &&
        nprobe(s, gdata, geob->datasize, oc->n_val) < 0) {
        int i;
        for (i = 0; i < FF_ARRAY_ELEMS(leaf_table); i += 2) {
            uint8_t buf[16];
            AV_WL64(buf, leaf_table[i]);
            AV_WL64(&buf[8], leaf_table[i+1]);
            kset(s, buf, buf, 16);
            if (!rprobe(s, gdata, geob->datasize, oc->r_val) ||
                !nprobe(s, gdata, geob->datasize, oc->n_val))
                break;
        }
        if (i >= FF_ARRAY_ELEMS(leaf_table)) {
            av_log(s, AV_LOG_ERROR, "Invalid key\n");
            return -1;
        }
    }

    /* e_val */
    av_des_init(&oc->av_des, oc->m_val, 64, 0);
    av_des_crypt(&oc->av_des, oc->e_val, &gdata[OMA_ENC_HEADER_SIZE + 40], 1, NULL, 0);
    hex_log(s, AV_LOG_DEBUG, "EK", oc->e_val, 8);

    /* init e_val */
    av_des_init(&oc->av_des, oc->e_val, 64, 1);

    return 0;
}

static int oma_read_header(AVFormatContext *s)
{
    int     ret, framesize, jsflag, samplerate;
    uint32_t codec_params;
    int16_t eid;
    uint8_t buf[EA3_HEADER_SIZE];
    uint8_t *edata;
    AVStream *st;
    ID3v2ExtraMeta *extra_meta = NULL;
    OMAContext *oc = s->priv_data;

    ff_id3v2_read(s, ID3v2_EA3_MAGIC, &extra_meta);
    ret = avio_read(s->pb, buf, EA3_HEADER_SIZE);
    if (ret < EA3_HEADER_SIZE)
        return -1;

    if (memcmp(buf, ((const uint8_t[]){'E', 'A', '3'}),3) || buf[4] != 0 || buf[5] != EA3_HEADER_SIZE) {
        av_log(s, AV_LOG_ERROR, "Couldn't find the EA3 header !\n");
        return -1;
    }

    oc->content_start = avio_tell(s->pb);

    /* encrypted file */
    eid = AV_RB16(&buf[6]);
    if (eid != -1 && eid != -128 && decrypt_init(s, extra_meta, buf) < 0) {
        ff_id3v2_free_extra_meta(&extra_meta);
        return -1;
    }

    ff_id3v2_free_extra_meta(&extra_meta);

    codec_params = AV_RB24(&buf[33]);

    st = avformat_new_stream(s, NULL);
    if (!st)
        return AVERROR(ENOMEM);

    st->start_time = 0;
    st->codec->codec_type  = AVMEDIA_TYPE_AUDIO;
    st->codec->codec_tag   = buf[32];
    st->codec->codec_id    = ff_codec_get_id(ff_oma_codec_tags, st->codec->codec_tag);

    switch (buf[32]) {
        case OMA_CODECID_ATRAC3:
            samplerate = ff_oma_srate_tab[(codec_params >> 13) & 7] * 100;
            if (!samplerate) {
                av_log(s, AV_LOG_ERROR, "Unsupported sample rate\n");
                return AVERROR_INVALIDDATA;
            }
            if (samplerate != 44100)
                av_log_ask_for_sample(s, "Unsupported sample rate: %d\n",
                                      samplerate);

            framesize = (codec_params & 0x3FF) * 8;
            jsflag = (codec_params >> 17) & 1; /* get stereo coding mode, 1 for joint-stereo */
            st->codec->channels    = 2;
            st->codec->channel_layout = AV_CH_LAYOUT_STEREO;
            st->codec->sample_rate = samplerate;
            st->codec->bit_rate    = st->codec->sample_rate * framesize * 8 / 1024;

            /* fake the atrac3 extradata (wav format, makes stream copy to wav work) */
            st->codec->extradata_size = 14;
            edata = av_mallocz(14 + FF_INPUT_BUFFER_PADDING_SIZE);
            if (!edata)
                return AVERROR(ENOMEM);

            st->codec->extradata = edata;
            AV_WL16(&edata[0],  1);             // always 1
            AV_WL32(&edata[2],  samplerate);    // samples rate
            AV_WL16(&edata[6],  jsflag);        // coding mode
            AV_WL16(&edata[8],  jsflag);        // coding mode
            AV_WL16(&edata[10], 1);             // always 1
            // AV_WL16(&edata[12], 0);          // always 0

            avpriv_set_pts_info(st, 64, 1, st->codec->sample_rate);
            break;
        case OMA_CODECID_ATRAC3P:
            st->codec->channels = (codec_params >> 10) & 7;
            framesize = ((codec_params & 0x3FF) * 8) + 8;
            samplerate = ff_oma_srate_tab[(codec_params >> 13) & 7] * 100;
            if (!samplerate) {
                av_log(s, AV_LOG_ERROR, "Unsupported sample rate\n");
                return AVERROR_INVALIDDATA;
            }
            st->codec->sample_rate = samplerate;
            st->codec->bit_rate    = samplerate * framesize * 8 / 1024;
            avpriv_set_pts_info(st, 64, 1, samplerate);
            av_log(s, AV_LOG_ERROR, "Unsupported codec ATRAC3+!\n");
            break;
        case OMA_CODECID_MP3:
            st->need_parsing = AVSTREAM_PARSE_FULL_RAW;
            framesize = 1024;
            break;
        case OMA_CODECID_LPCM:
            /* PCM 44.1 kHz 16 bit stereo big-endian */
            st->codec->channels = 2;
            st->codec->channel_layout = AV_CH_LAYOUT_STEREO;
            st->codec->sample_rate = 44100;
            framesize = 1024;
            /* bit rate = sample rate x PCM block align (= 4) x 8 */
            st->codec->bit_rate = st->codec->sample_rate * 32;
            st->codec->bits_per_coded_sample = av_get_bits_per_sample(st->codec->codec_id);
            avpriv_set_pts_info(st, 64, 1, st->codec->sample_rate);
            break;
        default:
            av_log(s, AV_LOG_ERROR, "Unsupported codec %d!\n",buf[32]);
            return -1;
    }

    st->codec->block_align = framesize;

    return 0;
}


static int oma_read_packet(AVFormatContext *s, AVPacket *pkt)
{
    OMAContext *oc = s->priv_data;
    int packet_size = s->streams[0]->codec->block_align;
    int ret = av_get_packet(s->pb, pkt, packet_size);

    if (ret < packet_size)
        pkt->flags |= AV_PKT_FLAG_CORRUPT;

    if (ret < 0)
        return ret;
    if (!ret)
        return AVERROR_EOF;

    pkt->stream_index = 0;

    if (oc->encrypted) {
<<<<<<< HEAD
        /* previous unencrypted block saved in IV for the next packet (CBC mode) */
        av_des_crypt(&oc->av_des, pkt->data, pkt->data, (ret >> 3), oc->iv, 1);
=======
        /* previous unencrypted block saved in IV for
         * the next packet (CBC mode) */
        if (ret == packet_size)
            av_des_crypt(&oc->av_des, pkt->data, pkt->data,
                         (packet_size >> 3), oc->iv, 1);
        else
            memset(oc->iv, 0, 8);
>>>>>>> cbc6ded5
    }

    return ret;
}

static int oma_read_probe(AVProbeData *p)
{
    const uint8_t *buf;
    unsigned tag_len = 0;

    buf = p->buf;

    if (p->buf_size < ID3v2_HEADER_SIZE ||
        !ff_id3v2_match(buf, ID3v2_EA3_MAGIC) ||
        buf[3] != 3 || // version must be 3
        buf[4]) // flags byte zero
        return 0;

    tag_len = ff_id3v2_tag_len(buf);

    /* This check cannot overflow as tag_len has at most 28 bits */
    if (p->buf_size < tag_len + 5)
        /* EA3 header comes late, might be outside of the probe buffer */
        return AVPROBE_SCORE_MAX / 2;

    buf += tag_len;

    if (!memcmp(buf, "EA3", 3) && !buf[4] && buf[5] == EA3_HEADER_SIZE)
        return AVPROBE_SCORE_MAX;
    else
        return 0;
}

static int oma_read_seek(struct AVFormatContext *s, int stream_index, int64_t timestamp, int flags)
{
    OMAContext *oc = s->priv_data;
    int err = ff_pcm_read_seek(s, stream_index, timestamp, flags);

    if (!oc->encrypted)
        return err;

    /* readjust IV for CBC */
    if (err || avio_tell(s->pb) < oc->content_start)
        goto wipe;
    if ((err = avio_seek(s->pb, -8, SEEK_CUR)) < 0)
        goto wipe;
    if ((err = avio_read(s->pb, oc->iv, 8)) < 8) {
        if (err >= 0)
            err = AVERROR_EOF;
        goto wipe;
    }

    return 0;
wipe:
    memset(oc->iv, 0, 8);
    return err;
}

AVInputFormat ff_oma_demuxer = {
    .name           = "oma",
    .long_name      = NULL_IF_CONFIG_SMALL("Sony OpenMG audio"),
    .priv_data_size = sizeof(OMAContext),
    .read_probe     = oma_read_probe,
    .read_header    = oma_read_header,
    .read_packet    = oma_read_packet,
    .read_seek      = oma_read_seek,
    .flags          = AVFMT_GENERIC_INDEX,
    .extensions     = "oma,omg,aa3",
    .codec_tag      = (const AVCodecTag* const []){ff_oma_codec_tags, 0},
};<|MERGE_RESOLUTION|>--- conflicted
+++ resolved
@@ -169,15 +169,9 @@
     taglen = AV_RB32(&enc_header[pos+32]);
     datalen = AV_RB32(&enc_header[pos+36]) >> 4;
 
-<<<<<<< HEAD
-    if(pos + (uint64_t)taglen + (((uint64_t)datalen)<<4) + 44 > size)
-        return -1;
-
-=======
->>>>>>> cbc6ded5
     pos += 44 + taglen;
 
-    if (datalen << 4 > size - pos)
+    if (pos + (((uint64_t)datalen) << 4) > size)
         return -1;
 
     av_des_init(&av_des, n_val, 192, 1);
@@ -415,10 +409,6 @@
     pkt->stream_index = 0;
 
     if (oc->encrypted) {
-<<<<<<< HEAD
-        /* previous unencrypted block saved in IV for the next packet (CBC mode) */
-        av_des_crypt(&oc->av_des, pkt->data, pkt->data, (ret >> 3), oc->iv, 1);
-=======
         /* previous unencrypted block saved in IV for
          * the next packet (CBC mode) */
         if (ret == packet_size)
@@ -426,7 +416,6 @@
                          (packet_size >> 3), oc->iv, 1);
         else
             memset(oc->iv, 0, 8);
->>>>>>> cbc6ded5
     }
 
     return ret;
