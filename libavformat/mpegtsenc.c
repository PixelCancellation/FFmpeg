--- conflicted
+++ resolved
@@ -1050,37 +1050,14 @@
         }
     }
 
-<<<<<<< HEAD
-    if (ts_st->payload_size && ts_st->payload_size + size > DEFAULT_PES_PAYLOAD_SIZE) {
+    if (ts_st->payload_size && ts_st->payload_size + size > ts->pes_payload_size) {
         mpegts_write_pes(s, st, ts_st->payload, ts_st->payload_size,
                          ts_st->payload_pts, ts_st->payload_dts,
                          ts_st->payload_flags & AV_PKT_FLAG_KEY);
         ts_st->payload_size = 0;
-=======
-    if (st->codec->codec_type != AVMEDIA_TYPE_AUDIO) {
-        // for video and subtitle, write a single pes packet
-        mpegts_write_pes(s, st, buf, size, pts, dts, pkt->flags & AV_PKT_FLAG_KEY);
-        av_free(data);
-        return 0;
-    }
-
-    if (ts_st->payload_size + size > ts->pes_payload_size) {
-        if (ts_st->payload_size) {
-            mpegts_write_pes(s, st, ts_st->payload, ts_st->payload_size,
-                             ts_st->payload_pts, ts_st->payload_dts,
-                             ts_st->payload_flags & AV_PKT_FLAG_KEY);
-            ts_st->payload_size = 0;
-        }
-        if (size > ts->pes_payload_size) {
-            mpegts_write_pes(s, st, buf, size, pts, dts,
-                             pkt->flags & AV_PKT_FLAG_KEY);
-            av_free(data);
-            return 0;
-        }
->>>>>>> 8f521690
-    }
-
-    if (st->codec->codec_type != AVMEDIA_TYPE_AUDIO || size > DEFAULT_PES_PAYLOAD_SIZE) {
+    }
+
+    if (st->codec->codec_type != AVMEDIA_TYPE_AUDIO || size > ts->pes_payload_size) {
         av_assert0(!ts_st->payload_size);
         // for video and subtitle, write a single pes packet
         mpegts_write_pes(s, st, buf, size, pts, dts, pkt->flags & AV_PKT_FLAG_KEY);
