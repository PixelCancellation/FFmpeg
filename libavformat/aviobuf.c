--- conflicted
+++ resolved
@@ -79,15 +79,10 @@
 {
     s->buffer      = buffer;
     s->buffer_size = buffer_size;
-<<<<<<< HEAD
-    s->buf_ptr = buffer;
-    s->opaque = opaque;
-    s->direct = 0;
-=======
     s->buf_ptr     = buffer;
     s->opaque      = opaque;
-
->>>>>>> 1dd1c1c8
+    s->direct      = 0;
+
     url_resetbuf(s, write_flag ? AVIO_FLAG_WRITE : AVIO_FLAG_READ);
 
     s->write_packet    = write_packet;
@@ -130,9 +125,9 @@
 
 static void writeout(AVIOContext *s, const uint8_t *data, int len)
 {
-    if (s->write_packet && !s->error){
-        int ret= s->write_packet(s->opaque, (uint8_t *)data, len);
-        if(ret < 0){
+    if (s->write_packet && !s->error) {
+        int ret = s->write_packet(s->opaque, (uint8_t *)data, len);
+        if (ret < 0) {
             s->error = ret;
         }
     }
@@ -142,24 +137,11 @@
 static void flush_buffer(AVIOContext *s)
 {
     if (s->buf_ptr > s->buffer) {
-<<<<<<< HEAD
         writeout(s, s->buffer, s->buf_ptr - s->buffer);
-        if(s->update_checksum){
-            s->checksum= s->update_checksum(s->checksum, s->checksum_ptr, s->buf_ptr - s->checksum_ptr);
-            s->checksum_ptr= s->buffer;
-=======
-        if (s->write_packet && !s->error) {
-            int ret = s->write_packet(s->opaque, s->buffer,
-                                      s->buf_ptr - s->buffer);
-            if (ret < 0) {
-                s->error = ret;
-            }
-        }
         if (s->update_checksum) {
             s->checksum     = s->update_checksum(s->checksum, s->checksum_ptr,
                                                  s->buf_ptr - s->checksum_ptr);
             s->checksum_ptr = s->buffer;
->>>>>>> 1dd1c1c8
         }
     }
     s->buf_ptr = s->buffer;
@@ -363,13 +345,8 @@
 {
     int i = ff_get_v_length(val);
 
-<<<<<<< HEAD
-    while(--i>0)
-        avio_w8(bc, 128 | (uint8_t)(val>>(7*i)));
-=======
     while (--i > 0)
-        avio_w8(bc, 128 | (val >> (7 * i)));
->>>>>>> 1dd1c1c8
+        avio_w8(bc, 128 | (uint8_t)(val >> (7*i)));
 
     avio_w8(bc, val & 127);
 }
